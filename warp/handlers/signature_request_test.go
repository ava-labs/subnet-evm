--- conflicted
+++ resolved
@@ -24,11 +24,7 @@
 func TestMessageSignatureHandler(t *testing.T) {
 	database := memdb.New()
 	snowCtx := utils.TestSnowContext()
-<<<<<<< HEAD
-	blsSecretKey, err := bls.NewSigner()
-=======
 	blsSecretKey, err := localsigner.New()
->>>>>>> 8d13faaa
 	require.NoError(t, err)
 	warpSigner := avalancheWarp.NewSigner(blsSecretKey, snowCtx.NetworkID, snowCtx.ChainID)
 
@@ -132,11 +128,7 @@
 func TestBlockSignatureHandler(t *testing.T) {
 	database := memdb.New()
 	snowCtx := utils.TestSnowContext()
-<<<<<<< HEAD
-	blsSecretKey, err := bls.NewSigner()
-=======
 	blsSecretKey, err := localsigner.New()
->>>>>>> 8d13faaa
 	require.NoError(t, err)
 
 	warpSigner := avalancheWarp.NewSigner(blsSecretKey, snowCtx.NetworkID, snowCtx.ChainID)
