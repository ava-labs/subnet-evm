--- conflicted
+++ resolved
@@ -313,7 +313,6 @@
 		// uptime is less than requested (not connected)
 		validationID := ids.GenerateTestID()
 		nodeID := ids.GenerateTestNodeID()
-<<<<<<< HEAD
 		require.NoError(t, state.AddValidator(validators.Validator{
 			ValidationID:   validationID,
 			NodeID:         nodeID,
@@ -323,10 +322,6 @@
 			IsSoV:          true,
 		}))
 		protoBytes, _ = getUptimeMessageBytes(validationID, 80)
-=======
-		require.NoError(t, state.AddValidator(validationID, nodeID, clk.Unix(), true))
-		protoBytes, _ = getUptimeMessageBytes([]byte{}, validationID, 80)
->>>>>>> 9d3a1b34
 		_, appErr = handler.AppRequest(context.Background(), nodeID, time.Time{}, protoBytes)
 		require.ErrorIs(t, appErr, &common.AppError{Code: VerifyErrCode})
 		require.Contains(t, appErr.Error(), "current uptime 0 is less than queried uptime 80")
