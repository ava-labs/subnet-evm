// (c) 2023, Ava Labs, Inc. All rights reserved.
// See the file LICENSE for licensing terms.

package warp

import (
	"context"
	"errors"
	"fmt"

	"github.com/ava-labs/avalanchego/ids"
	"github.com/ava-labs/avalanchego/snow/validators"
	"github.com/ava-labs/avalanchego/vms/platformvm/warp"
	"github.com/ava-labs/avalanchego/vms/platformvm/warp/payload"
	"github.com/ava-labs/subnet-evm/peer"
	"github.com/ava-labs/subnet-evm/warp/aggregator"
	warpValidators "github.com/ava-labs/subnet-evm/warp/validators"
	"github.com/ethereum/go-ethereum/common/hexutil"
	"github.com/ethereum/go-ethereum/log"
)

var errNoValidators = errors.New("cannot aggregate signatures from subnet with no validators")

// API introduces snowman specific functionality to the evm
type API struct {
	networkID                     uint32
	sourceSubnetID, sourceChainID ids.ID
	backend                       Backend
	state                         validators.State
	client                        peer.NetworkClient
	requirePrimaryNetworkSigners  func() bool
}

func NewAPI(networkID uint32, sourceSubnetID ids.ID, sourceChainID ids.ID, state validators.State, backend Backend, client peer.NetworkClient, requirePrimaryNetworkSigners func() bool) *API {
	return &API{
		networkID:                    networkID,
		sourceSubnetID:               sourceSubnetID,
		sourceChainID:                sourceChainID,
		backend:                      backend,
		state:                        state,
		client:                       client,
		requirePrimaryNetworkSigners: requirePrimaryNetworkSigners,
	}
}

// GetMessage returns the Warp message associated with a messageID.
func (a *API) GetMessage(ctx context.Context, messageID ids.ID) (hexutil.Bytes, error) {
	message, err := a.backend.GetMessage(messageID)
	if err != nil {
		return nil, fmt.Errorf("failed to get message %s with error %w", messageID, err)
	}
	return hexutil.Bytes(message.Bytes()), nil
}

// GetMessageSignature returns the BLS signature associated with a messageID.
func (a *API) GetMessageSignature(ctx context.Context, messageID ids.ID) (hexutil.Bytes, error) {
	unsignedMessage, err := a.backend.GetMessage(messageID)
	if err != nil {
		return nil, fmt.Errorf("failed to get message %s with error %w", messageID, err)
	}
<<<<<<< HEAD
	signature, err := a.backend.GetMessageSignature(unsignedMessage)
=======
	signature, err := a.backend.GetMessageSignature(ctx, unsignedMessage)
>>>>>>> 8ef763fc
	if err != nil {
		return nil, fmt.Errorf("failed to get signature for message %s with error %w", messageID, err)
	}
	return signature[:], nil
}

// GetBlockSignature returns the BLS signature associated with a blockID.
func (a *API) GetBlockSignature(ctx context.Context, blockID ids.ID) (hexutil.Bytes, error) {
	signature, err := a.backend.GetBlockSignature(ctx, blockID)
	if err != nil {
		return nil, fmt.Errorf("failed to get signature for block %s with error %w", blockID, err)
	}
	return signature[:], nil
}

// GetMessageAggregateSignature fetches the aggregate signature for the requested [messageID]
func (a *API) GetMessageAggregateSignature(ctx context.Context, messageID ids.ID, quorumNum uint64, subnetIDStr string) (signedMessageBytes hexutil.Bytes, err error) {
	unsignedMessage, err := a.backend.GetMessage(messageID)
	if err != nil {
		return nil, err
	}
	return a.aggregateSignatures(ctx, unsignedMessage, quorumNum, subnetIDStr)
}

// GetBlockAggregateSignature fetches the aggregate signature for the requested [blockID]
func (a *API) GetBlockAggregateSignature(ctx context.Context, blockID ids.ID, quorumNum uint64, subnetIDStr string) (signedMessageBytes hexutil.Bytes, err error) {
	blockHashPayload, err := payload.NewHash(blockID)
	if err != nil {
		return nil, err
	}
	unsignedMessage, err := warp.NewUnsignedMessage(a.networkID, a.sourceChainID, blockHashPayload.Bytes())
	if err != nil {
		return nil, err
	}

	return a.aggregateSignatures(ctx, unsignedMessage, quorumNum, subnetIDStr)
}

func (a *API) aggregateSignatures(ctx context.Context, unsignedMessage *warp.UnsignedMessage, quorumNum uint64, subnetIDStr string) (hexutil.Bytes, error) {
	subnetID := a.sourceSubnetID
	if len(subnetIDStr) > 0 {
		sid, err := ids.FromString(subnetIDStr)
		if err != nil {
			return nil, fmt.Errorf("failed to parse subnetID: %q", subnetIDStr)
		}
		subnetID = sid
	}
	pChainHeight, err := a.state.GetCurrentHeight(ctx)
	if err != nil {
		return nil, err
	}

	state := warpValidators.NewState(a.state, a.sourceSubnetID, a.sourceChainID, a.requirePrimaryNetworkSigners())
	validators, totalWeight, err := warp.GetCanonicalValidatorSet(ctx, state, pChainHeight, subnetID)
	if err != nil {
		return nil, fmt.Errorf("failed to get validator set: %w", err)
	}
	if len(validators) == 0 {
		return nil, fmt.Errorf("%w (SubnetID: %s, Height: %d)", errNoValidators, subnetID, pChainHeight)
	}

	log.Debug("Fetching signature",
		"sourceSubnetID", subnetID,
		"height", pChainHeight,
		"numValidators", len(validators),
		"totalWeight", totalWeight,
	)

	agg := aggregator.New(aggregator.NewSignatureGetter(a.client), validators, totalWeight)
	signatureResult, err := agg.AggregateSignatures(ctx, unsignedMessage, quorumNum)
	if err != nil {
		return nil, err
	}
	// TODO: return the signature and total weight as well to the caller for more complete details
	// Need to decide on the best UI for this and write up documentation with the potential
	// gotchas that could impact signed messages becoming invalid.
	return hexutil.Bytes(signatureResult.Message.Bytes()), nil
}<|MERGE_RESOLUTION|>--- conflicted
+++ resolved
@@ -58,11 +58,7 @@
 	if err != nil {
 		return nil, fmt.Errorf("failed to get message %s with error %w", messageID, err)
 	}
-<<<<<<< HEAD
-	signature, err := a.backend.GetMessageSignature(unsignedMessage)
-=======
 	signature, err := a.backend.GetMessageSignature(ctx, unsignedMessage)
->>>>>>> 8ef763fc
 	if err != nil {
 		return nil, fmt.Errorf("failed to get signature for message %s with error %w", messageID, err)
 	}
