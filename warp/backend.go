--- conflicted
+++ resolved
@@ -25,14 +25,12 @@
 
 	// GetSignature returns the signature of the requested message hash.
 	GetSignature(messageHash ids.ID) ([bls.SignatureLen]byte, error)
-<<<<<<< HEAD
+
 	// GetMessage retrieves the [unsignedMessage] from the warp backend database if available
 	GetMessage(messageHash ids.ID) (*avalancheWarp.UnsignedMessage, error)
-=======
 
 	// Clear clears the entire db
 	Clear() error
->>>>>>> 8f9d95c4
 }
 
 // warpBackend implements WarpBackend, keeps track of warp messages, and generates message signatures.
