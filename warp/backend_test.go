--- conflicted
+++ resolved
@@ -46,11 +46,7 @@
 	require.NoError(t, err)
 	warpSigner := avalancheWarp.NewSigner(sk, networkID, sourceChainID)
 	messageSignatureCache := &cache.LRU[ids.ID, []byte]{Size: 500}
-<<<<<<< HEAD
 	backend, err := NewBackend(networkID, sourceChainID, warpSigner, nil, uptime.NoOpCalculator, validators.NoOpState, db, messageSignatureCache, nil)
-=======
-	backend, err := NewBackend(networkID, sourceChainID, warpSigner, nil, db, messageSignatureCache, nil)
->>>>>>> 8ef763fc
 	require.NoError(t, err)
 
 	// Add testUnsignedMessage to the warp backend
@@ -58,11 +54,7 @@
 	require.NoError(t, err)
 
 	// Verify that a signature is returned successfully, and compare to expected signature.
-<<<<<<< HEAD
-	signature, err := backend.GetMessageSignature(testUnsignedMessage)
-=======
 	signature, err := backend.GetMessageSignature(context.TODO(), testUnsignedMessage)
->>>>>>> 8ef763fc
 	require.NoError(t, err)
 
 	expectedSig, err := warpSigner.Sign(testUnsignedMessage)
@@ -77,19 +69,11 @@
 	require.NoError(t, err)
 	warpSigner := avalancheWarp.NewSigner(sk, networkID, sourceChainID)
 	messageSignatureCache := &cache.LRU[ids.ID, []byte]{Size: 500}
-<<<<<<< HEAD
 	backend, err := NewBackend(networkID, sourceChainID, warpSigner, nil, uptime.NoOpCalculator, validators.NoOpState, db, messageSignatureCache, nil)
 	require.NoError(t, err)
 
 	// Try getting a signature for a message that was not added.
-	_, err = backend.GetMessageSignature(testUnsignedMessage)
-=======
-	backend, err := NewBackend(networkID, sourceChainID, warpSigner, nil, db, messageSignatureCache, nil)
-	require.NoError(t, err)
-
-	// Try getting a signature for a message that was not added.
 	_, err = backend.GetMessageSignature(context.TODO(), testUnsignedMessage)
->>>>>>> 8ef763fc
 	require.Error(t, err)
 }
 
@@ -103,13 +87,8 @@
 	sk, err := bls.NewSecretKey()
 	require.NoError(err)
 	warpSigner := avalancheWarp.NewSigner(sk, networkID, sourceChainID)
-<<<<<<< HEAD
-	messageSignatureCache := &cache.LRU[ids.ID, []byte]{}
+	messageSignatureCache := &cache.LRU[ids.ID, []byte]{Size: 500}
 	backend, err := NewBackend(networkID, sourceChainID, warpSigner, blockClient, uptime.NoOpCalculator, validators.NoOpState, db, messageSignatureCache, nil)
-=======
-	messageSignatureCache := &cache.LRU[ids.ID, []byte]{Size: 500}
-	backend, err := NewBackend(networkID, sourceChainID, warpSigner, blockClient, db, messageSignatureCache, nil)
->>>>>>> 8ef763fc
 	require.NoError(err)
 
 	blockHashPayload, err := payload.NewHash(blkID)
@@ -136,11 +115,7 @@
 
 	// Verify zero sized cache works normally, because the lru cache will be initialized to size 1 for any size parameter <= 0.
 	messageSignatureCache := &cache.LRU[ids.ID, []byte]{Size: 0}
-<<<<<<< HEAD
 	backend, err := NewBackend(networkID, sourceChainID, warpSigner, nil, uptime.NoOpCalculator, validators.NoOpState, db, messageSignatureCache, nil)
-=======
-	backend, err := NewBackend(networkID, sourceChainID, warpSigner, nil, db, messageSignatureCache, nil)
->>>>>>> 8ef763fc
 	require.NoError(t, err)
 
 	// Add testUnsignedMessage to the warp backend
@@ -148,11 +123,7 @@
 	require.NoError(t, err)
 
 	// Verify that a signature is returned successfully, and compare to expected signature.
-<<<<<<< HEAD
-	signature, err := backend.GetMessageSignature(testUnsignedMessage)
-=======
 	signature, err := backend.GetMessageSignature(context.TODO(), testUnsignedMessage)
->>>>>>> 8ef763fc
 	require.NoError(t, err)
 
 	expectedSig, err := warpSigner.Sign(testUnsignedMessage)
@@ -181,11 +152,7 @@
 				require.NoError(err)
 				require.Equal(testUnsignedMessage.Bytes(), msg.Bytes())
 
-<<<<<<< HEAD
-				signature, err := b.GetMessageSignature(testUnsignedMessage)
-=======
 				signature, err := b.GetMessageSignature(context.TODO(), testUnsignedMessage)
->>>>>>> 8ef763fc
 				require.NoError(err)
 				expectedSignatureBytes, err := warpSigner.Sign(msg)
 				require.NoError(err)
@@ -201,13 +168,8 @@
 			require := require.New(t)
 			db := memdb.New()
 
-<<<<<<< HEAD
-			messageSignatureCache := &cache.LRU[ids.ID, []byte]{Size: 500}
+			messageSignatureCache := &cache.LRU[ids.ID, []byte]{Size: 0}
 			backend, err := NewBackend(networkID, sourceChainID, warpSigner, nil, uptime.NoOpCalculator, validators.NoOpState, db, messageSignatureCache, test.offchainMessages)
-=======
-			messageSignatureCache := &cache.LRU[ids.ID, []byte]{Size: 0}
-			backend, err := NewBackend(networkID, sourceChainID, warpSigner, nil, db, messageSignatureCache, test.offchainMessages)
->>>>>>> 8ef763fc
 			require.ErrorIs(err, test.err)
 			if test.check != nil {
 				test.check(require, backend)
