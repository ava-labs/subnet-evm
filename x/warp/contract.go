// (c) 2023, Ava Labs, Inc. All rights reserved.
// See the file LICENSE for licensing terms.

package warp

import (
	"errors"
	"fmt"

	"github.com/ava-labs/avalanchego/vms/platformvm/warp"
	"github.com/ava-labs/avalanchego/vms/platformvm/warp/payload"
	"github.com/ava-labs/subnet-evm/accounts/abi"
	"github.com/ava-labs/subnet-evm/params"
	"github.com/ava-labs/subnet-evm/precompile/contract"
	"github.com/ava-labs/subnet-evm/vmerrs"

	_ "embed"

	"github.com/ethereum/go-ethereum/common"
	"github.com/ethereum/go-ethereum/common/math"
)

const (
	GetVerifiedWarpMessageBaseCost uint64 = 2      // Base cost of entering getVerifiedWarpMessage
	GetBlockchainIDGasCost         uint64 = 2      // Based on GasQuickStep used in existing EVM instructions
	AddWarpMessageGasCost          uint64 = 20_000 // Cost of producing and serving a BLS Signature
	// Sum of base log gas cost, cost of producing 4 topics, and producing + serving a BLS Signature (sign + trie write)
	// Note: using trie write for the gas cost results in a conservative overestimate since the message is stored in a
	// flat database that can be cleaned up after a period of time instead of the EVM trie.

	SendWarpMessageGasCost uint64 = params.LogGas + 4*params.LogTopicGas + AddWarpMessageGasCost + contract.WriteGasCostPerSlot
	// SendWarpMessageGasCostPerByte cost accounts for producing a signed message of a given size
	SendWarpMessageGasCostPerByte uint64 = params.LogDataGas

	GasCostPerWarpSigner            uint64 = 500
	GasCostPerWarpMessageBytes      uint64 = 100
	GasCostPerSignatureVerification uint64 = 200_000
)

var (
	errInvalidSendInput  = errors.New("invalid sendWarpMessage input")
	errInvalidIndexInput = errors.New("invalid index to specify warp message")
)

// Singleton StatefulPrecompiledContract and signatures.
var (
	// WarpRawABI contains the raw ABI of Warp contract.
	//go:embed contract.abi
	WarpRawABI string

	WarpABI = contract.ParseABI(WarpRawABI)

	WarpPrecompile = createWarpPrecompile()
)

// WarpBlockHash is an auto generated low-level Go binding around an user-defined struct.
type WarpBlockHash struct {
	SourceChainID common.Hash
	BlockHash     common.Hash
}

type GetVerifiedWarpBlockHashOutput struct {
	WarpBlockHash WarpBlockHash
	Valid         bool
}

// WarpMessage is an auto generated low-level Go binding around an user-defined struct.
type WarpMessage struct {
	SourceChainID       common.Hash
	OriginSenderAddress common.Address
	Payload             []byte
}

type GetVerifiedWarpMessageOutput struct {
	Message WarpMessage
	Valid   bool
}

type SendWarpMessageEventData struct {
	Message []byte
}

// PackGetBlockchainID packs the include selector (first 4 func signature bytes).
// This function is mostly used for tests.
func PackGetBlockchainID() ([]byte, error) {
	return WarpABI.Pack("getBlockchainID")
}

// PackGetBlockchainIDOutput attempts to pack given blockchainID of type common.Hash
// to conform the ABI outputs.
func PackGetBlockchainIDOutput(blockchainID common.Hash) ([]byte, error) {
	return WarpABI.PackOutput("getBlockchainID", blockchainID)
}

// getBlockchainID returns the snow Chain Context ChainID of this blockchain.
func getBlockchainID(accessibleState contract.AccessibleState, caller common.Address, addr common.Address, input []byte, suppliedGas uint64, readOnly bool) (ret []byte, remainingGas uint64, err error) {
	if remainingGas, err = contract.DeductGas(suppliedGas, GetBlockchainIDGasCost); err != nil {
		return nil, 0, err
	}
	packedOutput, err := PackGetBlockchainIDOutput(common.Hash(accessibleState.GetSnowContext().ChainID))
	if err != nil {
		return nil, remainingGas, err
	}

	// Return the packed output and the remaining gas
	return packedOutput, remainingGas, nil
}

// UnpackGetVerifiedWarpBlockHashInput attempts to unpack [input] into the uint32 type argument
// assumes that [input] does not include selector (omits first 4 func signature bytes)
func UnpackGetVerifiedWarpBlockHashInput(input []byte) (uint32, error) {
	res, err := WarpABI.UnpackInput("getVerifiedWarpBlockHash", input)
	if err != nil {
		return 0, err
	}
	unpacked := *abi.ConvertType(res[0], new(uint32)).(*uint32)
	return unpacked, nil
}

// PackGetVerifiedWarpBlockHash packs [index] of type uint32 into the appropriate arguments for getVerifiedWarpBlockHash.
// the packed bytes include selector (first 4 func signature bytes).
// This function is mostly used for tests.
func PackGetVerifiedWarpBlockHash(index uint32) ([]byte, error) {
	return WarpABI.Pack("getVerifiedWarpBlockHash", index)
}

// PackGetVerifiedWarpBlockHashOutput attempts to pack given [outputStruct] of type GetVerifiedWarpBlockHashOutput
// to conform the ABI outputs.
func PackGetVerifiedWarpBlockHashOutput(outputStruct GetVerifiedWarpBlockHashOutput) ([]byte, error) {
	return WarpABI.PackOutput("getVerifiedWarpBlockHash",
		outputStruct.WarpBlockHash,
		outputStruct.Valid,
	)
}

// UnpackGetVerifiedWarpBlockHashOutput attempts to unpack [output] as GetVerifiedWarpBlockHashOutput
// assumes that [output] does not include selector (omits first 4 func signature bytes)
func UnpackGetVerifiedWarpBlockHashOutput(output []byte) (GetVerifiedWarpBlockHashOutput, error) {
	outputStruct := GetVerifiedWarpBlockHashOutput{}
	err := WarpABI.UnpackIntoInterface(&outputStruct, "getVerifiedWarpBlockHash", output)

	return outputStruct, err
}

func getVerifiedWarpBlockHash(accessibleState contract.AccessibleState, caller common.Address, addr common.Address, input []byte, suppliedGas uint64, readOnly bool) (ret []byte, remainingGas uint64, err error) {
	return handleWarpMessage(accessibleState, input, suppliedGas, blockHashHandler{})
}

// UnpackGetVerifiedWarpMessageInput attempts to unpack [input] into the uint32 type argument
// assumes that [input] does not include selector (omits first 4 func signature bytes)
func UnpackGetVerifiedWarpMessageInput(input []byte) (uint32, error) {
	res, err := WarpABI.UnpackInput("getVerifiedWarpMessage", input)
	if err != nil {
		return 0, err
	}
	unpacked := *abi.ConvertType(res[0], new(uint32)).(*uint32)
	return unpacked, nil
}

// PackGetVerifiedWarpMessage packs [index] of type uint32 into the appropriate arguments for getVerifiedWarpMessage.
// the packed bytes include selector (first 4 func signature bytes).
// This function is mostly used for tests.
func PackGetVerifiedWarpMessage(index uint32) ([]byte, error) {
	return WarpABI.Pack("getVerifiedWarpMessage", index)
}

// PackGetVerifiedWarpMessageOutput attempts to pack given [outputStruct] of type GetVerifiedWarpMessageOutput
// to conform the ABI outputs.
func PackGetVerifiedWarpMessageOutput(outputStruct GetVerifiedWarpMessageOutput) ([]byte, error) {
	return WarpABI.PackOutput("getVerifiedWarpMessage",
		outputStruct.Message,
		outputStruct.Valid,
	)
}

// UnpackGetVerifiedWarpMessageOutput attempts to unpack [output] as GetVerifiedWarpMessageOutput
// assumes that [output] does not include selector (omits first 4 func signature bytes)
func UnpackGetVerifiedWarpMessageOutput(output []byte) (GetVerifiedWarpMessageOutput, error) {
	outputStruct := GetVerifiedWarpMessageOutput{}
	err := WarpABI.UnpackIntoInterface(&outputStruct, "getVerifiedWarpMessage", output)

	return outputStruct, err
}

// getVerifiedWarpMessage retrieves the pre-verified warp message from the predicate storage slots and returns
// the expected ABI encoding of the message to the caller.
func getVerifiedWarpMessage(accessibleState contract.AccessibleState, caller common.Address, addr common.Address, input []byte, suppliedGas uint64, readOnly bool) (ret []byte, remainingGas uint64, err error) {
	return handleWarpMessage(accessibleState, input, suppliedGas, addressedPayloadHandler{})
}

// UnpackSendWarpMessageInput attempts to unpack [input] as []byte
// assumes that [input] does not include selector (omits first 4 func signature bytes)
func UnpackSendWarpMessageInput(input []byte) ([]byte, error) {
	res, err := WarpABI.UnpackInput("sendWarpMessage", input)
	if err != nil {
		return []byte{}, err
	}
	unpacked := *abi.ConvertType(res[0], new([]byte)).(*[]byte)
	return unpacked, nil
}

// PackSendWarpMessage packs [inputStruct] of type []byte into the appropriate arguments for sendWarpMessage.
func PackSendWarpMessage(payloadData []byte) ([]byte, error) {
	return WarpABI.Pack("sendWarpMessage", payloadData)
}

// PackSendWarpMessageOutput attempts to pack given messageID of type common.Hash
// to conform the ABI outputs.
func PackSendWarpMessageOutput(messageID common.Hash) ([]byte, error) {
	return WarpABI.PackOutput("sendWarpMessage", messageID)
}

// UnpackSendWarpMessageOutput attempts to unpack given [output] into the common.Hash type output
// assumes that [output] does not include selector (omits first 4 func signature bytes)
func UnpackSendWarpMessageOutput(output []byte) (common.Hash, error) {
	res, err := WarpABI.Unpack("sendWarpMessage", output)
	if err != nil {
		return common.Hash{}, err
	}
	unpacked := *abi.ConvertType(res[0], new(common.Hash)).(*common.Hash)
	return unpacked, nil
}

// sendWarpMessage constructs an Avalanche Warp Message containing an AddressedPayload and emits a log to signal validators that they should
// be willing to sign this message.
func sendWarpMessage(accessibleState contract.AccessibleState, caller common.Address, addr common.Address, input []byte, suppliedGas uint64, readOnly bool) (ret []byte, remainingGas uint64, err error) {
	if remainingGas, err = contract.DeductGas(suppliedGas, SendWarpMessageGasCost); err != nil {
		return nil, 0, err
	}
	// This gas cost includes buffer room because it is based off of the total size of the input instead of the produced payload.
	// This ensures that we charge gas before we unpack the variable sized input.
	payloadGas, overflow := math.SafeMul(SendWarpMessageGasCostPerByte, uint64(len(input)))
	if overflow {
		return nil, 0, vmerrs.ErrOutOfGas
	}
	if remainingGas, err = contract.DeductGas(remainingGas, payloadGas); err != nil {
		return nil, 0, err
	}
	if readOnly {
		return nil, remainingGas, vmerrs.ErrWriteProtection
	}
	// unpack the arguments
	payloadData, err := UnpackSendWarpMessageInput(input)
	if err != nil {
		return nil, remainingGas, fmt.Errorf("%w: %s", errInvalidSendInput, err)
	}

	var (
		sourceChainID = accessibleState.GetSnowContext().ChainID
		sourceAddress = caller
	)

	addressedPayload, err := payload.NewAddressedCall(
		sourceAddress.Bytes(),
		payloadData,
	)
	if err != nil {
		return nil, remainingGas, err
	}
	unsignedWarpMessage, err := warp.NewUnsignedMessage(
		accessibleState.GetSnowContext().NetworkID,
		sourceChainID,
		addressedPayload.Bytes(),
	)
	if err != nil {
		return nil, remainingGas, err
	}

	// Add a log to be handled if this action is finalized.
	topics, data, err := PackSendWarpMessageEvent(
		sourceAddress,
<<<<<<< HEAD
		common.Hash(unsignedWarpMessage.ID()),
=======
>>>>>>> 74adf7eb
		unsignedWarpMessage.Bytes(),
	)
	if err != nil {
		return nil, remainingGas, err
	}
	accessibleState.GetStateDB().AddLog(
		ContractAddress,
		topics,
		data,
		accessibleState.GetBlockContext().Number().Uint64(),
	)

	packed, err := PackSendWarpMessageOutput(common.Hash(unsignedWarpMessage.ID()))
	if err != nil {
		return nil, remainingGas, err
	}

	// Return an empty output and the remaining gas
	return packed, remainingGas, nil
}

// PackSendWarpMessageEvent packs the given arguments into SendWarpMessage events including topics and data.
func PackSendWarpMessageEvent(sourceAddress common.Address, unsignedMessageID common.Hash, unsignedMessageBytes []byte) ([]common.Hash, []byte, error) {
	return WarpABI.PackEvent("SendWarpMessage", sourceAddress, unsignedMessageID, unsignedMessageBytes)
}

// UnpackSendWarpEventDataToMessage attempts to unpack event [data] as warp.UnsignedMessage.
func UnpackSendWarpEventDataToMessage(data []byte) (*warp.UnsignedMessage, error) {
	event := SendWarpMessageEventData{}
	err := WarpABI.UnpackIntoInterface(&event, "SendWarpMessage", data)
	if err != nil {
		return nil, err
	}
	return warp.ParseUnsignedMessage(event.Message)
}

// PackSendWarpMessageEvent packs the given arguments into SendWarpMessage events including topics and data.
func PackSendWarpMessageEvent(sourceAddress common.Address, unsignedMessageBytes []byte) ([]common.Hash, []byte, error) {
	return WarpABI.PackEvent("SendWarpMessage", sourceAddress, unsignedMessageBytes)
}

// UnpackSendWarpEventDataToMessage attempts to unpack event [data] as warp.UnsignedMessage.
func UnpackSendWarpEventDataToMessage(data []byte) (*warp.UnsignedMessage, error) {
	event := SendWarpMessageEventData{}
	err := WarpABI.UnpackIntoInterface(&event, "SendWarpMessage", data)
	if err != nil {
		return nil, err
	}
	return warp.ParseUnsignedMessage(event.Message)
}

// createWarpPrecompile returns a StatefulPrecompiledContract with getters and setters for the precompile.
func createWarpPrecompile() contract.StatefulPrecompiledContract {
	var functions []*contract.StatefulPrecompileFunction

	abiFunctionMap := map[string]contract.RunStatefulPrecompileFunc{
		"getBlockchainID":          getBlockchainID,
		"getVerifiedWarpBlockHash": getVerifiedWarpBlockHash,
		"getVerifiedWarpMessage":   getVerifiedWarpMessage,
		"sendWarpMessage":          sendWarpMessage,
	}

	for name, function := range abiFunctionMap {
		method, ok := WarpABI.Methods[name]
		if !ok {
			panic(fmt.Errorf("given method (%s) does not exist in the ABI", name))
		}
		functions = append(functions, contract.NewStatefulPrecompileFunction(method.ID, function))
	}
	// Construct the contract with no fallback function.
	statefulContract, err := contract.NewStatefulPrecompileContract(nil, functions)
	if err != nil {
		panic(err)
	}
	return statefulContract
}<|MERGE_RESOLUTION|>--- conflicted
+++ resolved
@@ -269,10 +269,7 @@
 	// Add a log to be handled if this action is finalized.
 	topics, data, err := PackSendWarpMessageEvent(
 		sourceAddress,
-<<<<<<< HEAD
 		common.Hash(unsignedWarpMessage.ID()),
-=======
->>>>>>> 74adf7eb
 		unsignedWarpMessage.Bytes(),
 	)
 	if err != nil {
@@ -297,21 +294,6 @@
 // PackSendWarpMessageEvent packs the given arguments into SendWarpMessage events including topics and data.
 func PackSendWarpMessageEvent(sourceAddress common.Address, unsignedMessageID common.Hash, unsignedMessageBytes []byte) ([]common.Hash, []byte, error) {
 	return WarpABI.PackEvent("SendWarpMessage", sourceAddress, unsignedMessageID, unsignedMessageBytes)
-}
-
-// UnpackSendWarpEventDataToMessage attempts to unpack event [data] as warp.UnsignedMessage.
-func UnpackSendWarpEventDataToMessage(data []byte) (*warp.UnsignedMessage, error) {
-	event := SendWarpMessageEventData{}
-	err := WarpABI.UnpackIntoInterface(&event, "SendWarpMessage", data)
-	if err != nil {
-		return nil, err
-	}
-	return warp.ParseUnsignedMessage(event.Message)
-}
-
-// PackSendWarpMessageEvent packs the given arguments into SendWarpMessage events including topics and data.
-func PackSendWarpMessageEvent(sourceAddress common.Address, unsignedMessageBytes []byte) ([]common.Hash, []byte, error) {
-	return WarpABI.PackEvent("SendWarpMessage", sourceAddress, unsignedMessageBytes)
 }
 
 // UnpackSendWarpEventDataToMessage attempts to unpack event [data] as warp.UnsignedMessage.
