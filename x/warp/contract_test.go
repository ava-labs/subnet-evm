--- conflicted
+++ resolved
@@ -91,8 +91,8 @@
 
 	sendWarpMessageInput, err := PackSendWarpMessage(sendWarpMessagePayload)
 	require.NoError(t, err)
-	sendWarpMessageAddressedPayload, err := warpPayload.NewAddressedPayload(
-		callerAddr,
+	sendWarpMessageAddressedPayload, err := payload.NewAddressedCall(
+		callerAddr.Bytes(),
 		sendWarpMessagePayload,
 	)
 	require.NoError(t, err)
@@ -732,21 +732,12 @@
 func TestPackEvents(t *testing.T) {
 	sourceChainID := ids.GenerateTestID()
 	sourceAddress := common.HexToAddress("0x0123")
-<<<<<<< HEAD
-	payload := []byte("mcsorley")
-	networkID := uint32(54321)
-
-	addressedPayload, err := warpPayload.NewAddressedPayload(
-		sourceAddress,
-		payload,
-=======
 	payloadData := []byte("mcsorley")
 	networkID := uint32(54321)
 
 	addressedPayload, err := payload.NewAddressedCall(
 		sourceAddress.Bytes(),
 		payloadData,
->>>>>>> 74adf7eb
 	)
 	require.NoError(t, err)
 
@@ -759,10 +750,7 @@
 
 	_, data, err := PackSendWarpMessageEvent(
 		sourceAddress,
-<<<<<<< HEAD
 		common.Hash(unsignedMsg.ID()),
-=======
->>>>>>> 74adf7eb
 		unsignedWarpMessage.Bytes(),
 	)
 	require.NoError(t, err)
