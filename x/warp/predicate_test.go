// (c) 2023, Ava Labs, Inc. All rights reserved.
// See the file LICENSE for licensing terms.

package warp

import (
	"context"
	"errors"
	"fmt"
	"testing"

	"github.com/ava-labs/avalanchego/ids"
	"github.com/ava-labs/avalanchego/snow"
	"github.com/ava-labs/avalanchego/snow/engine/snowman/block"
	"github.com/ava-labs/avalanchego/snow/validators"
	"github.com/ava-labs/avalanchego/utils"
	"github.com/ava-labs/avalanchego/utils/crypto/bls"
	"github.com/ava-labs/avalanchego/utils/set"
	avalancheWarp "github.com/ava-labs/avalanchego/vms/platformvm/warp"
	"github.com/ava-labs/subnet-evm/params"
	"github.com/ava-labs/subnet-evm/precompile/precompileconfig"
	"github.com/ava-labs/subnet-evm/precompile/testutils"
	subnetEVMUtils "github.com/ava-labs/subnet-evm/utils"
	predicateutils "github.com/ava-labs/subnet-evm/utils/predicate"
	warpPayload "github.com/ava-labs/subnet-evm/warp/payload"
	"github.com/ethereum/go-ethereum/common"
	"github.com/stretchr/testify/require"
	"go.uber.org/mock/gomock"
)

const pChainHeight uint64 = 1337

var (
	_ utils.Sortable[*testValidator] = (*testValidator)(nil)

	errTest            = errors.New("non-nil error")
	networkID          = uint32(54321)
	sourceChainID      = ids.GenerateTestID()
	sourceSubnetID     = ids.GenerateTestID()
	destinationChainID = ids.GenerateTestID()

	// valid unsigned warp message used throughout testing
	unsignedMsg *avalancheWarp.UnsignedMessage
	// valid addressed payload
	addressedPayload      *warpPayload.AddressedPayload
	addressedPayloadBytes []byte
	// blsSignatures of [unsignedMsg] from each of [testVdrs]
	blsSignatures []*bls.Signature

	numTestVdrs = 10_000
	testVdrs    []*testValidator
	vdrs        map[ids.NodeID]*validators.GetValidatorOutput
	tests       []signatureTest

	predicateTests = make(map[string]testutils.PredicateTest)
)

func init() {
	testVdrs = make([]*testValidator, 0, numTestVdrs)
	for i := 0; i < numTestVdrs; i++ {
		testVdrs = append(testVdrs, newTestValidator())
	}
	utils.Sort(testVdrs)

	vdrs = map[ids.NodeID]*validators.GetValidatorOutput{
		testVdrs[0].nodeID: {
			NodeID:    testVdrs[0].nodeID,
			PublicKey: testVdrs[0].vdr.PublicKey,
			Weight:    testVdrs[0].vdr.Weight,
		},
		testVdrs[1].nodeID: {
			NodeID:    testVdrs[1].nodeID,
			PublicKey: testVdrs[1].vdr.PublicKey,
			Weight:    testVdrs[1].vdr.Weight,
		},
		testVdrs[2].nodeID: {
			NodeID:    testVdrs[2].nodeID,
			PublicKey: testVdrs[2].vdr.PublicKey,
			Weight:    testVdrs[2].vdr.Weight,
		},
	}

	var err error
	addressedPayload, err = warpPayload.NewAddressedPayload(
		common.Address(ids.GenerateTestShortID()),
		common.Hash(destinationChainID),
		common.Address(ids.GenerateTestShortID()),
		[]byte{1, 2, 3},
	)
	if err != nil {
		panic(err)
	}
	addressedPayloadBytes = addressedPayload.Bytes()
	unsignedMsg, err = avalancheWarp.NewUnsignedMessage(networkID, sourceChainID, addressedPayload.Bytes())
	if err != nil {
		panic(err)
	}

	for _, testVdr := range testVdrs {
		blsSignature := bls.Sign(testVdr.sk, unsignedMsg.Bytes())
		blsSignatures = append(blsSignatures, blsSignature)
	}

	initWarpPredicateTests()
}

type testValidator struct {
	nodeID ids.NodeID
	sk     *bls.SecretKey
	vdr    *avalancheWarp.Validator
}

func (v *testValidator) Less(o *testValidator) bool {
	return v.vdr.Less(o.vdr)
}

func newTestValidator() *testValidator {
	sk, err := bls.NewSecretKey()
	if err != nil {
		panic(err)
	}

	nodeID := ids.GenerateTestNodeID()
	pk := bls.PublicFromSecretKey(sk)
	return &testValidator{
		nodeID: nodeID,
		sk:     sk,
		vdr: &avalancheWarp.Validator{
			PublicKey:      pk,
			PublicKeyBytes: pk.Serialize(),
			Weight:         3,
			NodeIDs:        []ids.NodeID{nodeID},
		},
	}
}

type signatureTest struct {
	name      string
	stateF    func(*gomock.Controller) validators.State
	quorumNum uint64
	quorumDen uint64
	msgF      func(*require.Assertions) *avalancheWarp.Message
	err       error
}

// createWarpMessage constructs a signed warp message using the global variable [unsignedMsg]
// and the first [numKeys] signatures from [blsSignatures]
func createWarpMessage(numKeys int) *avalancheWarp.Message {
	aggregateSignature, err := bls.AggregateSignatures(blsSignatures[0:numKeys])
	if err != nil {
		panic(err)
	}
	bitSet := set.NewBits()
	for i := 0; i < numKeys; i++ {
		bitSet.Add(i)
	}
	warpSignature := &avalancheWarp.BitSetSignature{
		Signers: bitSet.Bytes(),
	}
	copy(warpSignature.Signature[:], bls.SignatureToBytes(aggregateSignature))
	warpMsg, err := avalancheWarp.NewMessage(unsignedMsg, warpSignature)
	if err != nil {
		panic(err)
	}
	return warpMsg
}

// createPredicate constructs a warp message using createWarpMessage with numKeys signers
// and packs it into predicate encoding.
func createPredicate(numKeys int) []byte {
	warpMsg := createWarpMessage(numKeys)
	predicateBytes := predicateutils.PackPredicate(warpMsg.Bytes())
	return predicateBytes
}

// validatorRange specifies a range of validators to include from [start, end), a staking weight
// to specify for each validator in that range, and whether or not to include the public key.
type validatorRange struct {
	start     int
	end       int
	weight    uint64
	publicKey bool
}

// createSnowCtx creates a snow.Context instance with a validator state specified by the given validatorRanges
func createSnowCtx(validatorRanges []validatorRange) *snow.Context {
	getValidatorsOutput := make(map[ids.NodeID]*validators.GetValidatorOutput)

	for _, validatorRange := range validatorRanges {
		for i := validatorRange.start; i < validatorRange.end; i++ {
			validatorOutput := &validators.GetValidatorOutput{
				NodeID: testVdrs[i].nodeID,
				Weight: validatorRange.weight,
			}
			if validatorRange.publicKey {
				validatorOutput.PublicKey = testVdrs[i].vdr.PublicKey
			}
			getValidatorsOutput[testVdrs[i].nodeID] = validatorOutput
		}
	}

	snowCtx := snow.DefaultContextTest()
	state := &validators.TestState{
		GetSubnetIDF: func(ctx context.Context, chainID ids.ID) (ids.ID, error) {
			return sourceSubnetID, nil
		},
		GetValidatorSetF: func(ctx context.Context, height uint64, subnetID ids.ID) (map[ids.NodeID]*validators.GetValidatorOutput, error) {
			return getValidatorsOutput, nil
		},
	}
	snowCtx.ValidatorState = state
	snowCtx.NetworkID = networkID
	return snowCtx
}

func createValidPredicateTest(snowCtx *snow.Context, numKeys uint64, predicateBytes []byte) testutils.PredicateTest {
	return testutils.PredicateTest{
		Config: NewDefaultConfig(subnetEVMUtils.NewUint64(0)),
<<<<<<< HEAD
		ProposerPredicateContext: &precompileconfig.PredicateContext{
=======
		PredicateContext: &precompileconfig.PredicateContext{
>>>>>>> 86d757d9
			SnowCtx: snowCtx,
			ProposerVMBlockCtx: &block.Context{
				PChainHeight: 1,
			},
		},
		StorageSlots: [][]byte{predicateBytes},
		Gas:          GasCostPerSignatureVerification + uint64(len(predicateBytes))*GasCostPerWarpMessageBytes + numKeys*GasCostPerWarpSigner,
		GasErr:       nil,
		PredicateRes: set.NewBits(0).Bytes(),
	}
}

func TestWarpNilProposerCtx(t *testing.T) {
	numKeys := 1
	snowCtx := createSnowCtx([]validatorRange{
		{
			start:  0,
			end:    numKeys,
			weight: 20,
		},
	})
	predicateBytes := createPredicate(numKeys)
	test := testutils.PredicateTest{
		Config: NewDefaultConfig(subnetEVMUtils.NewUint64(0)),
<<<<<<< HEAD
		ProposerPredicateContext: &precompileconfig.PredicateContext{
=======
		PredicateContext: &precompileconfig.PredicateContext{
>>>>>>> 86d757d9
			SnowCtx:            snowCtx,
			ProposerVMBlockCtx: nil,
		},
		StorageSlots: [][]byte{predicateBytes},
		Gas:          GasCostPerSignatureVerification + uint64(len(predicateBytes))*GasCostPerWarpMessageBytes + uint64(numKeys)*GasCostPerWarpSigner,
		GasErr:       nil,
		PredicateRes: set.NewBits().Bytes(),
	}

	test.Run(t)
}

func TestInvalidPredicatePacking(t *testing.T) {
	numKeys := 1
	snowCtx := createSnowCtx([]validatorRange{
		{
			start:  0,
			end:    numKeys,
			weight: 20,
		},
	})
	predicateBytes := createPredicate(numKeys)
	predicateBytes = append(predicateBytes, byte(0x01)) // Invalidate the predicate byte packing

	test := testutils.PredicateTest{
		Config: NewDefaultConfig(subnetEVMUtils.NewUint64(0)),
<<<<<<< HEAD
		ProposerPredicateContext: &precompileconfig.PredicateContext{
=======
		PredicateContext: &precompileconfig.PredicateContext{
>>>>>>> 86d757d9
			SnowCtx: snowCtx,
			ProposerVMBlockCtx: &block.Context{
				PChainHeight: 1,
			},
		},
		StorageSlots: [][]byte{predicateBytes},
		Gas:          GasCostPerSignatureVerification + uint64(len(predicateBytes))*GasCostPerWarpMessageBytes + uint64(numKeys)*GasCostPerWarpSigner,
		GasErr:       errInvalidPredicateBytes,
	}

	test.Run(t)
}

func TestInvalidWarpMessage(t *testing.T) {
	numKeys := 1
	snowCtx := createSnowCtx([]validatorRange{
		{
			start:  0,
			end:    numKeys,
			weight: 20,
		},
	})
	warpMsg := createWarpMessage(1)
	warpMsgBytes := warpMsg.Bytes()
	warpMsgBytes = append(warpMsgBytes, byte(0x01)) // Invalidate warp message packing
	predicateBytes := predicateutils.PackPredicate(warpMsgBytes)

	test := testutils.PredicateTest{
		Config: NewDefaultConfig(subnetEVMUtils.NewUint64(0)),
<<<<<<< HEAD
		ProposerPredicateContext: &precompileconfig.PredicateContext{
=======
		PredicateContext: &precompileconfig.PredicateContext{
>>>>>>> 86d757d9
			SnowCtx: snowCtx,
			ProposerVMBlockCtx: &block.Context{
				PChainHeight: 1,
			},
		},
		StorageSlots: [][]byte{predicateBytes},
		Gas:          GasCostPerSignatureVerification + uint64(len(predicateBytes))*GasCostPerWarpMessageBytes + uint64(numKeys)*GasCostPerWarpSigner,
		GasErr:       errInvalidWarpMsg,
		PredicateRes: set.NewBits(0).Bytes(), // Won't be reached
	}

	test.Run(t)
}

func TestInvalidAddressedPayload(t *testing.T) {
	numKeys := 1
	snowCtx := createSnowCtx([]validatorRange{
		{
			start:  0,
			end:    numKeys,
			weight: 20,
		},
	})
	aggregateSignature, err := bls.AggregateSignatures(blsSignatures[0:numKeys])
	require.NoError(t, err)
	bitSet := set.NewBits()
	for i := 0; i < numKeys; i++ {
		bitSet.Add(i)
	}
	warpSignature := &avalancheWarp.BitSetSignature{
		Signers: bitSet.Bytes(),
	}
	copy(warpSignature.Signature[:], bls.SignatureToBytes(aggregateSignature))
	// Create an unsigned message with an invalid addressed payload
	unsignedMsg, err := avalancheWarp.NewUnsignedMessage(networkID, sourceChainID, []byte{1, 2, 3})
	require.NoError(t, err)
	warpMsg, err := avalancheWarp.NewMessage(unsignedMsg, warpSignature)
	require.NoError(t, err)
	warpMsgBytes := warpMsg.Bytes()
	predicateBytes := predicateutils.PackPredicate(warpMsgBytes)

	test := testutils.PredicateTest{
		Config: NewDefaultConfig(subnetEVMUtils.NewUint64(0)),
<<<<<<< HEAD
		ProposerPredicateContext: &precompileconfig.PredicateContext{
=======
		PredicateContext: &precompileconfig.PredicateContext{
>>>>>>> 86d757d9
			SnowCtx: snowCtx,
			ProposerVMBlockCtx: &block.Context{
				PChainHeight: 1,
			},
		},
		StorageSlots: [][]byte{predicateBytes},
		Gas:          GasCostPerSignatureVerification + uint64(len(predicateBytes))*GasCostPerWarpMessageBytes + uint64(numKeys)*GasCostPerWarpSigner,
		GasErr:       nil,
		PredicateRes: set.NewBits().Bytes(),
	}

	test.Run(t)
}

func TestInvalidBitSet(t *testing.T) {
	unsignedMsg, err := avalancheWarp.NewUnsignedMessage(
		networkID,
		sourceChainID,
		[]byte{1, 2, 3},
	)
	require.NoError(t, err)

	msg, err := avalancheWarp.NewMessage(
		unsignedMsg,
		&avalancheWarp.BitSetSignature{
			Signers:   make([]byte, 1),
			Signature: [bls.SignatureLen]byte{},
		},
	)
	require.NoError(t, err)

	numKeys := 1
	snowCtx := createSnowCtx([]validatorRange{
		{
			start:  0,
			end:    numKeys,
			weight: 20,
		},
	})
	predicateBytes := predicateutils.PackPredicate(msg.Bytes())
	test := testutils.PredicateTest{
		Config: NewDefaultConfig(subnetEVMUtils.NewUint64(0)),
<<<<<<< HEAD
		ProposerPredicateContext: &precompileconfig.PredicateContext{
=======
		PredicateContext: &precompileconfig.PredicateContext{
>>>>>>> 86d757d9
			SnowCtx: snowCtx,
			ProposerVMBlockCtx: &block.Context{
				PChainHeight: 1,
			},
		},
		StorageSlots: [][]byte{predicateBytes},
		Gas:          GasCostPerSignatureVerification + uint64(len(predicateBytes))*GasCostPerWarpMessageBytes + uint64(numKeys)*GasCostPerWarpSigner,
		GasErr:       errCannotGetNumSigners,
		PredicateRes: set.NewBits(0).Bytes(), // Won't be reached
	}

	test.Run(t)
}

func TestWarpSignatureWeightsDefaultQuorumNumerator(t *testing.T) {
	snowCtx := createSnowCtx([]validatorRange{
		{
			start:     0,
			end:       100,
			weight:    20,
			publicKey: true,
		},
	})

	tests := make(map[string]testutils.PredicateTest)
	for _, numSigners := range []int{
		1,
		int(params.WarpDefaultQuorumNumerator) - 1,
		int(params.WarpDefaultQuorumNumerator),
		int(params.WarpDefaultQuorumNumerator) + 1,
		int(params.WarpQuorumDenominator) - 1,
		int(params.WarpQuorumDenominator),
		int(params.WarpQuorumDenominator) + 1,
	} {
		var (
			predicateBytes           = createPredicate(numSigners)
			expectedPredicateResults = set.NewBits()
		)
		// If the number of signers is less than the params.WarpDefaultQuorumNumerator (67)
		if numSigners >= int(params.WarpDefaultQuorumNumerator) && numSigners <= int(params.WarpQuorumDenominator) {
			expectedPredicateResults.Add(0)
		}
		tests[fmt.Sprintf("default quorum %d signature(s)", numSigners)] = testutils.PredicateTest{
			Config: NewDefaultConfig(subnetEVMUtils.NewUint64(0)),
<<<<<<< HEAD
			ProposerPredicateContext: &precompileconfig.PredicateContext{
=======
			PredicateContext: &precompileconfig.PredicateContext{
>>>>>>> 86d757d9
				SnowCtx: snowCtx,
				ProposerVMBlockCtx: &block.Context{
					PChainHeight: 1,
				},
			},
			StorageSlots: [][]byte{predicateBytes},
			Gas:          GasCostPerSignatureVerification + uint64(len(predicateBytes))*GasCostPerWarpMessageBytes + uint64(numSigners)*GasCostPerWarpSigner,
			GasErr:       nil,
			PredicateRes: expectedPredicateResults.Bytes(),
		}
	}
	testutils.RunPredicateTests(t, tests)
}

// multiple messages all correct, multiple messages all incorrect, mixed bag
func TestWarpMultiplePredicates(t *testing.T) {
	snowCtx := createSnowCtx([]validatorRange{
		{
			start:     0,
			end:       100,
			weight:    20,
			publicKey: true,
		},
	})

	tests := make(map[string]testutils.PredicateTest)
	for _, validMessageIndices := range [][]bool{
		{},
		{true, false},
		{false, true},
		{false, false},
		{true, true},
	} {
		var (
			numSigners               = int(params.WarpQuorumDenominator)
			invalidPredicateBytes    = createPredicate(1)
			validPredicateBytes      = createPredicate(numSigners)
			expectedPredicateResults = set.NewBits()
		)
		predicates := make([][]byte, len(validMessageIndices))
		expectedGas := uint64(0)
		for index, valid := range validMessageIndices {
			if valid {
				expectedPredicateResults.Add(index)
				predicates[index] = common.CopyBytes(validPredicateBytes)
				expectedGas += GasCostPerSignatureVerification + uint64(len(validPredicateBytes))*GasCostPerWarpMessageBytes + uint64(numSigners)*GasCostPerWarpSigner
			} else {
				expectedGas += GasCostPerSignatureVerification + uint64(len(invalidPredicateBytes))*GasCostPerWarpMessageBytes + uint64(1)*GasCostPerWarpSigner
				predicates[index] = invalidPredicateBytes
			}
		}

		tests[fmt.Sprintf("multiple predicates %v", validMessageIndices)] = testutils.PredicateTest{
			Config: NewDefaultConfig(subnetEVMUtils.NewUint64(0)),
			ProposerPredicateContext: &precompileconfig.PredicateContext{
				SnowCtx: snowCtx,
				ProposerVMBlockCtx: &block.Context{
					PChainHeight: 1,
				},
			},
			StorageSlots: predicates,
			Gas:          expectedGas,
			GasErr:       nil,
			PredicateRes: expectedPredicateResults.Bytes(),
		}
	}
	testutils.RunPredicateTests(t, tests)
}

func TestWarpSignatureWeightsNonDefaultQuorumNumerator(t *testing.T) {
	snowCtx := createSnowCtx([]validatorRange{
		{
			start:     0,
			end:       100,
			weight:    20,
			publicKey: true,
		},
	})

	tests := make(map[string]testutils.PredicateTest)
	nonDefaultQuorumNumerator := 50
	// Ensure this test fails if the DefaultQuroumNumerator is changed to an unexpected value during development
	require.NotEqual(t, nonDefaultQuorumNumerator, int(params.WarpDefaultQuorumNumerator))
	// Add cases with default quorum
	for _, numSigners := range []int{nonDefaultQuorumNumerator, nonDefaultQuorumNumerator + 1, 99, 100, 101} {
		var (
			predicateBytes           = createPredicate(numSigners)
			expectedPredicateResults = set.NewBits()
		)
		// If the number of signers is greater than the required numerator and does not exceed the denominator, then
		// mark the expected result as valid.
		if numSigners >= nonDefaultQuorumNumerator && numSigners <= int(params.WarpQuorumDenominator) {
			expectedPredicateResults.Add(0)
		}
		name := fmt.Sprintf("non-default quorum %d signature(s)", numSigners)
		tests[name] = testutils.PredicateTest{
			Config: NewConfig(subnetEVMUtils.NewUint64(0), uint64(nonDefaultQuorumNumerator)),
<<<<<<< HEAD
			ProposerPredicateContext: &precompileconfig.PredicateContext{
=======
			PredicateContext: &precompileconfig.PredicateContext{
>>>>>>> 86d757d9
				SnowCtx: snowCtx,
				ProposerVMBlockCtx: &block.Context{
					PChainHeight: 1,
				},
			},
			StorageSlots: [][]byte{predicateBytes},
			Gas:          GasCostPerSignatureVerification + uint64(len(predicateBytes))*GasCostPerWarpMessageBytes + uint64(numSigners)*GasCostPerWarpSigner,
			GasErr:       nil,
			PredicateRes: expectedPredicateResults.Bytes(),
		}
	}

	testutils.RunPredicateTests(t, tests)
}

func initWarpPredicateTests() {
	for _, totalNodes := range []int{10, 100, 1_000, 10_000} {
		testName := fmt.Sprintf("%d signers/%d validators", totalNodes, totalNodes)

		predicateBytes := createPredicate(totalNodes)
		snowCtx := createSnowCtx([]validatorRange{
			{
				start:     0,
				end:       totalNodes,
				weight:    20,
				publicKey: true,
			},
		})
		predicateTests[testName] = createValidPredicateTest(snowCtx, uint64(totalNodes), predicateBytes)
	}

	numSigners := 10
	for _, totalNodes := range []int{100, 1_000, 10_000} {
		testName := fmt.Sprintf("%d signers (heavily weighted)/%d validators", numSigners, totalNodes)

		predicateBytes := createPredicate(numSigners)
		snowCtx := createSnowCtx([]validatorRange{
			{
				start:     0,
				end:       numSigners,
				weight:    10_000_000,
				publicKey: true,
			},
			{
				start:     numSigners,
				end:       totalNodes,
				weight:    20,
				publicKey: true,
			},
		})
		predicateTests[testName] = createValidPredicateTest(snowCtx, uint64(numSigners), predicateBytes)
	}

	for _, totalNodes := range []int{100, 1_000, 10_000} {
		testName := fmt.Sprintf("%d signers (heavily weighted)/%d validators (non-signers without registered PublicKey)", numSigners, totalNodes)

		predicateBytes := createPredicate(numSigners)
		snowCtx := createSnowCtx([]validatorRange{
			{
				start:     0,
				end:       numSigners,
				weight:    10_000_000,
				publicKey: true,
			},
			{
				start:     numSigners,
				end:       totalNodes,
				weight:    20,
				publicKey: false,
			},
		})
		predicateTests[testName] = createValidPredicateTest(snowCtx, uint64(numSigners), predicateBytes)
	}

	for _, totalNodes := range []int{100, 1_000, 10_000} {
		testName := fmt.Sprintf("%d validators w/ %d signers/repeated PublicKeys", totalNodes, numSigners)

		predicateBytes := createPredicate(numSigners)
		getValidatorsOutput := make(map[ids.NodeID]*validators.GetValidatorOutput, totalNodes)
		for i := 0; i < totalNodes; i++ {
			getValidatorsOutput[testVdrs[i].nodeID] = &validators.GetValidatorOutput{
				NodeID:    testVdrs[i].nodeID,
				Weight:    20,
				PublicKey: testVdrs[i%numSigners].vdr.PublicKey,
			}
		}

		snowCtx := snow.DefaultContextTest()
		snowCtx.NetworkID = networkID
		state := &validators.TestState{
			GetSubnetIDF: func(ctx context.Context, chainID ids.ID) (ids.ID, error) {
				return sourceSubnetID, nil
			},
			GetValidatorSetF: func(ctx context.Context, height uint64, subnetID ids.ID) (map[ids.NodeID]*validators.GetValidatorOutput, error) {
				return getValidatorsOutput, nil
			},
		}
		snowCtx.ValidatorState = state

		predicateTests[testName] = createValidPredicateTest(snowCtx, uint64(numSigners), predicateBytes)
	}
}

func TestWarpPredicate(t *testing.T) {
	testutils.RunPredicateTests(t, predicateTests)
}

func BenchmarkWarpPredicate(b *testing.B) {
	testutils.RunPredicateBenchmarks(b, predicateTests)
}<|MERGE_RESOLUTION|>--- conflicted
+++ resolved
@@ -216,11 +216,7 @@
 func createValidPredicateTest(snowCtx *snow.Context, numKeys uint64, predicateBytes []byte) testutils.PredicateTest {
 	return testutils.PredicateTest{
 		Config: NewDefaultConfig(subnetEVMUtils.NewUint64(0)),
-<<<<<<< HEAD
-		ProposerPredicateContext: &precompileconfig.PredicateContext{
-=======
 		PredicateContext: &precompileconfig.PredicateContext{
->>>>>>> 86d757d9
 			SnowCtx: snowCtx,
 			ProposerVMBlockCtx: &block.Context{
 				PChainHeight: 1,
@@ -245,11 +241,7 @@
 	predicateBytes := createPredicate(numKeys)
 	test := testutils.PredicateTest{
 		Config: NewDefaultConfig(subnetEVMUtils.NewUint64(0)),
-<<<<<<< HEAD
-		ProposerPredicateContext: &precompileconfig.PredicateContext{
-=======
 		PredicateContext: &precompileconfig.PredicateContext{
->>>>>>> 86d757d9
 			SnowCtx:            snowCtx,
 			ProposerVMBlockCtx: nil,
 		},
@@ -276,11 +268,7 @@
 
 	test := testutils.PredicateTest{
 		Config: NewDefaultConfig(subnetEVMUtils.NewUint64(0)),
-<<<<<<< HEAD
-		ProposerPredicateContext: &precompileconfig.PredicateContext{
-=======
 		PredicateContext: &precompileconfig.PredicateContext{
->>>>>>> 86d757d9
 			SnowCtx: snowCtx,
 			ProposerVMBlockCtx: &block.Context{
 				PChainHeight: 1,
@@ -310,11 +298,7 @@
 
 	test := testutils.PredicateTest{
 		Config: NewDefaultConfig(subnetEVMUtils.NewUint64(0)),
-<<<<<<< HEAD
-		ProposerPredicateContext: &precompileconfig.PredicateContext{
-=======
 		PredicateContext: &precompileconfig.PredicateContext{
->>>>>>> 86d757d9
 			SnowCtx: snowCtx,
 			ProposerVMBlockCtx: &block.Context{
 				PChainHeight: 1,
@@ -358,11 +342,7 @@
 
 	test := testutils.PredicateTest{
 		Config: NewDefaultConfig(subnetEVMUtils.NewUint64(0)),
-<<<<<<< HEAD
-		ProposerPredicateContext: &precompileconfig.PredicateContext{
-=======
 		PredicateContext: &precompileconfig.PredicateContext{
->>>>>>> 86d757d9
 			SnowCtx: snowCtx,
 			ProposerVMBlockCtx: &block.Context{
 				PChainHeight: 1,
@@ -405,11 +385,7 @@
 	predicateBytes := predicateutils.PackPredicate(msg.Bytes())
 	test := testutils.PredicateTest{
 		Config: NewDefaultConfig(subnetEVMUtils.NewUint64(0)),
-<<<<<<< HEAD
-		ProposerPredicateContext: &precompileconfig.PredicateContext{
-=======
 		PredicateContext: &precompileconfig.PredicateContext{
->>>>>>> 86d757d9
 			SnowCtx: snowCtx,
 			ProposerVMBlockCtx: &block.Context{
 				PChainHeight: 1,
@@ -454,11 +430,7 @@
 		}
 		tests[fmt.Sprintf("default quorum %d signature(s)", numSigners)] = testutils.PredicateTest{
 			Config: NewDefaultConfig(subnetEVMUtils.NewUint64(0)),
-<<<<<<< HEAD
-			ProposerPredicateContext: &precompileconfig.PredicateContext{
-=======
 			PredicateContext: &precompileconfig.PredicateContext{
->>>>>>> 86d757d9
 				SnowCtx: snowCtx,
 				ProposerVMBlockCtx: &block.Context{
 					PChainHeight: 1,
@@ -513,7 +485,7 @@
 
 		tests[fmt.Sprintf("multiple predicates %v", validMessageIndices)] = testutils.PredicateTest{
 			Config: NewDefaultConfig(subnetEVMUtils.NewUint64(0)),
-			ProposerPredicateContext: &precompileconfig.PredicateContext{
+			PredicateContext: &precompileconfig.PredicateContext{
 				SnowCtx: snowCtx,
 				ProposerVMBlockCtx: &block.Context{
 					PChainHeight: 1,
@@ -556,11 +528,7 @@
 		name := fmt.Sprintf("non-default quorum %d signature(s)", numSigners)
 		tests[name] = testutils.PredicateTest{
 			Config: NewConfig(subnetEVMUtils.NewUint64(0), uint64(nonDefaultQuorumNumerator)),
-<<<<<<< HEAD
-			ProposerPredicateContext: &precompileconfig.PredicateContext{
-=======
 			PredicateContext: &precompileconfig.PredicateContext{
->>>>>>> 86d757d9
 				SnowCtx: snowCtx,
 				ProposerVMBlockCtx: &block.Context{
 					PChainHeight: 1,
