// (c) 2023, Ava Labs, Inc. All rights reserved.
// See the file LICENSE for licensing terms.

package warp

import (
	"context"
	"errors"
	"fmt"

	"github.com/ava-labs/avalanchego/utils/set"
	"github.com/ava-labs/avalanchego/vms/platformvm/warp"
	"github.com/ava-labs/subnet-evm/params"
	"github.com/ava-labs/subnet-evm/precompile/precompileconfig"
	"github.com/ava-labs/subnet-evm/predicate"
	warpValidators "github.com/ava-labs/subnet-evm/warp/validators"
	"github.com/ethereum/go-ethereum/common"
	"github.com/ethereum/go-ethereum/common/math"
	"github.com/ethereum/go-ethereum/log"
)

var (
	_ precompileconfig.Config     = &Config{}
	_ precompileconfig.Predicater = &Config{}
	_ precompileconfig.Accepter   = &Config{}
)

var (
	errOverflowSignersGasCost  = errors.New("overflow calculating warp signers gas cost")
	errInvalidPredicateBytes   = errors.New("cannot unpack predicate bytes")
	errInvalidWarpMsg          = errors.New("cannot unpack warp message")
	errInvalidAddressedPayload = errors.New("cannot unpack addressed payload")
	errInvalidBlockHashPayload = errors.New("cannot unpack block hash payload")
	errCannotGetNumSigners     = errors.New("cannot fetch num signers from warp message")
	errWarpCannotBeActivated   = errors.New("warp cannot be activated before DUpgrade")
)

// Config implements the precompileconfig.Config interface and
// adds specific configuration for Warp.
type Config struct {
	precompileconfig.Upgrade
	QuorumNumerator uint64 `json:"quorumNumerator"`
}

// NewConfig returns a config for a network upgrade at [blockTimestamp] that enables
// Warp with the given quorum numerator.
func NewConfig(blockTimestamp *uint64, quorumNumerator uint64) *Config {
	return &Config{
		Upgrade:         precompileconfig.Upgrade{BlockTimestamp: blockTimestamp},
		QuorumNumerator: quorumNumerator,
	}
}

// NewDefaultConfig returns a config for a network upgrade at [blockTimestamp] that enables
// Warp with the default quorum numerator (0 denotes using the default).
func NewDefaultConfig(blockTimestamp *uint64) *Config {
	return NewConfig(blockTimestamp, 0)
}

// NewDisableConfig returns config for a network upgrade at [blockTimestamp]
// that disables Warp.
func NewDisableConfig(blockTimestamp *uint64) *Config {
	return &Config{
		Upgrade: precompileconfig.Upgrade{
			BlockTimestamp: blockTimestamp,
			Disable:        true,
		},
	}
}

// Key returns the key for the Warp precompileconfig.
// This should be the same key as used in the precompile module.
func (*Config) Key() string { return ConfigKey }

// Verify tries to verify Config and returns an error accordingly.
func (c *Config) Verify(chainConfig precompileconfig.ChainConfig) error {
	if c.Timestamp() != nil {
		// If Warp attempts to activate before the DUpgrade, fail verification
		timestamp := *c.Timestamp()
		if !chainConfig.IsDUpgrade(timestamp) {
			return errWarpCannotBeActivated
		}
	}

	if c.QuorumNumerator > params.WarpQuorumDenominator {
		return fmt.Errorf("cannot specify quorum numerator (%d) > quorum denominator (%d)", c.QuorumNumerator, params.WarpQuorumDenominator)
	}
	// If a non-default quorum numerator is specified and it is less than the minimum, return an error
	if c.QuorumNumerator != 0 && c.QuorumNumerator < params.WarpQuorumNumeratorMinimum {
		return fmt.Errorf("cannot specify quorum numerator (%d) < min quorum numerator (%d)", c.QuorumNumerator, params.WarpQuorumNumeratorMinimum)
	}
	return nil
}

// Equal returns true if [s] is a [*Config] and it has been configured identical to [c].
func (c *Config) Equal(s precompileconfig.Config) bool {
	// typecast before comparison
	other, ok := (s).(*Config)
	if !ok {
		return false
	}
	equals := c.Upgrade.Equal(&other.Upgrade)
	return equals && c.QuorumNumerator == other.QuorumNumerator
}

func (c *Config) Accept(acceptCtx *precompileconfig.AcceptContext, txHash common.Hash, logIndex int, topics []common.Hash, logData []byte) error {
	unsignedMessage, err := warp.ParseUnsignedMessage(logData)
	if err != nil {
		return fmt.Errorf("failed to parse warp log data into unsigned message (TxHash: %s, LogIndex: %d): %w", txHash, logIndex, err)
	}
	log.Info("Accepted warp unsigned message", "txHash", txHash, "logIndex", logIndex, "logData", common.Bytes2Hex(logData))
	if err := acceptCtx.Warp.AddMessage(unsignedMessage); err != nil {
		return fmt.Errorf("failed to add warp message during accept (TxHash: %s, LogIndex: %d): %w", txHash, logIndex, err)
	}
	return nil
}

// verifyWarpMessage checks that [warpMsg] can be parsed as an addressed payload and verifies the Warp Message Signature
// within [predicateContext].
func (c *Config) verifyWarpMessage(predicateContext *precompileconfig.PredicateContext, warpMsg *warp.Message) bool {
	// Use default quorum numerator unless config specifies a non-default option
	quorumNumerator := params.WarpDefaultQuorumNumerator
	if c.QuorumNumerator != 0 {
		quorumNumerator = c.QuorumNumerator
	}

	log.Debug("verifying warp message", "warpMsg", warpMsg, "quorumNum", quorumNumerator, "quorumDenom", params.WarpQuorumDenominator)
	if err := warpMsg.Signature.Verify(
		context.Background(),
		&warpMsg.UnsignedMessage,
		predicateContext.SnowCtx.NetworkID,
		warpValidators.NewState(predicateContext.SnowCtx), // Wrap validators.State on the chain snow context to special case the Primary Network
		predicateContext.ProposerVMBlockCtx.PChainHeight,
		quorumNumerator,
		params.WarpQuorumDenominator,
	); err != nil {
		log.Debug("failed to verify warp signature", "msgID", warpMsg.ID(), "err", err)
		return false
	}

	return true
}

// PredicateGas returns the amount of gas necessary to verify the predicate
// PredicateGas charges for:
// 1. Base cost of the message
// 2. Size of the message
// 3. Number of signers
// 4. TODO: Lookup of the validator set
func (c *Config) PredicateGas(predicateBytes []byte) (uint64, error) {
	totalGas := GasCostPerSignatureVerification
	bytesGasCost, overflow := math.SafeMul(GasCostPerWarpMessageBytes, uint64(len(predicateBytes)))
	if overflow {
		return 0, fmt.Errorf("overflow calculating gas cost for warp message bytes of size %d", len(predicateBytes))
	}
	totalGas, overflow = math.SafeAdd(totalGas, bytesGasCost)
	if overflow {
		return 0, fmt.Errorf("overflow adding bytes gas cost of size %d", len(predicateBytes))
	}

	unpackedPredicateBytes, err := predicate.UnpackPredicate(predicateBytes)
	if err != nil {
		return 0, fmt.Errorf("%w: %s", errInvalidPredicateBytes, err)
	}
	warpMessage, err := warp.ParseMessage(unpackedPredicateBytes)
	if err != nil {
		return 0, fmt.Errorf("%w: %s", errInvalidWarpMsg, err)
	}

	numSigners, err := warpMessage.Signature.NumSigners()
	if err != nil {
		return 0, fmt.Errorf("%w: %s", errCannotGetNumSigners, err)
	}
	signerGas, overflow := math.SafeMul(uint64(numSigners), GasCostPerWarpSigner)
	if overflow {
		return 0, errOverflowSignersGasCost
	}
	totalGas, overflow = math.SafeAdd(totalGas, signerGas)
	if overflow {
		return 0, fmt.Errorf("overflow adding signer gas (PrevTotal: %d, VerificationGas: %d)", totalGas, signerGas)
	}

	return totalGas, nil
}

func (c *Config) verifyPredicate(predicateContext *precompileconfig.PredicateContext, predicateBytes []byte) bool {
<<<<<<< HEAD
	if predicateContext == nil || predicateContext.ProposerVMBlockCtx == nil {
		return false
	}

	unpackedPredicateBytes, err := predicate.UnpackPredicate(predicateBytes)
=======
	unpackedPredicateBytes, err := predicateutils.UnpackPredicate(predicateBytes)
>>>>>>> a6f2d8d0
	if err != nil {
		return false
	}

	// Note: PredicateGas should be called before VerifyPredicate, so we should never reach an error case here.
	warpMessage, err := warp.ParseMessage(unpackedPredicateBytes)
	if err != nil {
		return false
	}
	return c.verifyWarpMessage(predicateContext, warpMessage)
}

// VerifyPredicate verifies the predicate represents a valid signed and properly formatted Avalanche Warp Message.
func (c *Config) VerifyPredicate(predicateContext *precompileconfig.PredicateContext, predicates [][]byte) []byte {
	resultBitSet := set.NewBits()

	for predicateIndex, predicateBytes := range predicates {
		if c.verifyPredicate(predicateContext, predicateBytes) {
			resultBitSet.Add(predicateIndex)
		}
	}
	return resultBitSet.Bytes()
}<|MERGE_RESOLUTION|>--- conflicted
+++ resolved
@@ -184,15 +184,7 @@
 }
 
 func (c *Config) verifyPredicate(predicateContext *precompileconfig.PredicateContext, predicateBytes []byte) bool {
-<<<<<<< HEAD
-	if predicateContext == nil || predicateContext.ProposerVMBlockCtx == nil {
-		return false
-	}
-
 	unpackedPredicateBytes, err := predicate.UnpackPredicate(predicateBytes)
-=======
-	unpackedPredicateBytes, err := predicateutils.UnpackPredicate(predicateBytes)
->>>>>>> a6f2d8d0
 	if err != nil {
 		return false
 	}
