name: Bench

on:
  workflow_dispatch:
  pull_request:

jobs:
  bench:
    runs-on: ubuntu-20.04
    steps:
      - uses: actions/checkout@v3
      - uses: actions/setup-go@v3
        with:
<<<<<<< HEAD
          go-version: "1.19"
      # - run: go mod download
      #   shell: bash
      # - run: ./scripts/build_bench_precompiles.sh
      #   shell: bash
=======
          go-version: '~1.20.8'
          check-latest: true
      - run: go mod download
        shell: bash
      - run: ./scripts/build_bench_precompiles.sh
        shell: bash
>>>>>>> a05fc0b6
<|MERGE_RESOLUTION|>--- conflicted
+++ resolved
@@ -11,17 +11,9 @@
       - uses: actions/checkout@v3
       - uses: actions/setup-go@v3
         with:
-<<<<<<< HEAD
-          go-version: "1.19"
-      # - run: go mod download
-      #   shell: bash
-      # - run: ./scripts/build_bench_precompiles.sh
-      #   shell: bash
-=======
           go-version: '~1.20.8'
           check-latest: true
       - run: go mod download
         shell: bash
       - run: ./scripts/build_bench_precompiles.sh
         shell: bash
->>>>>>> a05fc0b6
