name: Publish Docker Image

on:
  workflow_dispatch:
    inputs:
      vm_id:
        description: 'The ID of the VM (binary dst in Docker image)'
        default: ''
        required: false
        type: string

  push:
    tags:
      - "*"
    branches:
      - master

<<<<<<< HEAD
  workflow_call:
    inputs:
      vm_id:
        description: 'The ID of the VM (binary dst in Docker image)'
        default: ''
        required: false
        type: string
=======
>>>>>>> 21c0ba22

jobs:
  publish_docker_image:
    name: Publish Docker Image
    runs-on: ubuntu-20.04
    steps:
      - uses: actions/checkout@v4
      - name: Publish image to Dockerhub
        env:
          DOCKER_USERNAME: ${{ secrets.DOCKER_USERNAME }}
          DOCKER_PASS: ${{ secrets.DOCKER_PASS }}
          DOCKER_REPO: "avaplatform/subnet-evm"
        run: .github/workflows/publish_docker_image.sh ${{ inputs.vm_id }}<|MERGE_RESOLUTION|>--- conflicted
+++ resolved
@@ -15,17 +15,6 @@
     branches:
       - master
 
-<<<<<<< HEAD
-  workflow_call:
-    inputs:
-      vm_id:
-        description: 'The ID of the VM (binary dst in Docker image)'
-        default: ''
-        required: false
-        type: string
-=======
->>>>>>> 21c0ba22
-
 jobs:
   publish_docker_image:
     name: Publish Docker Image
