--- conflicted
+++ resolved
@@ -36,15 +36,10 @@
   # Repo in which the release will be created.
   # Default is extracted from the origin remote URL or empty if its private hosted.
   github:
-<<<<<<< HEAD
     owner: gokite-ai
-    name: subnet-evm
-=======
-    owner: ava-labs
     name: subnet-evm
 
 git:
   # Avoid picking the wrong tag when there is an RC tag and a non-RC tag
   # pointing to the same commit.
-  prerelease_suffix: "-rc"
->>>>>>> 8b0ef322
+  prerelease_suffix: "-rc"