# This is the latest commit of coreth that is synced with the subnet-evm

<<<<<<< HEAD
43afaf45b4f2800329d61e97a1234da250c746f0

# Notes: 
- Coreth PR 1034 has already been synced (ahead of schedule) - see https://github.com/ava-labs/subnet-evm/pull/1622
- Last PR done is currently 977
=======
# Notes: 
- Coreth PR 1034 has already been synced (ahead of schedule) - see https://github.com/ava-labs/subnet-evm/pull/1622
- Coreth PR 1029 has already been synced (ahead of schedule) - see https://github.com/ava-labs/subnet-evm/pull/1631
- Last PR done is currently 969
>>>>>>> 53f53056
<|MERGE_RESOLUTION|>--- conflicted
+++ resolved
@@ -1,14 +1,8 @@
 # This is the latest commit of coreth that is synced with the subnet-evm
 
-<<<<<<< HEAD
 43afaf45b4f2800329d61e97a1234da250c746f0
 
 # Notes: 
+- Coreth PR 1029 has already been synced (ahead of schedule) - see https://github.com/ava-labs/subnet-evm/pull/1631
 - Coreth PR 1034 has already been synced (ahead of schedule) - see https://github.com/ava-labs/subnet-evm/pull/1622
-- Last PR done is currently 977
-=======
-# Notes: 
-- Coreth PR 1034 has already been synced (ahead of schedule) - see https://github.com/ava-labs/subnet-evm/pull/1622
-- Coreth PR 1029 has already been synced (ahead of schedule) - see https://github.com/ava-labs/subnet-evm/pull/1631
-- Last PR done is currently 969
->>>>>>> 53f53056
+- Last PR done is currently 977