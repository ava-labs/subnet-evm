--- conflicted
+++ resolved
@@ -44,11 +44,7 @@
 	avalancheWarp "github.com/ava-labs/avalanchego/vms/platformvm/warp"
 	warpPayload "github.com/ava-labs/avalanchego/vms/platformvm/warp/payload"
 	ethereum "github.com/ava-labs/libevm"
-<<<<<<< HEAD
-	warpbindings "github.com/ava-labs/subnet-evm/precompile/contracts/warp/warptest/bindings"
-=======
 	warptestbindings "github.com/ava-labs/subnet-evm/precompile/contracts/warp/warptest/bindings"
->>>>>>> d4694ff8
 	warpBackend "github.com/ava-labs/subnet-evm/warp"
 	ginkgo "github.com/onsi/ginkgo/v2"
 )
@@ -176,13 +172,8 @@
 		log.Info("Delivering block hash payload to receiving subnet")
 		w.deliverBlockHashPayload()
 
-<<<<<<< HEAD
-		log.Info("Verifying warp message and blockchain ID")
-		w.verifyWarpMessageAndBlockchainID()
-=======
 		log.Info("bindings test: verifying warp message and blockchain ID")
 		w.warpBindingsTest()
->>>>>>> d4694ff8
 
 		log.Info("Executing warp load test")
 		w.warpLoad()
@@ -307,11 +298,7 @@
 	blockHash, blockNumber := w.sendWarpMessageTx(ctx, client)
 	w.blockID = ids.ID(blockHash)
 
-<<<<<<< HEAD
-	w.addressedCallUnsignedMessage = w.verifyAndExtractWarpMessage(ctx, client, blockHash, blockNumber)
-=======
 	w.verifyAndExtractWarpMessage(ctx, client, blockNumber)
->>>>>>> d4694ff8
 	log.Info("Parsed unsignedWarpMsg",
 		"unsignedWarpMessageID", w.addressedCallUnsignedMessage.ID(),
 		"unsignedWarpMessage", w.addressedCallUnsignedMessage,
@@ -376,43 +363,6 @@
 	return blockHash, blockNumber
 }
 
-<<<<<<< HEAD
-// verifyAndExtractWarpMessage verifies the SendWarpMessage event using both raw client
-// filtering and topic-filtered querying, then extracts the unsigned message.
-//
-// We use topic-filtered FilterLogs queries instead of the generated binding's
-// FilterSendWarpMessage iterator because the binding's UnpackLog,
-// `func (c *BoundContract) UnpackLog(out interface{}, event string, log types.Log) error`
-// fails to decode the warp precompile's event data. The precompile uses WarpABI.PackEvent
-// which produces valid ABI-encoded data, but the generated binding's decoder seemingly
-// expects a different format, causing offset calculation errors like this:
-//
-// > abi: cannot marshal in to go slice: offset
-// > 36566719137455486913336721525167888666359637725852346248021916651272 would go
-// > over slice boundary
-//
-// So instead we use raw FilterLogs with topic filters to extract the event data.
-// TODO(JonathanOppenheimer): is there a better way to do this? a workaround?
-func (w *warpTest) verifyAndExtractWarpMessage(
-	ctx context.Context,
-	client ethclient.Client,
-	blockHash common.Hash,
-	blockNumber uint64,
-) *avalancheWarp.UnsignedMessage {
-	require := require.New(ginkgo.GinkgoT())
-
-	// Method 1: Raw client FilterLogs (by address only)
-	log.Info("Filtering SendWarpMessage events using raw client")
-	clientLogs, err := client.FilterLogs(ctx, ethereum.FilterQuery{
-		BlockHash: &blockHash,
-		Addresses: []common.Address{warp.Module.Address},
-	})
-	require.NoError(err)
-	require.Len(clientLogs, 1)
-
-	clientLog := clientLogs[0]
-	unsignedMsgFromClient, err := warp.UnpackSendWarpEventDataToMessage(clientLog.Data)
-=======
 // verifyAndExtractWarpMessage filters for the SendWarpMessage event using the
 // generated binding and sets w.addressedCallUnsignedMessage.
 func (w *warpTest) verifyAndExtractWarpMessage(
@@ -435,55 +385,9 @@
 		[]common.Address{w.sendingSubnetFundedAddress}, // sender filter
 		nil, // messageID filter: any
 	)
->>>>>>> d4694ff8
 	require.NoError(err)
 	defer iter.Close()
 
-<<<<<<< HEAD
-	// Method 2: Filter with indexed topic filters (event ID + sender)
-	// This replicates what the binding's FilterSendWarpMessage does internally,
-	// but without using the broken UnpackLog decoder.
-	log.Info("Filtering SendWarpMessage events using topic filters")
-	eventID := warp.WarpABI.Events["SendWarpMessage"].ID
-	senderTopic := common.BytesToHash(w.sendingSubnetFundedAddress.Bytes())
-
-	topicFilteredLogs, err := client.FilterLogs(ctx, ethereum.FilterQuery{
-		FromBlock: big.NewInt(int64(blockNumber)),
-		ToBlock:   big.NewInt(int64(blockNumber)),
-		Addresses: []common.Address{warp.Module.Address},
-		Topics: [][]common.Hash{
-			{eventID},     // Topic 0: Event signature
-			{senderTopic}, // Topic 1: Indexed sender
-			nil,           // Topic 2: Any messageID
-		},
-	})
-	require.NoError(err)
-	require.Len(topicFilteredLogs, 1)
-
-	topicLog := topicFilteredLogs[0]
-	unsignedMsgFromTopicFilter, err := warp.UnpackSendWarpEventDataToMessage(topicLog.Data)
-	require.NoError(err)
-
-	// Verify both methods return the same event
-	require.Equal(clientLog.TxHash, topicLog.TxHash, "transaction hash mismatch")
-	require.Equal(clientLog.Data, topicLog.Data, "log data mismatch")
-
-	// Verify both produce the same unsigned message
-	require.Equal(unsignedMsgFromClient.Bytes(), unsignedMsgFromTopicFilter.Bytes(),
-		"raw and topic-filtered queries should return the same unsigned message")
-
-	// Verify event topics
-	require.Len(clientLog.Topics, 3, "SendWarpMessage should have 3 topics")
-	require.Equal(eventID, clientLog.Topics[0], "event ID mismatch")
-	require.Equal(senderTopic, clientLog.Topics[1], "sender topic mismatch")
-
-	log.Info("Found SendWarpMessage event via both methods",
-		"sender", w.sendingSubnetFundedAddress.Hex(),
-		"messageID", clientLog.Topics[2].Hex(),
-	)
-
-	return unsignedMsgFromTopicFilter
-=======
 	require.True(iter.Next(), "expected SendWarpMessage event")
 	event := iter.Event
 
@@ -499,7 +403,6 @@
 
 	require.False(iter.Next(), "expected exactly one SendWarpMessage event")
 	require.NoError(iter.Error())
->>>>>>> d4694ff8
 }
 
 func (w *warpTest) aggregateSignaturesViaAPI() {
@@ -686,48 +589,12 @@
 	require.Equal(types.ReceiptStatusSuccessful, receipt.Status)
 }
 
-<<<<<<< HEAD
-func (w *warpTest) verifyWarpMessageAndBlockchainID() {
-=======
 func (w *warpTest) warpBindingsTest() {
->>>>>>> d4694ff8
 	require := require.New(ginkgo.GinkgoT())
 	tc := e2e.NewTestContext()
 	ctx := tc.DefaultContext()
 
 	client := w.sendingSubnetClients[0]
-<<<<<<< HEAD
-
-	log.Info("Verifying warp message fields",
-		"messageID", w.addressedCallUnsignedMessage.ID(),
-		"sourceChainID", w.addressedCallUnsignedMessage.SourceChainID,
-	)
-
-	require.Equal(
-		w.sendingSubnet.BlockchainID,
-		w.addressedCallUnsignedMessage.SourceChainID,
-		"source chain ID mismatch in unsigned message",
-	)
-
-	log.Info("Calling getBlockchainID on warp precompile using bindings")
-	warpCaller, err := warpbindings.NewIWarpMessengerCaller(warp.Module.Address, client)
-	require.NoError(err)
-
-	returnedBlockchainID, err := warpCaller.GetBlockchainID(&bind.CallOpts{Context: ctx})
-	require.NoError(err)
-
-	log.Info("getBlockchainID returned", "blockchainID", ids.ID(returnedBlockchainID))
-	require.Equal(
-		w.sendingSubnet.BlockchainID,
-		ids.ID(returnedBlockchainID),
-		"getBlockchainID returned unexpected value",
-	)
-
-	log.Info("Warp message and blockchain ID verification complete",
-		"senderAddress", crypto.PubkeyToAddress(w.sendingSubnetFundedKey.PublicKey).Hex(),
-		"sourceChainID", "0x"+w.sendingSubnet.BlockchainID.Hex(),
-		"payload", "0x"+common.Bytes2Hex(testPayload),
-=======
 
 	log.Info("Deploying WarpTest proxy contract")
 	auth, err := bind.NewKeyedTransactorWithChainID(w.sendingSubnetFundedKey, w.sendingSubnetChainID)
@@ -807,7 +674,6 @@
 	log.Info("warp bindings test complete",
 		"proxyAddr", proxyAddr.Hex(),
 		"blockchainID", ids.ID(returnedBlockchainID),
->>>>>>> d4694ff8
 	)
 }
 
