// Copyright (C) 2019-2025, Ava Labs, Inc. All rights reserved.
// See the file LICENSE for licensing terms.

// Implements solidity tests.
package warp

import (
	"context"
	"crypto/ecdsa"
	"fmt"
	"math/big"
	"path/filepath"
	"strings"
	"testing"
	"time"

	"github.com/ava-labs/avalanchego/api/info"
	"github.com/ava-labs/avalanchego/ids"
	"github.com/ava-labs/avalanchego/snow/validators"
	"github.com/ava-labs/avalanchego/tests/fixture/e2e"
	"github.com/ava-labs/avalanchego/tests/fixture/tmpnet"
	"github.com/ava-labs/avalanchego/utils/constants"
	"github.com/ava-labs/avalanchego/vms/evm/predicate"
	"github.com/ava-labs/avalanchego/vms/platformvm"
	"github.com/ava-labs/avalanchego/vms/platformvm/api"
	"github.com/ava-labs/libevm/common"
	"github.com/ava-labs/libevm/core/types"
	"github.com/ava-labs/libevm/crypto"
	"github.com/ava-labs/libevm/log"
	"github.com/stretchr/testify/require"

	"github.com/ava-labs/subnet-evm/accounts/abi/bind"
	"github.com/ava-labs/subnet-evm/cmd/simulator/key"
	"github.com/ava-labs/subnet-evm/cmd/simulator/load"
	"github.com/ava-labs/subnet-evm/cmd/simulator/metrics"
	"github.com/ava-labs/subnet-evm/cmd/simulator/txs"
	"github.com/ava-labs/subnet-evm/ethclient"
	"github.com/ava-labs/subnet-evm/params"
	"github.com/ava-labs/subnet-evm/precompile/contracts/warp"
	"github.com/ava-labs/subnet-evm/precompile/contracts/warp/warpbindings"
	"github.com/ava-labs/subnet-evm/tests"
	"github.com/ava-labs/subnet-evm/tests/utils"

	avalancheWarp "github.com/ava-labs/avalanchego/vms/platformvm/warp"
	warpPayload "github.com/ava-labs/avalanchego/vms/platformvm/warp/payload"
	ethereum "github.com/ava-labs/libevm"
	warptestbindings "github.com/ava-labs/subnet-evm/precompile/contracts/warp/warptest/bindings"
	warpBackend "github.com/ava-labs/subnet-evm/warp"
	ginkgo "github.com/onsi/ginkgo/v2"
)

const (
	subnetAName = "warp-subnet-a"
	subnetBName = "warp-subnet-b"
)

var (
	flagVars *e2e.FlagVars

	repoRootPath = tests.GetRepoRootPath("tests/warp")

	genesisPath = filepath.Join(repoRootPath, "tests/warp/genesis.json")

	subnetA, subnetB, cChainSubnetDetails *Subnet

	testPayload = []byte{1, 2, 3}
)

func init() {
	// Configures flags used to configure tmpnet (via SynchronizedBeforeSuite)
	flagVars = e2e.RegisterFlags()
}

// Subnet provides the basic details of a created subnet
type Subnet struct {
	// SubnetID is the txID of the transaction that created the subnet
	SubnetID ids.ID
	// For simplicity assume a single blockchain per subnet
	BlockchainID ids.ID
	// Key funded in the genesis of the blockchain
	PreFundedKey *ecdsa.PrivateKey
	// ValidatorURIs are the base URIs for each participant of the Subnet
	ValidatorURIs []string
}

func TestE2E(t *testing.T) {
	ginkgo.RunSpecs(t, "subnet-evm warp e2e test")
}

var _ = ginkgo.SynchronizedBeforeSuite(func() []byte {
	// Run only once in the first ginkgo process

	tc := e2e.NewTestContext()
	nodes := utils.NewTmpnetNodes(tmpnet.DefaultNodeCount)

	env := e2e.NewTestEnvironment(
		tc,
		flagVars,
		utils.NewTmpnetNetwork(
			"subnet-evm-warp-e2e",
			nodes,
			tmpnet.FlagsMap{},
			utils.NewTmpnetSubnet(subnetAName, genesisPath, utils.DefaultChainConfig, nodes...),
			utils.NewTmpnetSubnet(subnetBName, genesisPath, utils.DefaultChainConfig, nodes...),
		),
	)

	return env.Marshal()
}, func(envBytes []byte) {
	// Run in every ginkgo process

	require := require.New(ginkgo.GinkgoT())
	tc := e2e.NewTestContext()

	// Initialize the local test environment from the global state
	if len(envBytes) > 0 {
		e2e.InitSharedTestEnvironment(tc, envBytes)
	}

	network := e2e.GetEnv(tc).GetNetwork()

	// By default all nodes are validating all subnets
	validatorURIs := make([]string, len(network.Nodes))
	for i, node := range network.Nodes {
		validatorURIs[i] = node.URI
	}

	tmpnetSubnetA := network.GetSubnet(subnetAName)
	require.NotNil(tmpnetSubnetA)
	subnetA = &Subnet{
		SubnetID:      tmpnetSubnetA.SubnetID,
		BlockchainID:  tmpnetSubnetA.Chains[0].ChainID,
		PreFundedKey:  tmpnetSubnetA.Chains[0].PreFundedKey.ToECDSA(),
		ValidatorURIs: validatorURIs,
	}

	tmpnetSubnetB := network.GetSubnet(subnetBName)
	require.NotNil(tmpnetSubnetB)
	subnetB = &Subnet{
		SubnetID:      tmpnetSubnetB.SubnetID,
		BlockchainID:  tmpnetSubnetB.Chains[0].ChainID,
		PreFundedKey:  tmpnetSubnetB.Chains[0].PreFundedKey.ToECDSA(),
		ValidatorURIs: validatorURIs,
	}

	infoClient := info.NewClient(network.Nodes[0].URI)
	cChainBlockchainID, err := infoClient.GetBlockchainID(tc.DefaultContext(), "C")
	require.NoError(err)

	cChainSubnetDetails = &Subnet{
		SubnetID:      constants.PrimaryNetworkID,
		BlockchainID:  cChainBlockchainID,
		PreFundedKey:  tmpnet.HardhatKey.ToECDSA(),
		ValidatorURIs: validatorURIs,
	}
})

var _ = ginkgo.Describe("[Warp]", func() {
	testFunc := func(sendingSubnet *Subnet, receivingSubnet *Subnet) {
		tc := e2e.NewTestContext()
		w := newWarpTest(tc.DefaultContext(), sendingSubnet, receivingSubnet)

		log.Info("Sending message from A to B")
		w.sendMessageFromSendingSubnet()

		log.Info("Aggregating signatures via API")
		w.aggregateSignaturesViaAPI()

		log.Info("Delivering addressed call payload to receiving subnet")
		w.deliverAddressedCallToReceivingSubnet()

		log.Info("Delivering block hash payload to receiving subnet")
		w.deliverBlockHashPayload()

		log.Info("bindings test: verifying warp message and blockchain ID")
		w.warpBindingsTest()

		log.Info("Executing warp load test")
		w.warpLoad()
	}
	ginkgo.It("SubnetA -> SubnetB", func() { testFunc(subnetA, subnetB) })
	ginkgo.It("SubnetA -> SubnetA", func() { testFunc(subnetA, subnetA) })
	ginkgo.It("SubnetA -> C-Chain", func() { testFunc(subnetA, cChainSubnetDetails) })
	ginkgo.It("C-Chain -> SubnetA", func() { testFunc(cChainSubnetDetails, subnetA) })
	ginkgo.It("C-Chain -> C-Chain", func() { testFunc(cChainSubnetDetails, cChainSubnetDetails) })
})

type warpTest struct {
	// network-wide fields set in the constructor
	networkID uint32

	// sendingSubnet fields set in the constructor
	sendingSubnet              *Subnet
	sendingSubnetURIs          []string
	sendingSubnetClients       []ethclient.Client
	sendingSubnetFundedKey     *ecdsa.PrivateKey
	sendingSubnetFundedAddress common.Address
	sendingSubnetChainID       *big.Int
	sendingSubnetSigner        types.Signer

	// receivingSubnet fields set in the constructor
	receivingSubnet              *Subnet
	receivingSubnetClients       []ethclient.Client
	receivingSubnetFundedKey     *ecdsa.PrivateKey
	receivingSubnetFundedAddress common.Address
	receivingSubnetChainID       *big.Int
	receivingSubnetSigner        types.Signer

	// Fields set throughout test execution
	blockID                   ids.ID
	blockPayloadSignedMessage *avalancheWarp.Message

	addressedCallUnsignedMessage *avalancheWarp.UnsignedMessage
	addressedCallSignedMessage   *avalancheWarp.Message
}

func newWarpTest(ctx context.Context, sendingSubnet *Subnet, receivingSubnet *Subnet) *warpTest {
	require := require.New(ginkgo.GinkgoT())

	sendingSubnetFundedKey := sendingSubnet.PreFundedKey
	receivingSubnetFundedKey := receivingSubnet.PreFundedKey

	warpTest := &warpTest{
		sendingSubnet:                sendingSubnet,
		sendingSubnetURIs:            sendingSubnet.ValidatorURIs,
		receivingSubnet:              receivingSubnet,
		sendingSubnetFundedKey:       sendingSubnetFundedKey,
		sendingSubnetFundedAddress:   crypto.PubkeyToAddress(sendingSubnetFundedKey.PublicKey),
		receivingSubnetFundedKey:     receivingSubnetFundedKey,
		receivingSubnetFundedAddress: crypto.PubkeyToAddress(receivingSubnetFundedKey.PublicKey),
	}
	infoClient := info.NewClient(sendingSubnet.ValidatorURIs[0])
	networkID, err := infoClient.GetNetworkID(ctx)
	require.NoError(err)
	warpTest.networkID = networkID

	warpTest.initClients()

	sendingClient := warpTest.sendingSubnetClients[0]
	sendingSubnetChainID, err := sendingClient.ChainID(ctx)
	require.NoError(err)
	warpTest.sendingSubnetChainID = sendingSubnetChainID
	warpTest.sendingSubnetSigner = types.LatestSignerForChainID(sendingSubnetChainID)

	receivingClient := warpTest.receivingSubnetClients[0]
	receivingChainID, err := receivingClient.ChainID(ctx)
	require.NoError(err)
	// Issue transactions to activate ProposerVM on the receiving chain
	require.NoError(utils.IssueTxsToActivateProposerVMFork(ctx, receivingChainID, receivingSubnetFundedKey, receivingClient))
	warpTest.receivingSubnetChainID = receivingChainID
	warpTest.receivingSubnetSigner = types.LatestSignerForChainID(receivingChainID)

	return warpTest
}

func (w *warpTest) initClients() {
	require := require.New(ginkgo.GinkgoT())

	w.sendingSubnetClients = make([]ethclient.Client, 0, len(w.sendingSubnetClients))
	for _, uri := range w.sendingSubnet.ValidatorURIs {
		wsURI := toWebsocketURI(uri, w.sendingSubnet.BlockchainID.String())
		log.Info("Creating ethclient for blockchain A", "blockchainID", w.sendingSubnet.BlockchainID)
		client, err := ethclient.Dial(wsURI)
		require.NoError(err)
		w.sendingSubnetClients = append(w.sendingSubnetClients, client)
	}

	w.receivingSubnetClients = make([]ethclient.Client, 0, len(w.receivingSubnetClients))
	for _, uri := range w.receivingSubnet.ValidatorURIs {
		wsURI := toWebsocketURI(uri, w.receivingSubnet.BlockchainID.String())
		log.Info("Creating ethclient for blockchain B", "blockchainID", w.receivingSubnet.BlockchainID)
		client, err := ethclient.Dial(wsURI)
		require.NoError(err)
		w.receivingSubnetClients = append(w.receivingSubnetClients, client)
	}
}

func (*warpTest) getBlockHashAndNumberFromTxReceipt(ctx context.Context, client ethclient.Client, tx *types.Transaction) (common.Hash, uint64) {
	// This uses the Subnet-EVM client to fetch a block from Coreth (when testing the C-Chain), so we use this
	// workaround to get the correct block hash. Note the client recalculates the block hash locally, which results
	// in a different block hash due to small differences in the block format.
	require := require.New(ginkgo.GinkgoT())
	for {
		require.NoError(ctx.Err())
		receipt, err := client.TransactionReceipt(ctx, tx.Hash())
		if err == nil {
			return receipt.BlockHash, receipt.BlockNumber.Uint64()
		}
	}
}

func (w *warpTest) sendMessageFromSendingSubnet() {
	tc := e2e.NewTestContext()
	ctx := tc.DefaultContext()
	require := require.New(ginkgo.GinkgoT())
	client := w.sendingSubnetClients[0]

	blockHash, blockNumber := w.sendWarpMessageTx(ctx, client)
	w.blockID = ids.ID(blockHash)

<<<<<<< HEAD
	w.verifyAndExtractWarpMessage(ctx, client, blockNumber, w.sendingSubnetFundedAddress)
=======
	w.addressedCallUnsignedMessage = verifyAndExtractWarpMessage(ctx, client, blockNumber, w.sendingSubnetFundedAddress)
>>>>>>> de34819b
	log.Info("Parsed unsignedWarpMsg",
		"unsignedWarpMessageID", w.addressedCallUnsignedMessage.ID(),
		"unsignedWarpMessage", w.addressedCallUnsignedMessage,
	)

	// Loop over each client on chain A to ensure they all have time to accept the block.
	// Note: if we did not confirm this here, the next stage could be racy since it assumes every node
	// has accepted the block.
	for i, client := range w.sendingSubnetClients {
		// Loop until each node has advanced to >= the height of the block that emitted the warp log
		for {
			block, err := client.BlockByNumber(ctx, nil)
			require.NoError(err)
			if block.NumberU64() >= blockNumber {
				log.Info("client accepted the block containing SendWarpMessage", "client", i, "height", block.NumberU64())
				break
			}
		}
	}
}

// sendWarpMessageTx sends a warp message and returns the block hash and number
func (w *warpTest) sendWarpMessageTx(ctx context.Context, client ethclient.Client) (common.Hash, uint64) {
	require := require.New(ginkgo.GinkgoT())

	log.Info("Subscribing to new heads")
	newHeads := make(chan *types.Header, 10)
	sub, err := client.SubscribeNewHead(ctx, newHeads)
	require.NoError(err)
	defer sub.Unsubscribe()

	startingNonce, err := client.NonceAt(ctx, w.sendingSubnetFundedAddress, nil)
	require.NoError(err)

	packedInput, err := warp.PackSendWarpMessage(testPayload)
	require.NoError(err)

	tx := types.NewTx(&types.DynamicFeeTx{
		ChainID:   w.sendingSubnetChainID,
		Nonce:     startingNonce,
		To:        &warp.Module.Address,
		Gas:       200_000,
		GasFeeCap: big.NewInt(225 * params.GWei),
		GasTipCap: big.NewInt(params.GWei),
		Value:     common.Big0,
		Data:      packedInput,
	})

	signedTx, err := types.SignTx(tx, w.sendingSubnetSigner, w.sendingSubnetFundedKey)
	require.NoError(err)

	log.Info("Sending sendWarpMessage transaction", "txHash", signedTx.Hash())
	require.NoError(client.SendTransaction(ctx, signedTx))
	log.Info("Waiting for new block confirmation")
	<-newHeads
	receiptCtx, cancel := context.WithTimeout(ctx, 10*time.Second)
	defer cancel()

	blockHash, blockNumber := w.getBlockHashAndNumberFromTxReceipt(receiptCtx, client, signedTx)
	log.Info("Warp message included in block", "blockHash", blockHash, "blockNumber", blockNumber)

	return blockHash, blockNumber
}
<<<<<<< HEAD

// verifyAndExtractWarpMessage queries the given block for SendWarpMessage events
// emitted by the specified sender using the IWarpMessengerFilterer binding. It
// asserts that exactly one such event exists and then parses the unsigned warp
// message from the event. The unsigned warp message is stored in
// w.addressedCallUnsignedMessage for use in subsequent test steps.
func (w *warpTest) verifyAndExtractWarpMessage(
	ctx context.Context,
	client ethclient.Client,
	blockNumber uint64,
	sender common.Address,
) {
	require := require.New(ginkgo.GinkgoT())

	log.Info("Filtering SendWarpMessage events using binding")
	warpFilterer, err := warpbindings.NewIWarpMessengerFilterer(warp.Module.Address, client)
	require.NoError(err)

	iter, err := warpFilterer.FilterSendWarpMessage(
		&bind.FilterOpts{
			Start:   blockNumber,
			End:     &blockNumber,
			Context: ctx,
		},
		[]common.Address{sender},
		nil, // messageID filter: any
	)
=======

// verifyAndExtractWarpMessage queries the given block for SendWarpMessage events
// emitted by the specified sender using the IWarpMessengerFilterer binding. It
// asserts that exactly one such event exists and returns the parsed unsigned
// warp message.
func verifyAndExtractWarpMessage(
	ctx context.Context,
	client ethclient.Client,
	blockNumber uint64,
	sender common.Address,
) *avalancheWarp.UnsignedMessage {
	require := require.New(ginkgo.GinkgoT())

	log.Info("Filtering SendWarpMessage events using binding")
	warpFilterer, err := warpbindings.NewIWarpMessengerFilterer(warp.Module.Address, client)
	require.NoError(err)

	iter, err := warpFilterer.FilterSendWarpMessage(
		&bind.FilterOpts{
			Start:   blockNumber,
			End:     &blockNumber,
			Context: ctx,
		},
		[]common.Address{sender},
		nil, // messageID filter: any
	)
	require.NoError(err)
	defer iter.Close()

	require.True(iter.Next(), "expected a SendWarpMessage event")
	event := iter.Event

	log.Info("Found SendWarpMessage event",
		"sender", event.Sender.Hex(),
		"messageID", common.Bytes2Hex(event.MessageID[:]),
	)

	require.Equal(sender, event.Sender)

	unsignedMessage, err := avalancheWarp.ParseUnsignedMessage(event.Message)
>>>>>>> de34819b
	require.NoError(err)
	defer iter.Close()

<<<<<<< HEAD
	require.True(iter.Next(), "expected a SendWarpMessage event")
	event := iter.Event

	log.Info("Found SendWarpMessage event",
		"sender", event.Sender.Hex(),
		"messageID", common.Bytes2Hex(event.MessageID[:]),
	)

	require.Equal(sender, event.Sender)

	w.addressedCallUnsignedMessage, err = avalancheWarp.ParseUnsignedMessage(event.Message)
	require.NoError(err)

	require.False(iter.Next(), "expected exactly one SendWarpMessage event")
	require.NoError(iter.Error())
=======
	require.False(iter.Next(), "expected exactly one SendWarpMessage event")
	require.NoError(iter.Error())

	return unsignedMessage
>>>>>>> de34819b
}

func (w *warpTest) aggregateSignaturesViaAPI() {
	require := require.New(ginkgo.GinkgoT())
	tc := e2e.NewTestContext()
	ctx := tc.DefaultContext()

	warpAPIs := make(map[ids.NodeID]warpBackend.Client, len(w.sendingSubnetURIs))
	for _, uri := range w.sendingSubnetURIs {
		client, err := warpBackend.NewClient(uri, w.sendingSubnet.BlockchainID.String())
		require.NoError(err)

		infoClient := info.NewClient(uri)
		nodeID, _, err := infoClient.GetNodeID(ctx)
		require.NoError(err)
		warpAPIs[nodeID] = client
	}

	pChainClient := platformvm.NewClient(w.sendingSubnetURIs[0])
	pChainHeight, err := pChainClient.GetHeight(ctx)
	require.NoError(err)
	// If the source subnet is the Primary Network, then we only need to aggregate signatures from the receiving
	// subnet's validator set instead of the entire Primary Network.
	// If the destination turns out to be the Primary Network as well, then this is a no-op.
	var vdrs map[ids.NodeID]*validators.GetValidatorOutput
	if w.sendingSubnet.SubnetID == constants.PrimaryNetworkID {
		vdrs, err = pChainClient.GetValidatorsAt(ctx, w.receivingSubnet.SubnetID, api.Height(pChainHeight))
	} else {
		vdrs, err = pChainClient.GetValidatorsAt(ctx, w.sendingSubnet.SubnetID, api.Height(pChainHeight))
	}
	require.NoError(err)
	require.NotEmpty(vdrs)

	warpValidators, err := validators.FlattenValidatorSet(vdrs)
	require.NoError(err)
	require.NotEmpty(warpValidators)

	// Verify that the signature aggregation matches the results of manually constructing the warp message
	client, err := warpBackend.NewClient(w.sendingSubnetURIs[0], w.sendingSubnet.BlockchainID.String())
	require.NoError(err)

	log.Info("Fetching addressed call aggregate signature via p2p API")
	subnetIDStr := ""
	if w.sendingSubnet.SubnetID == constants.PrimaryNetworkID {
		subnetIDStr = w.receivingSubnet.SubnetID.String()
	}

	signedWarpMessageBytes, err := client.GetMessageAggregateSignature(ctx, w.addressedCallUnsignedMessage.ID(), warp.WarpQuorumDenominator, subnetIDStr)
	require.NoError(err)
	parsedWarpMessage, err := avalancheWarp.ParseMessage(signedWarpMessageBytes)
	require.NoError(err)
	numSigners, err := parsedWarpMessage.Signature.NumSigners()
	require.NoError(err)
	require.Len(warpValidators.Validators, numSigners)
	err = parsedWarpMessage.Signature.Verify(&parsedWarpMessage.UnsignedMessage, w.networkID, warpValidators, warp.WarpQuorumDenominator, warp.WarpQuorumDenominator)
	require.NoError(err)
	w.addressedCallSignedMessage = parsedWarpMessage

	log.Info("Fetching block payload aggregate signature via p2p API")
	signedWarpBlockBytes, err := client.GetBlockAggregateSignature(ctx, w.blockID, warp.WarpQuorumDenominator, subnetIDStr)
	require.NoError(err)
	parsedWarpBlockMessage, err := avalancheWarp.ParseMessage(signedWarpBlockBytes)
	require.NoError(err)
	numSigners, err = parsedWarpBlockMessage.Signature.NumSigners()
	require.NoError(err)
	require.Len(warpValidators.Validators, numSigners)
	err = parsedWarpBlockMessage.Signature.Verify(&parsedWarpBlockMessage.UnsignedMessage, w.networkID, warpValidators, warp.WarpQuorumDenominator, warp.WarpQuorumDenominator)
	require.NoError(err)
	w.blockPayloadSignedMessage = parsedWarpBlockMessage
}

func (w *warpTest) deliverAddressedCallToReceivingSubnet() {
	require := require.New(ginkgo.GinkgoT())
	tc := e2e.NewTestContext()
	ctx := tc.DefaultContext()

	client := w.receivingSubnetClients[0]
	log.Info("Subscribing to new heads")
	newHeads := make(chan *types.Header, 10)
	sub, err := client.SubscribeNewHead(ctx, newHeads)
	require.NoError(err)
	defer sub.Unsubscribe()

	nonce, err := client.NonceAt(ctx, w.receivingSubnetFundedAddress, nil)
	require.NoError(err)

	packedInput, err := warp.PackGetVerifiedWarpMessage(0)
	require.NoError(err)
	tx := types.NewTx(&types.DynamicFeeTx{
		ChainID:   w.receivingSubnetChainID,
		Nonce:     nonce,
		To:        &warp.Module.Address,
		Gas:       5_000_000,
		GasFeeCap: big.NewInt(225 * params.GWei),
		GasTipCap: big.NewInt(params.GWei),
		Value:     common.Big0,
		Data:      packedInput,
		AccessList: types.AccessList{
			{
				Address:     warp.ContractAddress,
				StorageKeys: predicate.New(w.addressedCallSignedMessage.Bytes()),
			},
		},
	})
	signedTx, err := types.SignTx(tx, w.receivingSubnetSigner, w.receivingSubnetFundedKey)
	require.NoError(err)
	txBytes, err := signedTx.MarshalBinary()
	require.NoError(err)
	log.Info("Sending getVerifiedWarpMessage transaction", "txHash", signedTx.Hash(), "txBytes", common.Bytes2Hex(txBytes))
	require.NoError(client.SendTransaction(ctx, signedTx))

	log.Info("Waiting for new block confirmation")
	<-newHeads
	receiptCtx, cancel := context.WithTimeout(ctx, 10*time.Second)
	defer cancel()
	blockHash, _ := w.getBlockHashAndNumberFromTxReceipt(receiptCtx, client, signedTx)

	log.Info("Fetching relevant warp logs and receipts from new block")
	logs, err := client.FilterLogs(ctx, ethereum.FilterQuery{
		BlockHash: &blockHash,
		Addresses: []common.Address{warp.Module.Address},
	})
	require.NoError(err)
	require.Empty(logs)
	receipt, err := client.TransactionReceipt(ctx, signedTx.Hash())
	require.NoError(err)
	require.Equal(types.ReceiptStatusSuccessful, receipt.Status)
}

func (w *warpTest) deliverBlockHashPayload() {
	require := require.New(ginkgo.GinkgoT())
	tc := e2e.NewTestContext()
	ctx := tc.DefaultContext()

	client := w.receivingSubnetClients[0]
	log.Info("Subscribing to new heads")
	newHeads := make(chan *types.Header, 10)
	sub, err := client.SubscribeNewHead(ctx, newHeads)
	require.NoError(err)
	defer sub.Unsubscribe()

	nonce, err := client.NonceAt(ctx, w.receivingSubnetFundedAddress, nil)
	require.NoError(err)

	packedInput, err := warp.PackGetVerifiedWarpBlockHash(0)
	require.NoError(err)
	tx := types.NewTx(&types.DynamicFeeTx{
		ChainID:   w.receivingSubnetChainID,
		Nonce:     nonce,
		To:        &warp.Module.Address,
		Gas:       5_000_000,
		GasFeeCap: big.NewInt(225 * params.GWei),
		GasTipCap: big.NewInt(params.GWei),
		Value:     common.Big0,
		Data:      packedInput,
		AccessList: types.AccessList{
			{
				Address:     warp.ContractAddress,
				StorageKeys: predicate.New(w.blockPayloadSignedMessage.Bytes()),
			},
		},
	})
	signedTx, err := types.SignTx(tx, w.receivingSubnetSigner, w.receivingSubnetFundedKey)
	require.NoError(err)
	txBytes, err := signedTx.MarshalBinary()
	require.NoError(err)
	log.Info("Sending getVerifiedWarpBlockHash transaction", "txHash", signedTx.Hash(), "txBytes", common.Bytes2Hex(txBytes))
	require.NoError(client.SendTransaction(ctx, signedTx))

	log.Info("Waiting for new block confirmation")
	<-newHeads
	receiptCtx, cancel := context.WithTimeout(ctx, 10*time.Second)
	defer cancel()
	blockHash, _ := w.getBlockHashAndNumberFromTxReceipt(receiptCtx, client, signedTx)
	log.Info("Fetching relevant warp logs and receipts from new block")
	logs, err := client.FilterLogs(ctx, ethereum.FilterQuery{
		BlockHash: &blockHash,
		Addresses: []common.Address{warp.Module.Address},
	})
	require.NoError(err)
	require.Empty(logs)
	receipt, err := client.TransactionReceipt(ctx, signedTx.Hash())
	require.NoError(err)
	require.Equal(types.ReceiptStatusSuccessful, receipt.Status)
}

func (w *warpTest) warpBindingsTest() {
	require := require.New(ginkgo.GinkgoT())
	tc := e2e.NewTestContext()
	ctx := tc.DefaultContext()

	client := w.sendingSubnetClients[0]

	log.Info("Deploying WarpTest proxy contract")
	auth, err := bind.NewKeyedTransactorWithChainID(w.sendingSubnetFundedKey, w.sendingSubnetChainID)
	require.NoError(err)
	auth.Context = ctx
<<<<<<< HEAD

	proxyAddr, deployTx, warpTestContract, err := warptestbindings.DeployWarpTest(auth, client, warp.Module.Address)
	require.NoError(err)

	log.Info("Waiting for WarpTest deployment", "txHash", deployTx.Hash(), "proxyAddr", proxyAddr)
	deployReceipt, err := bind.WaitMined(ctx, client, deployTx)
	require.NoError(err)
	require.Equal(types.ReceiptStatusSuccessful, deployReceipt.Status)

	log.Info("Calling getBlockchainID via proxy contract")
	returnedBlockchainID, err := warpTestContract.GetBlockchainID(&bind.CallOpts{Context: ctx})
	require.NoError(err)
	require.Equal(w.sendingSubnet.BlockchainID, ids.ID(returnedBlockchainID))
	log.Info("getBlockchainID returned correct value", "blockchainID", ids.ID(returnedBlockchainID))

	log.Info("Sending warp message via proxy contract", "payload", common.Bytes2Hex(testPayload))

	sendTx, err := warpTestContract.SendWarpMessage(auth, testPayload)
	require.NoError(err)

	log.Info("Waiting for sendWarpMessage transaction", "txHash", sendTx.Hash())
	sendReceipt, err := bind.WaitMined(ctx, client, sendTx)
	require.NoError(err)
	require.Equal(types.ReceiptStatusSuccessful, sendReceipt.Status)

	w.verifyAndExtractWarpMessage(ctx, client, sendReceipt.BlockNumber.Uint64(), proxyAddr)

	addressedCall, err := warpPayload.ParseAddressedCall(w.addressedCallUnsignedMessage.Payload)
	require.NoError(err)

=======

	proxyAddr, deployTx, warpTestContract, err := warptestbindings.DeployWarpTest(auth, client, warp.Module.Address)
	require.NoError(err)

	log.Info("Waiting for WarpTest deployment", "txHash", deployTx.Hash(), "proxyAddr", proxyAddr)
	deployReceipt, err := bind.WaitMined(ctx, client, deployTx)
	require.NoError(err)
	require.Equal(types.ReceiptStatusSuccessful, deployReceipt.Status)

	log.Info("Calling getBlockchainID via proxy contract")
	returnedBlockchainID, err := warpTestContract.GetBlockchainID(&bind.CallOpts{Context: ctx})
	require.NoError(err)
	require.Equal(w.sendingSubnet.BlockchainID, ids.ID(returnedBlockchainID))
	log.Info("getBlockchainID returned correct value", "blockchainID", ids.ID(returnedBlockchainID))

	log.Info("Sending warp message via proxy contract", "payload", common.Bytes2Hex(testPayload))

	sendTx, err := warpTestContract.SendWarpMessage(auth, testPayload)
	require.NoError(err)

	log.Info("Waiting for sendWarpMessage transaction", "txHash", sendTx.Hash())
	sendReceipt, err := bind.WaitMined(ctx, client, sendTx)
	require.NoError(err)
	require.Equal(types.ReceiptStatusSuccessful, sendReceipt.Status)

	unsignedMsg := verifyAndExtractWarpMessage(ctx, client, sendReceipt.BlockNumber.Uint64(), proxyAddr)

	addressedCall, err := warpPayload.ParseAddressedCall(unsignedMsg.Payload)
	require.NoError(err)

>>>>>>> de34819b
	require.Equal(testPayload, addressedCall.Payload, "payload mismatch in warp message")
	require.Equal(proxyAddr.Bytes(), addressedCall.SourceAddress, "source address should be proxy contract")

	log.Info("warp bindings test complete",
		"proxyAddr", proxyAddr.Hex(),
		"blockchainID", ids.ID(returnedBlockchainID),
	)
}

func (w *warpTest) warpLoad() {
	require := require.New(ginkgo.GinkgoT())
	tc := e2e.NewTestContext()
	ctx := tc.DefaultContext()

	var (
		numWorkers           = len(w.sendingSubnetClients)
		txsPerWorker  uint64 = 10
		batchSize     uint64 = 10
		sendingClient        = w.sendingSubnetClients[0]
	)

	chainAKeys, chainAPrivateKeys := generateKeys(w.sendingSubnetFundedKey, numWorkers)
	chainBKeys, chainBPrivateKeys := generateKeys(w.receivingSubnetFundedKey, numWorkers)

	loadMetrics := metrics.NewDefaultMetrics()

	log.Info("Distributing funds on sending subnet", "numKeys", len(chainAKeys))
	chainAKeys, err := load.DistributeFunds(ctx, sendingClient, chainAKeys, len(chainAKeys), new(big.Int).Mul(big.NewInt(100), big.NewInt(params.Ether)), loadMetrics)
	require.NoError(err)

	log.Info("Distributing funds on receiving subnet", "numKeys", len(chainBKeys))
	_, err = load.DistributeFunds(ctx, w.receivingSubnetClients[0], chainBKeys, len(chainBKeys), new(big.Int).Mul(big.NewInt(100), big.NewInt(params.Ether)), loadMetrics)
	require.NoError(err)

	log.Info("Creating workers for each subnet...")
	chainAWorkers := make([]txs.Worker[*types.Transaction], 0, len(chainAKeys))
	for i := range chainAKeys {
		chainAWorkers = append(chainAWorkers, load.NewTxReceiptWorker(w.sendingSubnetClients[i]))
	}
	chainBWorkers := make([]txs.Worker[*types.Transaction], 0, len(chainBKeys))
	for i := range chainBKeys {
		chainBWorkers = append(chainBWorkers, load.NewTxReceiptWorker(w.receivingSubnetClients[i]))
	}

	log.Info("Subscribing to warp send events on sending subnet")
	logs := make(chan types.Log, numWorkers*int(txsPerWorker))
	sub, err := sendingClient.SubscribeFilterLogs(ctx, ethereum.FilterQuery{
		Addresses: []common.Address{warp.Module.Address},
	}, logs)
	require.NoError(err)
	defer func() {
		sub.Unsubscribe()
		require.NoError(<-sub.Err())
	}()

	log.Info("Generating tx sequence to send warp messages...")
	warpSendSequences, err := txs.GenerateTxSequences(ctx, func(key *ecdsa.PrivateKey, nonce uint64) (*types.Transaction, error) {
		data, err := warp.PackSendWarpMessage([]byte(fmt.Sprintf("Jets %d-%d Dolphins", key.X.Int64(), nonce)))
		if err != nil {
			return nil, err
		}
		tx := types.NewTx(&types.DynamicFeeTx{
			ChainID:   w.sendingSubnetChainID,
			Nonce:     nonce,
			To:        &warp.Module.Address,
			Gas:       200_000,
			GasFeeCap: big.NewInt(225 * params.GWei),
			GasTipCap: big.NewInt(params.GWei),
			Value:     common.Big0,
			Data:      data,
		})
		return types.SignTx(tx, w.sendingSubnetSigner, key)
	}, w.sendingSubnetClients[0], chainAPrivateKeys, txsPerWorker, false)
	require.NoError(err)
	log.Info("Executing warp send loader...")
	warpSendLoader := load.New(chainAWorkers, warpSendSequences, batchSize, loadMetrics)
	// TODO: execute send and receive loaders concurrently.
	require.NoError(warpSendLoader.Execute(ctx))
	require.NoError(warpSendLoader.ConfirmReachedTip(ctx))

	warpClient, err := warpBackend.NewClient(w.sendingSubnetURIs[0], w.sendingSubnet.BlockchainID.String())
	require.NoError(err)
	subnetIDStr := ""
	if w.sendingSubnet.SubnetID == constants.PrimaryNetworkID {
		subnetIDStr = w.receivingSubnet.SubnetID.String()
	}

	log.Info("Executing warp delivery sequences...")
	warpDeliverSequences, err := txs.GenerateTxSequences(ctx, func(key *ecdsa.PrivateKey, nonce uint64) (*types.Transaction, error) {
		// Wait for the next warp send log
		warpLog := <-logs

		unsignedMessage, err := warp.UnpackSendWarpEventDataToMessage(warpLog.Data)
		if err != nil {
			return nil, err
		}
		log.Info("Fetching addressed call aggregate signature via p2p API")

		signedWarpMessageBytes, err := warpClient.GetMessageAggregateSignature(ctx, unsignedMessage.ID(), warp.WarpDefaultQuorumNumerator, subnetIDStr)
		if err != nil {
			return nil, err
		}

		packedInput, err := warp.PackGetVerifiedWarpMessage(0)
		if err != nil {
			return nil, err
		}
		tx := types.NewTx(&types.DynamicFeeTx{
			ChainID:   w.receivingSubnetChainID,
			Nonce:     nonce,
			To:        &warp.Module.Address,
			Gas:       5_000_000,
			GasFeeCap: big.NewInt(225 * params.GWei),
			GasTipCap: big.NewInt(params.GWei),
			Value:     common.Big0,
			Data:      packedInput,
			AccessList: types.AccessList{
				{
					Address:     warp.ContractAddress,
					StorageKeys: predicate.New(signedWarpMessageBytes),
				},
			},
		})
		return types.SignTx(tx, w.receivingSubnetSigner, key)
	}, w.receivingSubnetClients[0], chainBPrivateKeys, txsPerWorker, true)
	require.NoError(err)

	log.Info("Executing warp delivery...")
	warpDeliverLoader := load.New(chainBWorkers, warpDeliverSequences, batchSize, loadMetrics)
	require.NoError(warpDeliverLoader.Execute(ctx))
	require.NoError(warpSendLoader.ConfirmReachedTip(ctx))
	log.Info("Completed warp delivery successfully.")
}

func generateKeys(preFundedKey *ecdsa.PrivateKey, numWorkers int) ([]*key.Key, []*ecdsa.PrivateKey) {
	keys := []*key.Key{
		key.CreateKey(preFundedKey),
	}
	privateKeys := []*ecdsa.PrivateKey{
		preFundedKey,
	}
	for i := 1; i < numWorkers; i++ {
		newKey, err := key.Generate()
		require.NoError(ginkgo.GinkgoT(), err)
		keys = append(keys, newKey)
		privateKeys = append(privateKeys, newKey.PrivKey)
	}
	return keys, privateKeys
}

func toWebsocketURI(uri string, blockchainID string) string {
	return fmt.Sprintf("ws://%s/ext/bc/%s/ws", strings.TrimPrefix(uri, "http://"), blockchainID)
}<|MERGE_RESOLUTION|>--- conflicted
+++ resolved
@@ -298,11 +298,7 @@
 	blockHash, blockNumber := w.sendWarpMessageTx(ctx, client)
 	w.blockID = ids.ID(blockHash)
 
-<<<<<<< HEAD
-	w.verifyAndExtractWarpMessage(ctx, client, blockNumber, w.sendingSubnetFundedAddress)
-=======
 	w.addressedCallUnsignedMessage = verifyAndExtractWarpMessage(ctx, client, blockNumber, w.sendingSubnetFundedAddress)
->>>>>>> de34819b
 	log.Info("Parsed unsignedWarpMsg",
 		"unsignedWarpMessageID", w.addressedCallUnsignedMessage.ID(),
 		"unsignedWarpMessage", w.addressedCallUnsignedMessage,
@@ -366,35 +362,6 @@
 
 	return blockHash, blockNumber
 }
-<<<<<<< HEAD
-
-// verifyAndExtractWarpMessage queries the given block for SendWarpMessage events
-// emitted by the specified sender using the IWarpMessengerFilterer binding. It
-// asserts that exactly one such event exists and then parses the unsigned warp
-// message from the event. The unsigned warp message is stored in
-// w.addressedCallUnsignedMessage for use in subsequent test steps.
-func (w *warpTest) verifyAndExtractWarpMessage(
-	ctx context.Context,
-	client ethclient.Client,
-	blockNumber uint64,
-	sender common.Address,
-) {
-	require := require.New(ginkgo.GinkgoT())
-
-	log.Info("Filtering SendWarpMessage events using binding")
-	warpFilterer, err := warpbindings.NewIWarpMessengerFilterer(warp.Module.Address, client)
-	require.NoError(err)
-
-	iter, err := warpFilterer.FilterSendWarpMessage(
-		&bind.FilterOpts{
-			Start:   blockNumber,
-			End:     &blockNumber,
-			Context: ctx,
-		},
-		[]common.Address{sender},
-		nil, // messageID filter: any
-	)
-=======
 
 // verifyAndExtractWarpMessage queries the given block for SendWarpMessage events
 // emitted by the specified sender using the IWarpMessengerFilterer binding. It
@@ -435,32 +402,12 @@
 	require.Equal(sender, event.Sender)
 
 	unsignedMessage, err := avalancheWarp.ParseUnsignedMessage(event.Message)
->>>>>>> de34819b
-	require.NoError(err)
-	defer iter.Close()
-
-<<<<<<< HEAD
-	require.True(iter.Next(), "expected a SendWarpMessage event")
-	event := iter.Event
-
-	log.Info("Found SendWarpMessage event",
-		"sender", event.Sender.Hex(),
-		"messageID", common.Bytes2Hex(event.MessageID[:]),
-	)
-
-	require.Equal(sender, event.Sender)
-
-	w.addressedCallUnsignedMessage, err = avalancheWarp.ParseUnsignedMessage(event.Message)
 	require.NoError(err)
 
 	require.False(iter.Next(), "expected exactly one SendWarpMessage event")
 	require.NoError(iter.Error())
-=======
-	require.False(iter.Next(), "expected exactly one SendWarpMessage event")
-	require.NoError(iter.Error())
 
 	return unsignedMessage
->>>>>>> de34819b
 }
 
 func (w *warpTest) aggregateSignaturesViaAPI() {
@@ -658,7 +605,6 @@
 	auth, err := bind.NewKeyedTransactorWithChainID(w.sendingSubnetFundedKey, w.sendingSubnetChainID)
 	require.NoError(err)
 	auth.Context = ctx
-<<<<<<< HEAD
 
 	proxyAddr, deployTx, warpTestContract, err := warptestbindings.DeployWarpTest(auth, client, warp.Module.Address)
 	require.NoError(err)
@@ -684,43 +630,11 @@
 	require.NoError(err)
 	require.Equal(types.ReceiptStatusSuccessful, sendReceipt.Status)
 
-	w.verifyAndExtractWarpMessage(ctx, client, sendReceipt.BlockNumber.Uint64(), proxyAddr)
-
-	addressedCall, err := warpPayload.ParseAddressedCall(w.addressedCallUnsignedMessage.Payload)
-	require.NoError(err)
-
-=======
-
-	proxyAddr, deployTx, warpTestContract, err := warptestbindings.DeployWarpTest(auth, client, warp.Module.Address)
-	require.NoError(err)
-
-	log.Info("Waiting for WarpTest deployment", "txHash", deployTx.Hash(), "proxyAddr", proxyAddr)
-	deployReceipt, err := bind.WaitMined(ctx, client, deployTx)
-	require.NoError(err)
-	require.Equal(types.ReceiptStatusSuccessful, deployReceipt.Status)
-
-	log.Info("Calling getBlockchainID via proxy contract")
-	returnedBlockchainID, err := warpTestContract.GetBlockchainID(&bind.CallOpts{Context: ctx})
-	require.NoError(err)
-	require.Equal(w.sendingSubnet.BlockchainID, ids.ID(returnedBlockchainID))
-	log.Info("getBlockchainID returned correct value", "blockchainID", ids.ID(returnedBlockchainID))
-
-	log.Info("Sending warp message via proxy contract", "payload", common.Bytes2Hex(testPayload))
-
-	sendTx, err := warpTestContract.SendWarpMessage(auth, testPayload)
-	require.NoError(err)
-
-	log.Info("Waiting for sendWarpMessage transaction", "txHash", sendTx.Hash())
-	sendReceipt, err := bind.WaitMined(ctx, client, sendTx)
-	require.NoError(err)
-	require.Equal(types.ReceiptStatusSuccessful, sendReceipt.Status)
-
 	unsignedMsg := verifyAndExtractWarpMessage(ctx, client, sendReceipt.BlockNumber.Uint64(), proxyAddr)
 
 	addressedCall, err := warpPayload.ParseAddressedCall(unsignedMsg.Payload)
 	require.NoError(err)
 
->>>>>>> de34819b
 	require.Equal(testPayload, addressedCall.Payload, "payload mismatch in warp message")
 	require.Equal(proxyAddr.Bytes(), addressedCall.SourceAddress, "source address should be proxy contract")
 
