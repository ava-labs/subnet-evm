// Copyright (C) 2023, Ava Labs, Inc. All rights reserved.
// See the file LICENSE for licensing terms.

// Implements solidity tests.
package warp

import (
	"context"
	"crypto/ecdsa"
	"fmt"
	"math/big"
	"os"
	"strings"
	"testing"

	"github.com/ava-labs/avalanche-network-runner/rpcpb"
	"github.com/ava-labs/avalanchego/api/info"
	"github.com/ava-labs/avalanchego/ids"
	"github.com/ava-labs/avalanchego/utils/crypto/bls"
	"github.com/ava-labs/avalanchego/utils/set"
	avalancheWarp "github.com/ava-labs/avalanchego/vms/platformvm/warp"
	"github.com/ava-labs/subnet-evm/core/types"
	"github.com/ava-labs/subnet-evm/ethclient"
	"github.com/ava-labs/subnet-evm/interfaces"
	"github.com/ava-labs/subnet-evm/params"
	"github.com/ava-labs/subnet-evm/plugin/evm"
	"github.com/ava-labs/subnet-evm/tests/utils"
	"github.com/ava-labs/subnet-evm/tests/utils/runner"
	predicateutils "github.com/ava-labs/subnet-evm/utils/predicate"
	warpBackend "github.com/ava-labs/subnet-evm/warp"
	"github.com/ava-labs/subnet-evm/x/warp"
	"github.com/ethereum/go-ethereum/common"
	"github.com/ethereum/go-ethereum/crypto"
	"github.com/ethereum/go-ethereum/log"
	ginkgo "github.com/onsi/ginkgo/v2"
	"github.com/onsi/gomega"
)

const fundedKeyStr = "56289e99c94b6912bfc12adc093c9b51124f0dc54ac7a766b2bc5ccf558d8027"

var (
	config              = runner.NewDefaultANRConfig()
	manager             = runner.NewNetworkManager(config)
	warpChainConfigPath string
)

func TestE2E(t *testing.T) {
	gomega.RegisterFailHandler(ginkgo.Fail)
	ginkgo.RunSpecs(t, "subnet-evm warp e2e test")
}

func toWebsocketURI(uri string, blockchainID string) string {
	return fmt.Sprintf("ws://%s/ext/bc/%s/ws", strings.TrimPrefix(uri, "http://"), blockchainID)
}

// BeforeSuite starts the default network and adds 10 new nodes as validators with BLS keys
// registered on the P-Chain.
// Adds two disjoint sets of 5 of the new validator nodes to validate two new subnets with a
// a single Subnet-EVM blockchain.
var _ = ginkgo.BeforeSuite(func() {
	ctx := context.Background()
	var err error
	// Name 10 new validators (which should have BLS key registered)
	subnetANodeNames := make([]string, 0)
	subnetBNodeNames := []string{}
	for i := 1; i <= 10; i++ {
		n := fmt.Sprintf("node%d-bls", i)
		if i <= 5 {
			subnetANodeNames = append(subnetANodeNames, n)
		} else {
			subnetBNodeNames = append(subnetBNodeNames, n)
		}
	}
	f, err := os.CreateTemp(os.TempDir(), "config.json")
	gomega.Expect(err).Should(gomega.BeNil())
	_, err = f.Write([]byte(`{"warp-api-enabled": true}`))
	gomega.Expect(err).Should(gomega.BeNil())
	warpChainConfigPath = f.Name()

	// Construct the network using the avalanche-network-runner
	_, err = manager.StartDefaultNetwork(ctx)
	gomega.Expect(err).Should(gomega.BeNil())
	err = manager.SetupNetwork(
		ctx,
		config.AvalancheGoExecPath,
		[]*rpcpb.BlockchainSpec{
			{
				VmName:      evm.IDStr,
				Genesis:     "./tests/precompile/genesis/warp.json",
				ChainConfig: warpChainConfigPath,
				SubnetSpec: &rpcpb.SubnetSpec{
					SubnetConfig: "",
					Participants: subnetANodeNames,
				},
			},
			{
				VmName:      evm.IDStr,
				Genesis:     "./tests/precompile/genesis/warp.json",
				ChainConfig: warpChainConfigPath,
				SubnetSpec: &rpcpb.SubnetSpec{
					SubnetConfig: "",
					Participants: subnetBNodeNames,
				},
			},
		},
	)
	gomega.Expect(err).Should(gomega.BeNil())

	// Issue transactions to activate the proposerVM fork on the receiving chain
	chainID := big.NewInt(99999)
	fundedKey, err := crypto.HexToECDSA(fundedKeyStr)
	gomega.Expect(err).Should(gomega.BeNil())
	subnetB := manager.GetSubnets()[1]
	subnetBDetails, ok := manager.GetSubnet(subnetB)
	gomega.Expect(ok).Should(gomega.BeTrue())

	chainBID := subnetBDetails.BlockchainID
	uri := toWebsocketURI(subnetBDetails.ValidatorURIs[0], chainBID.String())
	client, err := ethclient.Dial(uri)
	gomega.Expect(err).Should(gomega.BeNil())

	err = utils.IssueTxsToActivateProposerVMFork(ctx, chainID, fundedKey, client)
	gomega.Expect(err).Should(gomega.BeNil())
})

var _ = ginkgo.AfterSuite(func() {
	gomega.Expect(manager).ShouldNot(gomega.BeNil())
	gomega.Expect(manager.TeardownNetwork()).Should(gomega.BeNil())
	gomega.Expect(os.Remove(warpChainConfigPath)).Should(gomega.BeNil())
	// TODO: bootstrap an additional node to ensure that we can bootstrap the test data correctly
})

var _ = ginkgo.Describe("[Warp]", ginkgo.Ordered, func() {
	var (
		unsignedWarpMsg                *avalancheWarp.UnsignedMessage
		unsignedWarpMessageID          ids.ID
		signedWarpMsg                  *avalancheWarp.Message
		blockchainIDA, blockchainIDB   ids.ID
		chainAURIs, chainBURIs         []string
		chainAWSClient, chainBWSClient ethclient.Client
		chainID                        = big.NewInt(99999)
		fundedKey                      *ecdsa.PrivateKey
		fundedAddress                  common.Address
		payload                        = []byte{1, 2, 3}
		txSigner                       = types.LatestSignerForChainID(chainID)
		err                            error
	)

	fundedKey, err = crypto.HexToECDSA(fundedKeyStr)
	if err != nil {
		panic(err)
	}
	fundedAddress = crypto.PubkeyToAddress(fundedKey.PublicKey)

	ginkgo.It("Setup URIs", ginkgo.Label("Warp", "SetupWarp"), func() {
		subnetIDs := manager.GetSubnets()
		gomega.Expect(len(subnetIDs)).Should(gomega.Equal(2))

		subnetA := subnetIDs[0]
		subnetADetails, ok := manager.GetSubnet(subnetA)
		gomega.Expect(ok).Should(gomega.BeTrue())
		blockchainIDA = subnetADetails.BlockchainID
		gomega.Expect(len(subnetADetails.ValidatorURIs)).Should(gomega.Equal(5))
		chainAURIs = append(chainAURIs, subnetADetails.ValidatorURIs...)

		subnetB := subnetIDs[1]
		subnetBDetails, ok := manager.GetSubnet(subnetB)
		gomega.Expect(ok).Should(gomega.BeTrue())
		blockchainIDB := subnetBDetails.BlockchainID
		gomega.Expect(len(subnetBDetails.ValidatorURIs)).Should(gomega.Equal(5))
		chainBURIs = append(chainBURIs, subnetBDetails.ValidatorURIs...)

		log.Info("Created URIs for both subnets", "ChainAURIs", chainAURIs, "ChainBURIs", chainBURIs, "blockchainIDA", blockchainIDA, "blockchainIDB", blockchainIDB)

		chainAWSURI := toWebsocketURI(chainAURIs[0], blockchainIDA.String())
		log.Info("Creating ethclient for blockchainA", "wsURI", chainAWSURI)
		chainAWSClient, err = ethclient.Dial(chainAWSURI)
		gomega.Expect(err).Should(gomega.BeNil())

		chainBWSURI := toWebsocketURI(chainBURIs[0], blockchainIDB.String())
		log.Info("Creating ethclient for blockchainB", "wsURI", chainBWSURI)
		chainBWSClient, err = ethclient.Dial(chainBWSURI)
		gomega.Expect(err).Should(gomega.BeNil())

	})

	// Send a transaction to Subnet A to issue a Warp Message to Subnet B
	ginkgo.It("Send Message from A to B", ginkgo.Label("Warp", "SendWarp"), func() {
		ctx := context.Background()

		gomega.Expect(err).Should(gomega.BeNil())

		log.Info("Subscribing to new heads")
		newHeads := make(chan *types.Header, 10)
		sub, err := chainAWSClient.SubscribeNewHead(ctx, newHeads)
		gomega.Expect(err).Should(gomega.BeNil())
		defer sub.Unsubscribe()

		startingNonce, err := chainAWSClient.NonceAt(ctx, fundedAddress, nil)
		gomega.Expect(err).Should(gomega.BeNil())

		packedInput, err := warp.PackSendWarpMessage(warp.SendWarpMessageInput{
			DestinationChainID: common.Hash(blockchainIDB),
			DestinationAddress: fundedAddress,
			Payload:            payload,
		})
		gomega.Expect(err).Should(gomega.BeNil())
		tx := types.NewTx(&types.DynamicFeeTx{
			ChainID:   chainID,
			Nonce:     startingNonce,
			To:        &warp.Module.Address,
			Gas:       200_000,
			GasFeeCap: big.NewInt(225 * params.GWei),
			GasTipCap: big.NewInt(params.GWei),
			Value:     common.Big0,
			Data:      packedInput,
		})
		signedTx, err := types.SignTx(tx, txSigner, fundedKey)
		gomega.Expect(err).Should(gomega.BeNil())
		log.Info("Sending sendWarpMessage transaction", "txHash", signedTx.Hash())
		err = chainAWSClient.SendTransaction(ctx, signedTx)
		gomega.Expect(err).Should(gomega.BeNil())

		log.Info("Waiting for new block confirmation")
		newHead := <-newHeads
		blockHash := newHead.Hash()

		log.Info("Fetching relevant warp logs from the newly produced block")
		logs, err := chainAWSClient.FilterLogs(ctx, interfaces.FilterQuery{
			BlockHash: &blockHash,
			Addresses: []common.Address{warp.Module.Address},
		})
		gomega.Expect(err).Should(gomega.BeNil())
		gomega.Expect(len(logs)).Should(gomega.Equal(1))

		// Check for relevant warp log from subscription and ensure that it matches
		// the log extracted from the last block.
		txLog := logs[0]
		log.Info("Parsing logData as unsigned warp message")
		unsignedMsg, err := avalancheWarp.ParseUnsignedMessage(txLog.Data)
		gomega.Expect(err).Should(gomega.BeNil())

		// Set local variables for the duration of the test
		unsignedWarpMessageID = unsignedMsg.ID()
		unsignedWarpMsg = unsignedMsg
		log.Info("Parsed unsignedWarpMsg", "unsignedWarpMessageID", unsignedWarpMessageID, "unsignedWarpMessage", unsignedWarpMsg)

		// Loop over each client on chain A to ensure they all have time to accept the block.
		// Note: if we did not confirm this here, the next stage could be racy since it assumes every node
		// has accepted the block.
		for i, uri := range chainAURIs {
			chainAWSURI := toWebsocketURI(uri, blockchainIDA.String())
			log.Info("Creating ethclient for blockchainA", "wsURI", chainAWSURI)
			client, err := ethclient.Dial(chainAWSURI)
			gomega.Expect(err).Should(gomega.BeNil())

			// Loop until each node has advanced to >= the height of the block that emitted the warp log
			for {
				block, err := client.BlockByNumber(ctx, nil)
				gomega.Expect(err).Should(gomega.BeNil())
				if block.NumberU64() >= newHead.Number.Uint64() {
					log.Info("client accepted the block containing SendWarpMessage", "client", i, "height", block.NumberU64())
					break
				}
			}
		}
	})

	// Aggregate a Warp Signature by sending an API request to each node requesting its signature and manually
	// constructing a valid Avalanche Warp Message
	ginkgo.It("Aggregate Warp Signature via API", ginkgo.Label("Warp", "ReceiveWarp", "AggregateWarpManually"), func() {
		ctx := context.Background()

		blsSignatures := make([]*bls.Signature, 0, len(chainAURIs))
		for i, uri := range chainAURIs {
			warpClient, err := warpBackend.NewWarpClient(uri, blockchainIDA.String())
			gomega.Expect(err).Should(gomega.BeNil())
			log.Info("Fetching warp signature from node")
			rawSignatureBytes, err := warpClient.GetSignature(ctx, unsignedWarpMessageID)
			gomega.Expect(err).Should(gomega.BeNil())

			blsSignature, err := bls.SignatureFromBytes(rawSignatureBytes)
			gomega.Expect(err).Should(gomega.BeNil())

			infoClient := info.NewClient(uri)
			nodeID, blsSigner, err := infoClient.GetNodeID(ctx)
			gomega.Expect(err).Should(gomega.BeNil())

			blsSignatures = append(blsSignatures, blsSignature)

			blsPublicKey := blsSigner.Key()
			log.Info("Verifying BLS Signature from node", "nodeID", nodeID, "nodeIndex", i)
			gomega.Expect(bls.Verify(blsPublicKey, blsSignature, unsignedWarpMsg.Bytes())).Should(gomega.BeTrue())
		}

		blsAggregatedSignature, err := bls.AggregateSignatures(blsSignatures)
		gomega.Expect(err).Should(gomega.BeNil())

		signersBitSet := set.NewBits()
		for i := 0; i < len(blsSignatures); i++ {
			signersBitSet.Add(i)
		}
		warpSignature := &avalancheWarp.BitSetSignature{
			Signers: signersBitSet.Bytes(),
		}

		blsAggregatedSignatureBytes := bls.SignatureToBytes(blsAggregatedSignature)
		copy(warpSignature.Signature[:], blsAggregatedSignatureBytes)

		warpMsg, err := avalancheWarp.NewMessage(
			unsignedWarpMsg,
			warpSignature,
		)
		gomega.Expect(err).Should(gomega.BeNil())
		signedWarpMsg = warpMsg
	})

	// Aggregate a Warp Signature using the node's Signature Aggregation API call and verifying that its output matches the
	// the manual construction
	ginkgo.It("Aggregate Warp Signature via Aggregator", ginkgo.Label("Warp", "ReceiveWarp", "AggregatorWarp"), func() {
		ctx := context.Background()

		// Verify that the signature aggregation matches the results of manually constructing the warp message
		warpClient, err := warpBackend.NewWarpClient(chainAURIs[0], blockchainIDA.String())
		gomega.Expect(err).Should(gomega.BeNil())

		// Specify WarpQuorumDenominator to retrieve signatures from every validator
		signedWarpMessageBytes, err := warpClient.GetAggregateSignature(ctx, unsignedWarpMessageID, params.WarpQuorumDenominator)
		gomega.Expect(err).Should(gomega.BeNil())
		gomega.Expect(signedWarpMessageBytes).Should(gomega.Equal(signedWarpMsg.Bytes()))
	})

	// Verify successful delivery of the Avalanche Warp Message from Chain A to Chain B
	ginkgo.It("Verify Message from A to B", ginkgo.Label("Warp", "VerifyMessage"), func() {
		ctx := context.Background()

		log.Info("Subscribing to new heads")
		newHeads := make(chan *types.Header, 10)
		sub, err := chainBWSClient.SubscribeNewHead(ctx, newHeads)
		gomega.Expect(err).Should(gomega.BeNil())
		defer sub.Unsubscribe()

		nonce, err := chainBWSClient.NonceAt(ctx, fundedAddress, nil)
		gomega.Expect(err).Should(gomega.BeNil())

<<<<<<< HEAD
		triggerTx, err := types.SignTx(types.NewTransaction(nonce, fundedAddress, common.Big1, 21_000, big.NewInt(225*params.GWei), nil), txSigner, fundedKey)
		gomega.Expect(err).Should(gomega.BeNil())

		err = chainBWSClient.SendTransaction(ctx, triggerTx)
		gomega.Expect(err).Should(gomega.BeNil())
		newHead := <-newHeads
		log.Info("Transaction triggered new block", "blockHash", newHead.Hash())
		nonce++

		triggerTx, err = types.SignTx(types.NewTransaction(nonce, fundedAddress, common.Big1, 21_000, big.NewInt(225*params.GWei), nil), txSigner, fundedKey)
		gomega.Expect(err).Should(gomega.BeNil())

		err = chainBWSClient.SendTransaction(ctx, triggerTx)
		gomega.Expect(err).Should(gomega.BeNil())
		newHead = <-newHeads
		log.Info("Transaction triggered new block", "blockHash", newHead.Hash())
		nonce++

		packedInput, err := warp.PackGetVerifiedWarpMessage(common.Big0)
=======
		packedInput, err := warp.PackGetVerifiedWarpMessage()
>>>>>>> 86d757d9
		gomega.Expect(err).Should(gomega.BeNil())
		tx := predicateutils.NewPredicateTx(
			chainID,
			nonce,
			&warp.Module.Address,
			5_000_000,
			big.NewInt(225*params.GWei),
			big.NewInt(params.GWei),
			common.Big0,
			packedInput,
			types.AccessList{},
			warp.ContractAddress,
			signedWarpMsg.Bytes(),
		)
		signedTx, err := types.SignTx(tx, txSigner, fundedKey)
		gomega.Expect(err).Should(gomega.BeNil())
		txBytes, err := signedTx.MarshalBinary()
		gomega.Expect(err).Should(gomega.BeNil())
		log.Info("Sending getVerifiedWarpMessage transaction", "txHash", signedTx.Hash(), "txBytes", common.Bytes2Hex(txBytes))
		err = chainBWSClient.SendTransaction(ctx, signedTx)
		gomega.Expect(err).Should(gomega.BeNil())

		log.Info("Waiting for new block confirmation")
		newHead := <-newHeads
		blockHash := newHead.Hash()
		log.Info("Fetching relevant warp logs and receipts from new block")
		logs, err := chainBWSClient.FilterLogs(ctx, interfaces.FilterQuery{
			BlockHash: &blockHash,
			Addresses: []common.Address{warp.Module.Address},
		})
		gomega.Expect(err).Should(gomega.BeNil())
		gomega.Expect(len(logs)).Should(gomega.Equal(0))
		receipt, err := chainBWSClient.TransactionReceipt(ctx, signedTx.Hash())
		gomega.Expect(err).Should(gomega.BeNil())
		gomega.Expect(receipt.Status).Should(gomega.Equal(types.ReceiptStatusSuccessful))
	})
})<|MERGE_RESOLUTION|>--- conflicted
+++ resolved
@@ -343,29 +343,7 @@
 		nonce, err := chainBWSClient.NonceAt(ctx, fundedAddress, nil)
 		gomega.Expect(err).Should(gomega.BeNil())
 
-<<<<<<< HEAD
-		triggerTx, err := types.SignTx(types.NewTransaction(nonce, fundedAddress, common.Big1, 21_000, big.NewInt(225*params.GWei), nil), txSigner, fundedKey)
-		gomega.Expect(err).Should(gomega.BeNil())
-
-		err = chainBWSClient.SendTransaction(ctx, triggerTx)
-		gomega.Expect(err).Should(gomega.BeNil())
-		newHead := <-newHeads
-		log.Info("Transaction triggered new block", "blockHash", newHead.Hash())
-		nonce++
-
-		triggerTx, err = types.SignTx(types.NewTransaction(nonce, fundedAddress, common.Big1, 21_000, big.NewInt(225*params.GWei), nil), txSigner, fundedKey)
-		gomega.Expect(err).Should(gomega.BeNil())
-
-		err = chainBWSClient.SendTransaction(ctx, triggerTx)
-		gomega.Expect(err).Should(gomega.BeNil())
-		newHead = <-newHeads
-		log.Info("Transaction triggered new block", "blockHash", newHead.Hash())
-		nonce++
-
 		packedInput, err := warp.PackGetVerifiedWarpMessage(common.Big0)
-=======
-		packedInput, err := warp.PackGetVerifiedWarpMessage()
->>>>>>> 86d757d9
 		gomega.Expect(err).Should(gomega.BeNil())
 		tx := predicateutils.NewPredicateTx(
 			chainID,
