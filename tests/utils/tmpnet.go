// Copyright (C) 2023, Ava Labs, Inc. All rights reserved.
// See the file LICENSE for licensing terms.

package utils

import (
	"encoding/json"
	"os"

	"github.com/ava-labs/avalanchego/config"
	"github.com/ava-labs/avalanchego/ids"
	"github.com/ava-labs/avalanchego/tests/fixture/tmpnet"

	"github.com/ava-labs/subnet-evm/plugin/evm"
)

<<<<<<< HEAD
type ChainConfigMap map[string]any

var DefaultChainConfig = ChainConfigMap{
=======
var DefaultChainConfig = map[string]any{
>>>>>>> 74f647d1
	"log-level":         "debug",
	"warp-api-enabled":  true,
	"local-txs-enabled": true,
}

func NewTmpnetNodes(count int) []*tmpnet.Node {
	nodes := make([]*tmpnet.Node, count)
	for i := range nodes {
		node := tmpnet.NewNode()
		node.EnsureKeys()
		nodes[i] = node
	}
	return nodes
}

func NewTmpnetNetwork(owner string, nodes []*tmpnet.Node, flags tmpnet.FlagsMap, subnets ...*tmpnet.Subnet) *tmpnet.Network {
	defaultFlags := tmpnet.FlagsMap{}
	defaultFlags.SetDefaults(flags)
	defaultFlags.SetDefaults(tmpnet.FlagsMap{
		config.ProposerVMUseCurrentHeightKey: "true",
	})
	return &tmpnet.Network{
		Owner:        owner,
		DefaultFlags: defaultFlags,
		Nodes:        nodes,
		Subnets:      subnets,
	}
}

// Create the configuration that will enable creation and access to a
// subnet created on a temporary network.
<<<<<<< HEAD
func NewTmpnetSubnet(name string, genesisPath string, chainConfig ChainConfigMap, nodes ...*tmpnet.Node) *tmpnet.Subnet {
=======
func NewTmpnetSubnet(name string, genesisPath string, chainConfig map[string]any, nodes ...*tmpnet.Node) *tmpnet.Subnet {
>>>>>>> 74f647d1
	if len(nodes) == 0 {
		panic("a subnet must be validated by at least one node")
	}

	validatorIDs := make([]ids.NodeID, len(nodes))
	for i, node := range nodes {
		validatorIDs[i] = node.NodeID
	}

	genesisBytes, err := os.ReadFile(genesisPath)
	if err != nil {
		panic(err)
	}

	chainConfigBytes, err := json.Marshal(chainConfig)
	if err != nil {
		panic(err)
	}

	return &tmpnet.Subnet{
		Name: name,
		Chains: []*tmpnet.Chain{
			{
				VMID:         evm.ID,
				Genesis:      genesisBytes,
				Config:       string(chainConfigBytes),
				PreFundedKey: tmpnet.HardhatKey,
			},
		},
		ValidatorIDs: validatorIDs,
	}
}<|MERGE_RESOLUTION|>--- conflicted
+++ resolved
@@ -14,13 +14,7 @@
 	"github.com/ava-labs/subnet-evm/plugin/evm"
 )
 
-<<<<<<< HEAD
-type ChainConfigMap map[string]any
-
-var DefaultChainConfig = ChainConfigMap{
-=======
 var DefaultChainConfig = map[string]any{
->>>>>>> 74f647d1
 	"log-level":         "debug",
 	"warp-api-enabled":  true,
 	"local-txs-enabled": true,
@@ -52,11 +46,7 @@
 
 // Create the configuration that will enable creation and access to a
 // subnet created on a temporary network.
-<<<<<<< HEAD
-func NewTmpnetSubnet(name string, genesisPath string, chainConfig ChainConfigMap, nodes ...*tmpnet.Node) *tmpnet.Subnet {
-=======
 func NewTmpnetSubnet(name string, genesisPath string, chainConfig map[string]any, nodes ...*tmpnet.Node) *tmpnet.Subnet {
->>>>>>> 74f647d1
 	if len(nodes) == 0 {
 		panic("a subnet must be validated by at least one node")
 	}
