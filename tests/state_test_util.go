--- conflicted
+++ resolved
@@ -27,7 +27,6 @@
 package tests
 
 import (
-<<<<<<< HEAD
 	"encoding/hex"
 	"encoding/json"
 	"fmt"
@@ -35,15 +34,15 @@
 	"strconv"
 	"strings"
 
-=======
->>>>>>> c56d42d5
 	"github.com/ava-labs/subnet-evm/core"
 	"github.com/ava-labs/subnet-evm/core/rawdb"
 	"github.com/ava-labs/subnet-evm/core/state"
 	"github.com/ava-labs/subnet-evm/core/state/snapshot"
+	"github.com/ava-labs/subnet-evm/core/types"
+	"github.com/ava-labs/subnet-evm/core/vm"
 	"github.com/ava-labs/subnet-evm/ethdb"
+	"github.com/ava-labs/subnet-evm/params"
 	"github.com/ethereum/go-ethereum/common"
-<<<<<<< HEAD
 	"github.com/ethereum/go-ethereum/common/hexutil"
 	"github.com/ethereum/go-ethereum/common/math"
 	"github.com/ethereum/go-ethereum/crypto"
@@ -188,11 +187,11 @@
 		return nil, nil, common.Hash{}, UnsupportedForkError{subtest.Fork}
 	}
 	vmconfig.ExtraEips = eips
-	block := t.genesis(config).ToBlock(nil)
+	block := t.genesis(config).ToBlock()
 	snaps, statedb := MakePreState(rawdb.NewMemoryDatabase(), t.json.Pre, snapshotter)
 
 	var baseFee *big.Int
-	if config.IsSubnetEVM(new(big.Int)) {
+	if config.IsSubnetEVM(0) {
 		baseFee = t.json.Env.BaseFee
 		if baseFee == nil {
 			// Retesteth uses `0x10` for genesis baseFee. Therefore, it defaults to
@@ -220,11 +219,11 @@
 	}
 
 	// Prepare the EVM.
-	txContext := core.NewEVMTxContext(msg)
+	txContext := core.NewEVMTxContext(&msg)
 	context := core.NewEVMBlockContext(block.Header(), nil, &t.json.Env.Coinbase)
 	context.GetHash = vmTestBlockHash
 	context.BaseFee = baseFee
-	if config.IsSubnetEVM(new(big.Int)) && t.json.Env.Random != nil {
+	if config.IsSubnetEVM(0) && t.json.Env.Random != nil {
 		context.Difficulty = big.NewInt(0)
 	}
 	evm := vm.NewEVM(context, txContext, statedb, config, vmconfig)
@@ -232,7 +231,7 @@
 	snapshot := statedb.Snapshot()
 	gaspool := new(core.GasPool)
 	gaspool.AddGas(block.GasLimit())
-	if _, err := core.ApplyMessage(evm, msg, gaspool); err != nil {
+	if _, err := core.ApplyMessage(evm, &msg, gaspool); err != nil {
 		statedb.RevertToSnapshot(snapshot)
 	}
 	// Add 0-value mining reward. This only makes a difference in the cases
@@ -248,10 +247,6 @@
 	return snaps, statedb, root, nil
 }
 
-=======
-)
-
->>>>>>> c56d42d5
 func MakePreState(db ethdb.Database, accounts core.GenesisAlloc, snapshotter bool) (*snapshot.Tree, *state.StateDB) {
 	sdb := state.NewDatabase(db)
 	statedb, _ := state.New(common.Hash{}, sdb, nil)
@@ -304,7 +299,7 @@
 	if len(tx.PrivateKey) > 0 {
 		key, err := crypto.ToECDSA(tx.PrivateKey)
 		if err != nil {
-			return nil, fmt.Errorf("invalid private key: %v", err)
+			return core.Message{}, fmt.Errorf("invalid private key: %v", err)
 		}
 		from = crypto.PubkeyToAddress(key.PublicKey)
 	}
@@ -313,19 +308,19 @@
 	if tx.To != "" {
 		to = new(common.Address)
 		if err := to.UnmarshalText([]byte(tx.To)); err != nil {
-			return nil, fmt.Errorf("invalid to address: %v", err)
+			return core.Message{}, fmt.Errorf("invalid to address: %v", err)
 		}
 	}
 
 	// Get values specific to this post state.
 	if ps.Indexes.Data > len(tx.Data) {
-		return nil, fmt.Errorf("tx data index %d out of bounds", ps.Indexes.Data)
+		return core.Message{}, fmt.Errorf("tx data index %d out of bounds", ps.Indexes.Data)
 	}
 	if ps.Indexes.Value > len(tx.Value) {
-		return nil, fmt.Errorf("tx value index %d out of bounds", ps.Indexes.Value)
+		return core.Message{}, fmt.Errorf("tx value index %d out of bounds", ps.Indexes.Value)
 	}
 	if ps.Indexes.Gas > len(tx.GasLimit) {
-		return nil, fmt.Errorf("tx gas limit index %d out of bounds", ps.Indexes.Gas)
+		return core.Message{}, fmt.Errorf("tx gas limit index %d out of bounds", ps.Indexes.Gas)
 	}
 	dataHex := tx.Data[ps.Indexes.Data]
 	valueHex := tx.Value[ps.Indexes.Value]
@@ -335,13 +330,13 @@
 	if valueHex != "0x" {
 		v, ok := math.ParseBig256(valueHex)
 		if !ok {
-			return nil, fmt.Errorf("invalid tx value %q", valueHex)
+			return core.Message{}, fmt.Errorf("invalid tx value %q", valueHex)
 		}
 		value = v
 	}
 	data, err := hex.DecodeString(strings.TrimPrefix(dataHex, "0x"))
 	if err != nil {
-		return nil, fmt.Errorf("invalid tx data %q", dataHex)
+		return core.Message{}, fmt.Errorf("invalid tx data %q", dataHex)
 	}
 	var accessList types.AccessList
 	if tx.AccessLists != nil && tx.AccessLists[ps.Indexes.Data] != nil {
@@ -363,11 +358,21 @@
 			tx.MaxFeePerGas)
 	}
 	if gasPrice == nil {
-		return nil, fmt.Errorf("no gas price provided")
-	}
-
-	msg := types.NewMessage(from, to, tx.Nonce, value, gasLimit, gasPrice,
-		tx.MaxFeePerGas, tx.MaxPriorityFeePerGas, data, accessList, false)
+		return core.Message{}, fmt.Errorf("no gas price provided")
+	}
+
+	msg := core.Message{
+		From:       from,
+		To:         to,
+		Nonce:      tx.Nonce,
+		Value:      value,
+		GasLimit:   gasLimit,
+		GasPrice:   gasPrice,
+		GasFeeCap:  tx.MaxFeePerGas,
+		GasTipCap:  tx.MaxPriorityFeePerGas,
+		Data:       data,
+		AccessList: accessList,
+	}
 	return msg, nil
 }
 
