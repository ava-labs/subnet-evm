--- conflicted
+++ resolved
@@ -4,18 +4,12 @@
 package load
 
 import (
-	"context"
 	"fmt"
 	"os"
 	"os/exec"
 	"strings"
 	"testing"
 
-<<<<<<< HEAD
-	"github.com/ava-labs/avalanche-network-runner/rpcpb"
-	"github.com/ava-labs/subnet-evm/plugin/evm"
-=======
->>>>>>> f40a9662
 	"github.com/ava-labs/subnet-evm/tests/utils"
 	"github.com/ava-labs/subnet-evm/tests/utils/runner"
 	"github.com/ethereum/go-ethereum/log"
@@ -23,65 +17,23 @@
 	"github.com/onsi/gomega"
 )
 
-<<<<<<< HEAD
-var (
-	config   = runner.NewDefaultANRConfig()
-	manager  = runner.NewNetworkManager(config)
-	numNodes = 5
-)
-=======
+var getSubnet func() *runner.Subnet
+
 func init() {
-	utils.RegisterNodeRun()
+	getSubnet = runner.RegisterFiveNodeSubnetRun()
 }
->>>>>>> f40a9662
 
 func TestE2E(t *testing.T) {
 	gomega.RegisterFailHandler(ginkgo.Fail)
 	ginkgo.RunSpecs(t, "subnet-evm small load simulator test suite")
 }
 
-<<<<<<< HEAD
-// BeforeSuite starts an AvalancheGo process to use for the e2e tests
-var _ = ginkgo.BeforeSuite(func() {
-	// Name 10 new validators (which should have BLS key registered)
-	subnetA := make([]string, 0)
-	for i := 1; i <= numNodes; i++ {
-		subnetA = append(subnetA, fmt.Sprintf("node%d-bls", i))
-	}
-
-	ctx := context.Background()
-	var err error
-	_, err = manager.StartDefaultNetwork(ctx)
-	gomega.Expect(err).Should(gomega.BeNil())
-	err = manager.SetupNetwork(
-		ctx,
-		config.AvalancheGoExecPath,
-		[]*rpcpb.BlockchainSpec{
-			{
-				VmName:       evm.IDStr,
-				Genesis:      "./tests/load/genesis/genesis.json",
-				ChainConfig:  "",
-				SubnetConfig: "",
-				Participants: subnetA,
-			},
-		},
-	)
-	gomega.Expect(err).Should(gomega.BeNil())
-})
-
-=======
->>>>>>> f40a9662
 var _ = ginkgo.Describe("[Load Simulator]", ginkgo.Ordered, func() {
 	ginkgo.It("basic subnet load test", ginkgo.Label("load"), func() {
-		subnetIDs := manager.GetSubnets()
-		gomega.Expect(len(subnetIDs)).Should(gomega.Equal(1))
-		subnetID := subnetIDs[0]
-		subnetDetails, ok := manager.GetSubnet(subnetID)
-		gomega.Expect(ok).Should(gomega.BeTrue())
+		subnetDetails := getSubnet()
 		blockchainID := subnetDetails.BlockchainID
 
 		nodeURIs := subnetDetails.ValidatorURIs
-		gomega.Expect(len(nodeURIs)).Should(gomega.Equal(numNodes))
 		rpcEndpoints := make([]string, 0, len(nodeURIs))
 		for _, uri := range nodeURIs {
 			rpcEndpoints = append(rpcEndpoints, utils.ToRPCURI(uri, blockchainID.String()))
@@ -98,13 +50,4 @@
 		fmt.Printf("\nCombined output:\n\n%s\n", string(out))
 		gomega.Expect(err).Should(gomega.BeNil())
 	})
-<<<<<<< HEAD
-})
-
-var _ = ginkgo.AfterSuite(func() {
-	gomega.Expect(manager).ShouldNot(gomega.BeNil())
-	gomega.Expect(manager.TeardownNetwork()).Should(gomega.BeNil())
-	// TODO: bootstrap an additional node to ensure that we can bootstrap the test data correctly
-=======
->>>>>>> f40a9662
 })