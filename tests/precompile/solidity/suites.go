// Copyright (C) 2019-2022, Ava Labs, Inc. All rights reserved.
// See the file LICENSE for licensing terms.

// Implements solidity tests.
package solidity

import (
	"context"
	"time"

	"github.com/ava-labs/subnet-evm/tests/utils"
	ginkgo "github.com/onsi/ginkgo/v2"
)

var _ = ginkgo.Describe("[Precompiles]", ginkgo.Ordered, func() {
	// Register the ping test first
	utils.RegisterPingTest()

	// Each ginkgo It node specifies the name of the genesis file (in ./tests/precompile/genesis/)
	// to use to launch the subnet and the name of the TS test file to run on the subnet (in ./contracts/tests/)
	ginkgo.It("contract native minter", ginkgo.Label("Precompile"), ginkgo.Label("ContractNativeMinter"), func() {
		ctx, cancel := context.WithTimeout(context.Background(), time.Minute)
		defer cancel()

		utils.RunDefaultHardhatTests(ctx, "contract_native_minter")
	})

	ginkgo.It("tx allow list", ginkgo.Label("Precompile"), ginkgo.Label("TxAllowList"), func() {
		ctx, cancel := context.WithTimeout(context.Background(), time.Minute)
		defer cancel()

		utils.RunDefaultHardhatTests(ctx, "tx_allow_list")
	})

	ginkgo.It("contract deployer allow list", ginkgo.Label("Precompile"), ginkgo.Label("ContractDeployerAllowList"), func() {
		ctx, cancel := context.WithTimeout(context.Background(), time.Minute)
		defer cancel()

		utils.RunDefaultHardhatTests(ctx, "contract_deployer_allow_list")
	})

	ginkgo.It("fee manager", ginkgo.Label("Precompile"), ginkgo.Label("FeeManager"), func() {
		ctx, cancel := context.WithTimeout(context.Background(), time.Minute)
		defer cancel()

		utils.RunDefaultHardhatTests(ctx, "fee_manager")
	})

	ginkgo.It("reward manager", ginkgo.Label("Precompile"), ginkgo.Label("RewardManager"), func() {
		ctx, cancel := context.WithTimeout(context.Background(), time.Minute)
		defer cancel()

		utils.RunDefaultHardhatTests(ctx, "reward_manager")
	})

<<<<<<< HEAD
	ginkgo.It("hello world", ginkgo.Label("Precompile"), ginkgo.Label("HelloWorld"), func() {
		ctx, cancel := context.WithTimeout(context.Background(), time.Minute)
		defer cancel()

		utils.ExecuteHardHatTestOnNewBlockchain(ctx, "hello_world")
	})

	// TODO: can we refactor this so that it automagically checks to ensure each hardhat test file matches the name of a hardhat genesis file
=======
>>>>>>> f159f0ee
	// and then runs the hardhat tests for each one without forcing precompile developers to modify this file.
	// ADD YOUR PRECOMPILE HERE
	/*
		ginkgo.It("your precompile", ginkgo.Label("Precompile"), ginkgo.Label("YourPrecompile"), func() {
			ctx, cancel := context.WithTimeout(context.Background(), time.Minute)
			defer cancel()

			// Specify the name shared by the genesis file in ./tests/precompile/genesis/{your_precompile}.json
			// and the test file in ./contracts/tests/{your_precompile}.ts
			// If you want to use a different test command and genesis path than the defaults, you can
			// use the utils.RunTestCMD. See utils.RunDefaultHardhatTests for an example.
			utils.RunDefaultHardhatTests(ctx, "your_precompile")
		})
	*/
})<|MERGE_RESOLUTION|>--- conflicted
+++ resolved
@@ -53,17 +53,14 @@
 		utils.RunDefaultHardhatTests(ctx, "reward_manager")
 	})
 
-<<<<<<< HEAD
 	ginkgo.It("hello world", ginkgo.Label("Precompile"), ginkgo.Label("HelloWorld"), func() {
 		ctx, cancel := context.WithTimeout(context.Background(), time.Minute)
 		defer cancel()
 
-		utils.ExecuteHardHatTestOnNewBlockchain(ctx, "hello_world")
+		utils.RunDefaultHardhatTests(ctx, "hello_world")
 	})
 
 	// TODO: can we refactor this so that it automagically checks to ensure each hardhat test file matches the name of a hardhat genesis file
-=======
->>>>>>> f159f0ee
 	// and then runs the hardhat tests for each one without forcing precompile developers to modify this file.
 	// ADD YOUR PRECOMPILE HERE
 	/*
