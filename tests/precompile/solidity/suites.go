// Copyright (C) 2019-2025, Ava Labs, Inc. All rights reserved.
// See the file LICENSE for licensing terms.

// Implements solidity tests.
package solidity

import (
	"context"
	"fmt"
	"time"

	"github.com/ava-labs/subnet-evm/tests/utils"

	ginkgo "github.com/onsi/ginkgo/v2"
)

// Registers the Asynchronized Precompile Tests
// Before running the tests, this function creates all subnets given in the genesis files
// and then runs the hardhat tests for each one asynchronously if called with `ginkgo run -procs=`.
func RegisterAsyncTests() {
	// Tests here assumes that the genesis files are in ./tests/precompile/genesis/
	// with the name {precompile_name}.json
	genesisFiles, err := utils.GetFilesAndAliases("./tests/precompile/genesis/*.json")
	if err != nil {
		ginkgo.AbortSuite("Failed to get genesis files: " + err.Error())
	}
	if len(genesisFiles) == 0 {
		ginkgo.AbortSuite("No genesis files found")
	}
	subnetsSuite := utils.CreateSubnetsSuite(genesisFiles)

	timeout := 3 * time.Minute
	_ = ginkgo.Describe("[Asynchronized Precompile Tests]", func() {
		// Register the ping test first
		utils.RegisterPingTest()

		// Each ginkgo It node specifies the name of the genesis file (in ./tests/precompile/genesis/)
		// to use to launch the subnet and the name of the TS test file to run on the subnet (in ./contracts/tests/)

<<<<<<< HEAD
		ginkgo.It("tx allow list", ginkgo.Label("Precompile"), ginkgo.Label("TxAllowList"), func() {
			ctx, cancel := context.WithTimeout(context.Background(), timeout)
			defer cancel()

			blockchainID := subnetsSuite.GetBlockchainID("tx_allow_list")
			runDefaultHardhatTests(ctx, blockchainID, "tx_allow_list")
=======
		ginkgo.It("reward manager", ginkgo.Label("Precompile"), ginkgo.Label("RewardManager"), func() {
			ctx, cancel := context.WithTimeout(context.Background(), timeout)
			defer cancel()

			blockchainID := subnetsSuite.GetBlockchainID("reward_manager")
			runDefaultHardhatTests(ctx, blockchainID, "reward_manager")
>>>>>>> 43ade2c3
		})

		// ADD YOUR PRECOMPILE HERE
		/*
			ginkgo.It("your precompile", ginkgo.Label("Precompile"), ginkgo.Label("YourPrecompile"), func() {
				ctx, cancel := context.WithTimeout(context.Background(), timeout)
				defer cancel()

				// Specify the name shared by the genesis file in ./tests/precompile/genesis/{your_precompile}.json
				// and the test file in ./contracts/tests/{your_precompile}.ts
				// If you want to use a different test command and genesis path than the defaults, you can
				// use the utils.RunTestCMD. See utils.RunDefaultHardhatTests for an example.
				subnetsSuite.RunHardhatTests(ctx, "your_precompile")
			})
		*/
	})
}

//	Default parameters are:
//
// 1. Hardhat contract environment is located at ./contracts
// 2. Hardhat test file is located at ./contracts/test/<test>.ts
// 3. npx is available in the ./contracts directory
func runDefaultHardhatTests(ctx context.Context, blockchainID, testName string) {
	cmdPath := "./contracts"
	// test path is relative to the cmd path
	testPath := fmt.Sprintf("./test/%s.ts", testName)
	utils.RunHardhatTests(ctx, blockchainID, cmdPath, testPath)
}<|MERGE_RESOLUTION|>--- conflicted
+++ resolved
@@ -37,23 +37,6 @@
 		// Each ginkgo It node specifies the name of the genesis file (in ./tests/precompile/genesis/)
 		// to use to launch the subnet and the name of the TS test file to run on the subnet (in ./contracts/tests/)
 
-<<<<<<< HEAD
-		ginkgo.It("tx allow list", ginkgo.Label("Precompile"), ginkgo.Label("TxAllowList"), func() {
-			ctx, cancel := context.WithTimeout(context.Background(), timeout)
-			defer cancel()
-
-			blockchainID := subnetsSuite.GetBlockchainID("tx_allow_list")
-			runDefaultHardhatTests(ctx, blockchainID, "tx_allow_list")
-=======
-		ginkgo.It("reward manager", ginkgo.Label("Precompile"), ginkgo.Label("RewardManager"), func() {
-			ctx, cancel := context.WithTimeout(context.Background(), timeout)
-			defer cancel()
-
-			blockchainID := subnetsSuite.GetBlockchainID("reward_manager")
-			runDefaultHardhatTests(ctx, blockchainID, "reward_manager")
->>>>>>> 43ade2c3
-		})
-
 		// ADD YOUR PRECOMPILE HERE
 		/*
 			ginkgo.It("your precompile", ginkgo.Label("Precompile"), ginkgo.Label("YourPrecompile"), func() {
