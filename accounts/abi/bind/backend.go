--- conflicted
+++ resolved
@@ -84,10 +84,10 @@
 // used when the user does not provide some needed values, but rather leaves it up
 // to the transactor to decide.
 type ContractTransactor interface {
-	ethereum.GasEstimator
-	ethereum.GasPricer
-	ethereum.GasPricer1559
-	ethereum.TransactionSender
+	interfaces.GasEstimator
+	interfaces.GasPricer
+	interfaces.GasPricer1559
+	interfaces.TransactionSender
 
 	// HeaderByNumber returns a block header from the current canonical chain. If
 	// number is nil, the latest known header is returned.
@@ -96,45 +96,8 @@
 	// AcceptedCodeAt returns the code of the given account in the accepted state.
 	AcceptedCodeAt(ctx context.Context, account common.Address) ([]byte, error)
 
-<<<<<<< HEAD
 	// AcceptedNonceAt retrieves the current accepted nonce associated with an account.
 	AcceptedNonceAt(ctx context.Context, account common.Address) (uint64, error)
-
-	// SuggestGasPrice retrieves the currently suggested gas price to allow a timely
-	// execution of a transaction.
-	SuggestGasPrice(ctx context.Context) (*big.Int, error)
-
-	// SuggestGasTipCap retrieves the currently suggested 1559 priority fee to allow
-	// a timely execution of a transaction.
-	SuggestGasTipCap(ctx context.Context) (*big.Int, error)
-
-	// EstimateGas tries to estimate the gas needed to execute a specific
-	// transaction based on the current pending state of the backend blockchain.
-	// There is no guarantee that this is the true gas limit requirement as other
-	// transactions may be added or removed by miners, but it should provide a basis
-	// for setting a reasonable default.
-	EstimateGas(ctx context.Context, call interfaces.CallMsg) (gas uint64, err error)
-
-	// SendTransaction injects the transaction into the pending pool for execution.
-	SendTransaction(ctx context.Context, tx *types.Transaction) error
-}
-
-// ContractFilterer defines the methods needed to access log events using one-off
-// queries or continuous event subscriptions.
-type ContractFilterer interface {
-	// FilterLogs executes a log filter operation, blocking during execution and
-	// returning all the results in one batch.
-	//
-	// TODO(karalabe): Deprecate when the subscription one can return past data too.
-	FilterLogs(ctx context.Context, query interfaces.FilterQuery) ([]types.Log, error)
-
-	// SubscribeFilterLogs creates a background log filtering operation, returning
-	// a subscription immediately, which can be used to stream the found events.
-	SubscribeFilterLogs(ctx context.Context, query interfaces.FilterQuery, ch chan<- types.Log) (interfaces.Subscription, error)
-=======
-	// PendingNonceAt retrieves the current pending nonce associated with an account.
-	PendingNonceAt(ctx context.Context, account common.Address) (uint64, error)
->>>>>>> dd938d10
 }
 
 // DeployBackend wraps the operations needed by WaitMined and WaitDeployed.
@@ -146,7 +109,7 @@
 // ContractFilterer defines the methods needed to access log events using one-off
 // queries or continuous event subscriptions.
 type ContractFilterer interface {
-	ethereum.LogFilterer
+	interfaces.LogFilterer
 }
 
 // ContractBackend defines the methods needed to work with contracts on a read-write basis.
