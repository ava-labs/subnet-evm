// Copyright 2016 The go-ethereum Authors
// This file is part of the go-ethereum library.
//
// The go-ethereum library is free software: you can redistribute it and/or modify
// it under the terms of the GNU Lesser General Public License as published by
// the Free Software Foundation, either version 3 of the License, or
// (at your option) any later version.
//
// The go-ethereum library is distributed in the hope that it will be useful,
// but WITHOUT ANY WARRANTY; without even the implied warranty of
// MERCHANTABILITY or FITNESS FOR A PARTICULAR PURPOSE. See the
// GNU Lesser General Public License for more details.
//
// You should have received a copy of the GNU Lesser General Public License
// along with the go-ethereum library. If not, see <http://www.gnu.org/licenses/>.

package bind_test

import (
	"context"
	"errors"
	"math/big"
	"testing"
	"time"

	"github.com/ethereum/go-ethereum/accounts/abi/bind"
	"github.com/ethereum/go-ethereum/common"
	"github.com/ethereum/go-ethereum/core/types"
	"github.com/ethereum/go-ethereum/crypto"
	"github.com/ethereum/go-ethereum/ethclient/simulated"
	"github.com/ethereum/go-ethereum/params"
)

var testKey, _ = crypto.HexToECDSA("b71c71a67e1177ad4e901695e1b4b9ee17ae16c6668d313eac2f96dbcda3f291")

var waitDeployedTests = map[string]struct {
	code        string
	gas         uint64
	wantAddress common.Address
	wantErr     error
}{
	"successful deploy": {
		code:        `6060604052600a8060106000396000f360606040526008565b00`,
		gas:         3000000,
		wantAddress: common.HexToAddress("0x3a220f351252089d385b29beca14e27f204c296a"),
	},
	"empty code": {
		code:        ``,
		gas:         300000,
		wantErr:     bind.ErrNoCodeAfterDeploy,
		wantAddress: common.HexToAddress("0x3a220f351252089d385b29beca14e27f204c296a"),
	},
}

func TestWaitDeployed(t *testing.T) {
	t.Parallel()
	for name, test := range waitDeployedTests {
<<<<<<< HEAD
		backend := simulated.New(
			core.GenesisAlloc{
				crypto.PubkeyToAddress(testKey.PublicKey): {Balance: new(big.Int).Mul(big.NewInt(10000000000000000), big.NewInt(1000))},
=======
		backend := simulated.NewBackend(
			types.GenesisAlloc{
				crypto.PubkeyToAddress(testKey.PublicKey): {Balance: big.NewInt(10000000000000000)},
>>>>>>> 2bd6bd01
			},
		)
		defer backend.Close()

		// Create the transaction
		head, _ := backend.Client().HeaderByNumber(context.Background(), nil) // Should be child's, good enough
		gasPrice := new(big.Int).Add(head.BaseFee, big.NewInt(params.GWei))

		tx := types.NewContractCreation(0, big.NewInt(0), test.gas, gasPrice, common.FromHex(test.code))
		tx, _ = types.SignTx(tx, types.LatestSignerForChainID(big.NewInt(1337)), testKey)

		// Wait for it to get mined in the background.
		var (
			err     error
			address common.Address
			mined   = make(chan struct{})
			ctx     = context.Background()
		)
		go func() {
			address, err = bind.WaitDeployed(ctx, backend.Client(), tx)
			close(mined)
		}()

		// Send and mine the transaction.
		if err := backend.Client().SendTransaction(ctx, tx); err != nil {
			t.Fatalf("Failed to send transaction: %s", err)
		}
		backend.Commit(true)

		select {
		case <-mined:
			if err != test.wantErr {
				t.Errorf("test %q: error mismatch: want %q, got %q", name, test.wantErr, err)
			}
			if address != test.wantAddress {
				t.Errorf("test %q: unexpected contract address %s", name, address.Hex())
			}
		case <-time.After(2 * time.Second):
			t.Errorf("test %q: timeout", name)
		}
	}
}

func TestWaitDeployedCornerCases(t *testing.T) {
<<<<<<< HEAD
	backend := simulated.New(
		core.GenesisAlloc{
			crypto.PubkeyToAddress(testKey.PublicKey): {Balance: big.NewInt(1000000000000000000)},
=======
	backend := simulated.NewBackend(
		types.GenesisAlloc{
			crypto.PubkeyToAddress(testKey.PublicKey): {Balance: big.NewInt(10000000000000000)},
>>>>>>> 2bd6bd01
		},
	)
	defer backend.Close()

	head, _ := backend.Client().HeaderByNumber(context.Background(), nil) // Should be child's, good enough
	gasPrice := new(big.Int).Add(head.BaseFee, big.NewInt(1))

	// Create a transaction to an account.
	code := "6060604052600a8060106000396000f360606040526008565b00"
	tx := types.NewTransaction(0, common.HexToAddress("0x01"), big.NewInt(0), 3000000, gasPrice, common.FromHex(code))
	tx, _ = types.SignTx(tx, types.LatestSigner(params.TestChainConfig), testKey)
	ctx, cancel := context.WithCancel(context.Background())
	defer cancel()
	backend.Client().SendTransaction(ctx, tx)
	backend.Commit(true)
	notContractCreation := errors.New("tx is not contract creation")
	if _, err := bind.WaitDeployed(ctx, backend.Client(), tx); err.Error() != notContractCreation.Error() {
		t.Errorf("error mismatch: want %q, got %q, ", notContractCreation, err)
	}

	// Create a transaction that is not mined.
	tx = types.NewContractCreation(1, big.NewInt(0), 3000000, gasPrice, common.FromHex(code))
	tx, _ = types.SignTx(tx, types.LatestSigner(params.TestChainConfig), testKey)

	go func() {
		contextCanceled := errors.New("context canceled")
		if _, err := bind.WaitDeployed(ctx, backend.Client(), tx); err.Error() != contextCanceled.Error() {
			t.Errorf("error mismatch: want %q, got %q, ", contextCanceled, err)
		}
	}()

	backend.Client().SendTransaction(ctx, tx)
	cancel()
}<|MERGE_RESOLUTION|>--- conflicted
+++ resolved
@@ -55,15 +55,9 @@
 func TestWaitDeployed(t *testing.T) {
 	t.Parallel()
 	for name, test := range waitDeployedTests {
-<<<<<<< HEAD
-		backend := simulated.New(
-			core.GenesisAlloc{
-				crypto.PubkeyToAddress(testKey.PublicKey): {Balance: new(big.Int).Mul(big.NewInt(10000000000000000), big.NewInt(1000))},
-=======
 		backend := simulated.NewBackend(
 			types.GenesisAlloc{
-				crypto.PubkeyToAddress(testKey.PublicKey): {Balance: big.NewInt(10000000000000000)},
->>>>>>> 2bd6bd01
+				crypto.PubkeyToAddress(testKey.PublicKey): {Balance: new(big.Int).Mul(big.NewInt(10000000000000000), big.NewInt(1000))},
 			},
 		)
 		defer backend.Close()
@@ -108,15 +102,9 @@
 }
 
 func TestWaitDeployedCornerCases(t *testing.T) {
-<<<<<<< HEAD
-	backend := simulated.New(
-		core.GenesisAlloc{
-			crypto.PubkeyToAddress(testKey.PublicKey): {Balance: big.NewInt(1000000000000000000)},
-=======
 	backend := simulated.NewBackend(
 		types.GenesisAlloc{
-			crypto.PubkeyToAddress(testKey.PublicKey): {Balance: big.NewInt(10000000000000000)},
->>>>>>> 2bd6bd01
+			crypto.PubkeyToAddress(testKey.PublicKey): {Balance: big.NewInt(1000000000000000000)},
 		},
 	)
 	defer backend.Close()
