// (c) 2019-2020, Ava Labs, Inc.
//
// This file is a derived work, based on the go-ethereum library whose original
// notices appear below.
//
// It is distributed under a license compatible with the licensing terms of the
// original code from which it is derived.
//
// Much love to the original authors for their work.
// **********
// Copyright 2015 The go-ethereum Authors
// This file is part of the go-ethereum library.
//
// The go-ethereum library is free software: you can redistribute it and/or modify
// it under the terms of the GNU Lesser General Public License as published by
// the Free Software Foundation, either version 3 of the License, or
// (at your option) any later version.
//
// The go-ethereum library is distributed in the hope that it will be useful,
// but WITHOUT ANY WARRANTY; without even the implied warranty of
// MERCHANTABILITY or FITNESS FOR A PARTICULAR PURPOSE. See the
// GNU Lesser General Public License for more details.
//
// You should have received a copy of the GNU Lesser General Public License
// along with the go-ethereum library. If not, see <http://www.gnu.org/licenses/>.

package backends

import (
	"context"
	"errors"
	"fmt"
	"math/big"
	"sync"
	"time"

	"github.com/ava-labs/subnet-evm/eth"
	"github.com/ava-labs/subnet-evm/vmerrs"

	"github.com/ava-labs/subnet-evm/accounts/abi"
	"github.com/ava-labs/subnet-evm/accounts/abi/bind"
	"github.com/ava-labs/subnet-evm/consensus/dummy"
	"github.com/ava-labs/subnet-evm/core"
	"github.com/ava-labs/subnet-evm/core/bloombits"
	"github.com/ava-labs/subnet-evm/core/rawdb"
	"github.com/ava-labs/subnet-evm/core/state"
	"github.com/ava-labs/subnet-evm/core/types"
	"github.com/ava-labs/subnet-evm/core/vm"
	"github.com/ava-labs/subnet-evm/eth/filters"
	"github.com/ava-labs/subnet-evm/ethdb"
	"github.com/ava-labs/subnet-evm/interfaces"
	"github.com/ava-labs/subnet-evm/params"
	"github.com/ava-labs/subnet-evm/rpc"
	"github.com/ethereum/go-ethereum/common"
	"github.com/ethereum/go-ethereum/common/hexutil"
	"github.com/ethereum/go-ethereum/common/math"
	"github.com/ethereum/go-ethereum/event"
	"github.com/ethereum/go-ethereum/log"
)

// Verify that SimulatedBackend implements required interfaces
var (
	_ bind.AcceptedContractCaller = (*SimulatedBackend)(nil)
	_ bind.ContractBackend        = (*SimulatedBackend)(nil)
	_ bind.ContractFilterer       = (*SimulatedBackend)(nil)
	_ bind.ContractTransactor     = (*SimulatedBackend)(nil)
	_ bind.DeployBackend          = (*SimulatedBackend)(nil)

	_ interfaces.ChainReader            = (*SimulatedBackend)(nil)
	_ interfaces.ChainStateReader       = (*SimulatedBackend)(nil)
	_ interfaces.TransactionReader      = (*SimulatedBackend)(nil)
	_ interfaces.TransactionSender      = (*SimulatedBackend)(nil)
	_ interfaces.ContractCaller         = (*SimulatedBackend)(nil)
	_ interfaces.GasEstimator           = (*SimulatedBackend)(nil)
	_ interfaces.GasPricer              = (*SimulatedBackend)(nil)
	_ interfaces.LogFilterer            = (*SimulatedBackend)(nil)
	_ interfaces.AcceptedStateReader    = (*SimulatedBackend)(nil)
	_ interfaces.AcceptedContractCaller = (*SimulatedBackend)(nil)
)

var (
	errBlockNumberUnsupported  = errors.New("simulatedBackend cannot access blocks other than the latest block")
	errBlockDoesNotExist       = errors.New("block does not exist in blockchain")
	errTransactionDoesNotExist = errors.New("transaction does not exist")
)

// SimulatedBackend implements bind.ContractBackend, simulating a blockchain in
// the background. Its main purpose is to allow for easy testing of contract bindings.
// Simulated backend implements the following interfaces:
// ChainReader, ChainStateReader, ContractBackend, ContractCaller, ContractFilterer, ContractTransactor,
// DeployBackend, GasEstimator, GasPricer, LogFilterer, AcceptedContractCaller, TransactionReader, and TransactionSender
type SimulatedBackend struct {
	database   ethdb.Database   // In memory database to store our testing data
	blockchain *core.BlockChain // Ethereum blockchain to handle the consensus

	mu            sync.Mutex
	acceptedBlock *types.Block   // Currently accepted block that will be imported on request
	acceptedState *state.StateDB // Currently accepted state that will be the active on request

	events       *filters.EventSystem  // for filtering log events live
	filterSystem *filters.FilterSystem // for filtering database logs

	config *params.ChainConfig
}

// NewSimulatedBackendWithDatabase creates a new binding backend based on the given database
// and uses a simulated blockchain for testing purposes.
// A simulated backend always uses chainID 1337.
func NewSimulatedBackendWithDatabase(database ethdb.Database, alloc core.GenesisAlloc, gasLimit uint64) *SimulatedBackend {
<<<<<<< HEAD
	cpcfg := params.TestChainConfig
	cpcfg.ChainID = big.NewInt(1337)
	cpcfg.FeeConfig.GasLimit = new(big.Int).SetUint64(gasLimit)
	genesis := core.Genesis{
		Config:   cpcfg,
		GasLimit: gasLimit,
		Alloc:    alloc,
	}
=======
	genesis := core.Genesis{Config: params.SimulatedTestChainConfig, GasLimit: gasLimit, Alloc: alloc}
	genesis.MustCommit(database)
>>>>>>> 75c34861
	cacheConfig := &core.CacheConfig{}
	blockchain, _ := core.NewBlockChain(database, cacheConfig, &genesis, dummy.NewCoinbaseFaker(), vm.Config{}, common.Hash{}, false)

	backend := &SimulatedBackend{
		database:   database,
		blockchain: blockchain,
		config:     genesis.Config,
	}

	filterBackend := &filterBackend{database, blockchain, backend}
	backend.filterSystem = filters.NewFilterSystem(filterBackend, filters.Config{})
	backend.events = filters.NewEventSystem(backend.filterSystem)

	header := backend.blockchain.CurrentBlock()
	block := backend.blockchain.GetBlock(header.Hash(), header.Number.Uint64())

	backend.rollback(block)
	return backend
}

// NewSimulatedBackend creates a new binding backend using a simulated blockchain
// for testing purposes.
// A simulated backend always uses chainID 1337.
func NewSimulatedBackend(alloc core.GenesisAlloc, gasLimit uint64) *SimulatedBackend {
	return NewSimulatedBackendWithDatabase(rawdb.NewMemoryDatabase(), alloc, gasLimit)
}

// Close terminates the underlying blockchain's update loop.
func (b *SimulatedBackend) Close() error {
	b.blockchain.Stop()
	return nil
}

// Commit imports all the pending transactions as a single block and starts a
// fresh new state.
func (b *SimulatedBackend) Commit(accept bool) common.Hash {
	b.mu.Lock()
	defer b.mu.Unlock()

	if _, err := b.blockchain.InsertChain([]*types.Block{b.acceptedBlock}); err != nil {
		panic(err) // This cannot happen unless the simulator is wrong, fail in that case
	}
	if accept {
		if err := b.blockchain.Accept(b.acceptedBlock); err != nil {
			panic(err)
		}
		b.blockchain.DrainAcceptorQueue()
	}
	blockHash := b.acceptedBlock.Hash()

	// Using the last inserted block here makes it possible to build on a side
	// chain after a fork.
	b.rollback(b.acceptedBlock)

	return blockHash
}

// Rollback aborts all pending transactions, reverting to the last committed state.
func (b *SimulatedBackend) Rollback() {
	b.mu.Lock()
	defer b.mu.Unlock()

	header := b.blockchain.CurrentBlock()
	block := b.blockchain.GetBlock(header.Hash(), header.Number.Uint64())

	b.rollback(block)
}

func (b *SimulatedBackend) rollback(parent *types.Block) {
	blocks, _, _ := core.GenerateChain(b.config, parent, dummy.NewFaker(), b.database, 1, 10, func(int, *core.BlockGen) {})

	b.acceptedBlock = blocks[0]
	b.acceptedState, _ = state.New(b.acceptedBlock.Root(), b.blockchain.StateCache(), nil)
}

// Fork creates a side-chain that can be used to simulate reorgs.
//
// This function should be called with the ancestor block where the new side
// chain should be started. Transactions (old and new) can then be applied on
// top and Commit-ed.
//
// Note, the side-chain will only become canonical (and trigger the events) when
// it becomes longer. Until then CallContract will still operate on the current
// canonical chain.
//
// There is a % chance that the side chain becomes canonical at the same length
// to simulate live network behavior.
func (b *SimulatedBackend) Fork(ctx context.Context, parent common.Hash) error {
	b.mu.Lock()
	defer b.mu.Unlock()

	if len(b.acceptedBlock.Transactions()) != 0 {
		return errors.New("pending block dirty")
	}
	block, err := b.blockByHash(ctx, parent)
	if err != nil {
		return err
	}
	b.rollback(block)
	return nil
}

// stateByBlockNumber retrieves a state by a given blocknumber.
func (b *SimulatedBackend) stateByBlockNumber(ctx context.Context, blockNumber *big.Int) (*state.StateDB, error) {
	if blockNumber == nil || blockNumber.Cmp(b.blockchain.CurrentBlock().Number) == 0 {
		return b.blockchain.State()
	}
	block, err := b.blockByNumber(ctx, blockNumber)
	if err != nil {
		return nil, err
	}
	return b.blockchain.StateAt(block.Root())
}

// CodeAt returns the code associated with a certain account in the blockchain.
func (b *SimulatedBackend) CodeAt(ctx context.Context, contract common.Address, blockNumber *big.Int) ([]byte, error) {
	b.mu.Lock()
	defer b.mu.Unlock()

	stateDB, err := b.stateByBlockNumber(ctx, blockNumber)
	if err != nil {
		return nil, err
	}

	return stateDB.GetCode(contract), nil
}

// BalanceAt returns the wei balance of a certain account in the blockchain.
func (b *SimulatedBackend) BalanceAt(ctx context.Context, contract common.Address, blockNumber *big.Int) (*big.Int, error) {
	b.mu.Lock()
	defer b.mu.Unlock()

	stateDB, err := b.stateByBlockNumber(ctx, blockNumber)
	if err != nil {
		return nil, err
	}

	return stateDB.GetBalance(contract), nil
}

// NonceAt returns the nonce of a certain account in the blockchain.
func (b *SimulatedBackend) NonceAt(ctx context.Context, contract common.Address, blockNumber *big.Int) (uint64, error) {
	b.mu.Lock()
	defer b.mu.Unlock()

	stateDB, err := b.stateByBlockNumber(ctx, blockNumber)
	if err != nil {
		return 0, err
	}

	return stateDB.GetNonce(contract), nil
}

// StorageAt returns the value of key in the storage of an account in the blockchain.
func (b *SimulatedBackend) StorageAt(ctx context.Context, contract common.Address, key common.Hash, blockNumber *big.Int) ([]byte, error) {
	b.mu.Lock()
	defer b.mu.Unlock()

	stateDB, err := b.stateByBlockNumber(ctx, blockNumber)
	if err != nil {
		return nil, err
	}

	val := stateDB.GetState(contract, key)
	return val[:], nil
}

// TransactionReceipt returns the receipt of a transaction.
func (b *SimulatedBackend) TransactionReceipt(ctx context.Context, txHash common.Hash) (*types.Receipt, error) {
	b.mu.Lock()
	defer b.mu.Unlock()

	receipt, _, _, _ := rawdb.ReadReceipt(b.database, txHash, b.config)
	if receipt == nil {
		return nil, interfaces.NotFound
	}
	return receipt, nil
}

// TransactionByHash checks the pool of pending transactions in addition to the
// blockchain. The isPending return value indicates whether the transaction has been
// mined yet. Note that the transaction may not be part of the canonical chain even if
// it's not pending.
func (b *SimulatedBackend) TransactionByHash(ctx context.Context, txHash common.Hash) (*types.Transaction, bool, error) {
	b.mu.Lock()
	defer b.mu.Unlock()

	tx := b.acceptedBlock.Transaction(txHash)
	if tx != nil {
		return tx, true, nil
	}
	tx, _, _, _ = rawdb.ReadTransaction(b.database, txHash)
	if tx != nil {
		return tx, false, nil
	}
	return nil, false, interfaces.NotFound
}

// BlockByHash retrieves a block based on the block hash.
func (b *SimulatedBackend) BlockByHash(ctx context.Context, hash common.Hash) (*types.Block, error) {
	b.mu.Lock()
	defer b.mu.Unlock()

	return b.blockByHash(ctx, hash)
}

// blockByHash retrieves a block based on the block hash without Locking.
func (b *SimulatedBackend) blockByHash(ctx context.Context, hash common.Hash) (*types.Block, error) {
	if hash == b.acceptedBlock.Hash() {
		return b.acceptedBlock, nil
	}

	block := b.blockchain.GetBlockByHash(hash)
	if block != nil {
		return block, nil
	}

	return nil, errBlockDoesNotExist
}

// BlockByNumber retrieves a block from the database by number, caching it
// (associated with its hash) if found.
func (b *SimulatedBackend) BlockByNumber(ctx context.Context, number *big.Int) (*types.Block, error) {
	b.mu.Lock()
	defer b.mu.Unlock()

	return b.blockByNumber(ctx, number)
}

// blockByNumber retrieves a block from the database by number, caching it
// (associated with its hash) if found without Lock.
func (b *SimulatedBackend) blockByNumber(ctx context.Context, number *big.Int) (*types.Block, error) {
	if number == nil || number.Cmp(b.acceptedBlock.Number()) == 0 {
		return b.blockByHash(ctx, b.blockchain.CurrentBlock().Hash())
	}

	block := b.blockchain.GetBlockByNumber(uint64(number.Int64()))
	if block == nil {
		return nil, errBlockDoesNotExist
	}

	return block, nil
}

// HeaderByHash returns a block header from the current canonical chain.
func (b *SimulatedBackend) HeaderByHash(ctx context.Context, hash common.Hash) (*types.Header, error) {
	b.mu.Lock()
	defer b.mu.Unlock()

	if hash == b.acceptedBlock.Hash() {
		return b.acceptedBlock.Header(), nil
	}

	header := b.blockchain.GetHeaderByHash(hash)
	if header == nil {
		return nil, errBlockDoesNotExist
	}

	return header, nil
}

// HeaderByNumber returns a block header from the current canonical chain. If number is
// nil, the latest known header is returned.
func (b *SimulatedBackend) HeaderByNumber(ctx context.Context, block *big.Int) (*types.Header, error) {
	b.mu.Lock()
	defer b.mu.Unlock()

	if block == nil || block.Cmp(b.acceptedBlock.Number()) == 0 {
		return b.blockchain.CurrentHeader(), nil
	}

	return b.blockchain.GetHeaderByNumber(uint64(block.Int64())), nil
}

// TransactionCount returns the number of transactions in a given block.
func (b *SimulatedBackend) TransactionCount(ctx context.Context, blockHash common.Hash) (uint, error) {
	b.mu.Lock()
	defer b.mu.Unlock()

	if blockHash == b.acceptedBlock.Hash() {
		return uint(b.acceptedBlock.Transactions().Len()), nil
	}

	block := b.blockchain.GetBlockByHash(blockHash)
	if block == nil {
		return uint(0), errBlockDoesNotExist
	}

	return uint(block.Transactions().Len()), nil
}

// TransactionInBlock returns the transaction for a specific block at a specific index.
func (b *SimulatedBackend) TransactionInBlock(ctx context.Context, blockHash common.Hash, index uint) (*types.Transaction, error) {
	b.mu.Lock()
	defer b.mu.Unlock()

	if blockHash == b.acceptedBlock.Hash() {
		transactions := b.acceptedBlock.Transactions()
		if uint(len(transactions)) < index+1 {
			return nil, errTransactionDoesNotExist
		}

		return transactions[index], nil
	}

	block := b.blockchain.GetBlockByHash(blockHash)
	if block == nil {
		return nil, errBlockDoesNotExist
	}

	transactions := block.Transactions()
	if uint(len(transactions)) < index+1 {
		return nil, errTransactionDoesNotExist
	}

	return transactions[index], nil
}

// AcceptedCodeAt returns the code associated with an account in the accepted state.
func (b *SimulatedBackend) AcceptedCodeAt(ctx context.Context, contract common.Address) ([]byte, error) {
	b.mu.Lock()
	defer b.mu.Unlock()

	return b.acceptedState.GetCode(contract), nil
}

func newRevertError(result *core.ExecutionResult) *revertError {
	reason, errUnpack := abi.UnpackRevert(result.Revert())
	err := errors.New("execution reverted")
	if errUnpack == nil {
		err = fmt.Errorf("execution reverted: %v", reason)
	}
	return &revertError{
		error:  err,
		reason: hexutil.Encode(result.Revert()),
	}
}

// revertError is an API error that encompasses an EVM revert with JSON error
// code and a binary data blob.
type revertError struct {
	error
	reason string // revert reason hex encoded
}

// ErrorCode returns the JSON error code for a revert.
// See: https://github.com/ethereum/wiki/wiki/JSON-RPC-Error-Codes-Improvement-Proposal
func (e *revertError) ErrorCode() int {
	return 3
}

// ErrorData returns the hex encoded revert reason.
func (e *revertError) ErrorData() interface{} {
	return e.reason
}

// CallContract executes a contract call.
func (b *SimulatedBackend) CallContract(ctx context.Context, call interfaces.CallMsg, blockNumber *big.Int) ([]byte, error) {
	b.mu.Lock()
	defer b.mu.Unlock()

	if blockNumber != nil && blockNumber.Cmp(b.blockchain.CurrentBlock().Number) != 0 {
		return nil, errBlockNumberUnsupported
	}
	stateDB, err := b.blockchain.State()
	if err != nil {
		return nil, err
	}
	res, err := b.callContract(ctx, call, b.blockchain.CurrentBlock(), stateDB)
	if err != nil {
		return nil, err
	}
	// If the result contains a revert reason, try to unpack and return it.
	if len(res.Revert()) > 0 {
		return nil, newRevertError(res)
	}
	return res.Return(), res.Err
}

// AcceptedCallContract executes a contract call on the accepted state.
func (b *SimulatedBackend) AcceptedCallContract(ctx context.Context, call interfaces.CallMsg) ([]byte, error) {
	b.mu.Lock()
	defer b.mu.Unlock()
	defer b.acceptedState.RevertToSnapshot(b.acceptedState.Snapshot())

	res, err := b.callContract(ctx, call, b.acceptedBlock.Header(), b.acceptedState)
	if err != nil {
		return nil, err
	}
	// If the result contains a revert reason, try to unpack and return it.
	if len(res.Revert()) > 0 {
		return nil, newRevertError(res)
	}
	return res.Return(), res.Err
}

// AcceptedNonceAt implements AcceptedStateReader.AcceptedNonceAt, retrieving
// the nonce currently accepted for the account.
func (b *SimulatedBackend) AcceptedNonceAt(ctx context.Context, account common.Address) (uint64, error) {
	b.mu.Lock()
	defer b.mu.Unlock()

	return b.acceptedState.GetOrNewStateObject(account).Nonce(), nil
}

// SuggestGasPrice implements ContractTransactor.SuggestGasPrice. Since the simulated
// chain doesn't have miners, we just return a gas price of 1 for any call.
func (b *SimulatedBackend) SuggestGasPrice(ctx context.Context) (*big.Int, error) {
	b.mu.Lock()
	defer b.mu.Unlock()

	if b.acceptedBlock.Header().BaseFee != nil {
		return b.acceptedBlock.Header().BaseFee, nil
	}
	return big.NewInt(1), nil
}

// SuggestGasTipCap implements ContractTransactor.SuggestGasTipCap. Since the simulated
// chain doesn't have miners, we just return a gas tip of 1 for any call.
func (b *SimulatedBackend) SuggestGasTipCap(ctx context.Context) (*big.Int, error) {
	return big.NewInt(1), nil
}

// EstimateGas executes the requested code against the currently pending block/state and
// returns the used amount of gas.
func (b *SimulatedBackend) EstimateGas(ctx context.Context, call interfaces.CallMsg) (uint64, error) {
	b.mu.Lock()
	defer b.mu.Unlock()

	// Determine the lowest and highest possible gas limits to binary search in between
	var (
		lo  uint64 = params.TxGas - 1
		hi  uint64
		cap uint64
	)
	if call.Gas >= params.TxGas {
		hi = call.Gas
	} else {
		hi = b.acceptedBlock.GasLimit()
	}
	// Normalize the max fee per gas the call is willing to spend.
	var feeCap *big.Int
	if call.GasPrice != nil && (call.GasFeeCap != nil || call.GasTipCap != nil) {
		return 0, errors.New("both gasPrice and (maxFeePerGas or maxPriorityFeePerGas) specified")
	} else if call.GasPrice != nil {
		feeCap = call.GasPrice
	} else if call.GasFeeCap != nil {
		feeCap = call.GasFeeCap
	} else {
		feeCap = common.Big0
	}
	// Recap the highest gas allowance with account's balance.
	if feeCap.BitLen() != 0 {
		balance := b.acceptedState.GetBalance(call.From) // from can't be nil
		available := new(big.Int).Set(balance)
		if call.Value != nil {
			if call.Value.Cmp(available) >= 0 {
				return 0, core.ErrInsufficientFundsForTransfer
			}
			available.Sub(available, call.Value)
		}
		allowance := new(big.Int).Div(available, feeCap)
		if allowance.IsUint64() && hi > allowance.Uint64() {
			transfer := call.Value
			if transfer == nil {
				transfer = new(big.Int)
			}
			log.Info("Gas estimation capped by limited funds", "original", hi, "balance", balance,
				"sent", transfer, "feecap", feeCap, "fundable", allowance)
			hi = allowance.Uint64()
		}
	}
	cap = hi

	// Create a helper to check if a gas allowance results in an executable transaction
	executable := func(gas uint64) (bool, *core.ExecutionResult, error) {
		call.Gas = gas

		snapshot := b.acceptedState.Snapshot()
		res, err := b.callContract(ctx, call, b.acceptedBlock.Header(), b.acceptedState)
		b.acceptedState.RevertToSnapshot(snapshot)

		if err != nil {
			if errors.Is(err, core.ErrIntrinsicGas) {
				return true, nil, nil // Special case, raise gas limit
			}
			return true, nil, err // Bail out
		}
		return res.Failed(), res, nil
	}
	// Execute the binary search and hone in on an executable gas limit
	for lo+1 < hi {
		mid := (hi + lo) / 2
		failed, _, err := executable(mid)
		// If the error is not nil(consensus error), it means the provided message
		// call or transaction will never be accepted no matter how much gas it is
		// assigned. Return the error directly, don't struggle any more
		if err != nil {
			return 0, err
		}
		if failed {
			lo = mid
		} else {
			hi = mid
		}
	}
	// Reject the transaction as invalid if it still fails at the highest allowance
	if hi == cap {
		failed, result, err := executable(hi)
		if err != nil {
			return 0, err
		}
		if failed {
			if result != nil && result.Err != vmerrs.ErrOutOfGas {
				if len(result.Revert()) > 0 {
					return 0, newRevertError(result)
				}
				return 0, result.Err
			}
			// Otherwise, the specified gas cap is too low
			return 0, fmt.Errorf("gas required exceeds allowance (%d)", cap)
		}
	}
	return hi, nil
}

// callContract implements common code between normal and pending contract calls.
// state is modified during execution, make sure to copy it if necessary.
func (b *SimulatedBackend) callContract(ctx context.Context, call interfaces.CallMsg, header *types.Header, stateDB *state.StateDB) (*core.ExecutionResult, error) {
	// Gas prices post 1559 need to be initialized
	if call.GasPrice != nil && (call.GasFeeCap != nil || call.GasTipCap != nil) {
		return nil, errors.New("both gasPrice and (maxFeePerGas or maxPriorityFeePerGas) specified")
	}
	head := b.blockchain.CurrentHeader()
	if !b.blockchain.Config().IsSubnetEVM(head.Time) {
		// If there's no basefee, then it must be a non-1559 execution
		if call.GasPrice == nil {
			call.GasPrice = new(big.Int)
		}
		call.GasFeeCap, call.GasTipCap = call.GasPrice, call.GasPrice
	} else {
		// A basefee is provided, necessitating 1559-type execution
		if call.GasPrice != nil {
			// User specified the legacy gas field, convert to 1559 gas typing
			call.GasFeeCap, call.GasTipCap = call.GasPrice, call.GasPrice
		} else {
			// User specified 1559 gas fields (or none), use those
			if call.GasFeeCap == nil {
				call.GasFeeCap = new(big.Int)
			}
			if call.GasTipCap == nil {
				call.GasTipCap = new(big.Int)
			}
			// Backfill the legacy gasPrice for EVM execution, unless we're all zeroes
			call.GasPrice = new(big.Int)
			if call.GasFeeCap.BitLen() > 0 || call.GasTipCap.BitLen() > 0 {
				call.GasPrice = math.BigMin(new(big.Int).Add(call.GasTipCap, head.BaseFee), call.GasFeeCap)
			}
		}
	}
	// Ensure message is initialized properly.
	if call.Gas == 0 {
		call.Gas = 50000000
	}
	if call.Value == nil {
		call.Value = new(big.Int)
	}

	// Set infinite balance to the fake caller account.
	from := stateDB.GetOrNewStateObject(call.From)
	from.SetBalance(math.MaxBig256)

	// Execute the call.
	msg := &core.Message{
		From:              call.From,
		To:                call.To,
		Value:             call.Value,
		GasLimit:          call.Gas,
		GasPrice:          call.GasPrice,
		GasFeeCap:         call.GasFeeCap,
		GasTipCap:         call.GasTipCap,
		Data:              call.Data,
		AccessList:        call.AccessList,
		SkipAccountChecks: true,
	}

	// Create a new environment which holds all relevant information
	// about the transaction and calling mechanisms.
	txContext := core.NewEVMTxContext(msg)
	evmContext := core.NewEVMBlockContext(header, b.blockchain, nil)
	vmEnv := vm.NewEVM(evmContext, txContext, stateDB, b.config, vm.Config{NoBaseFee: true})
	gasPool := new(core.GasPool).AddGas(math.MaxUint64)

	return core.ApplyMessage(vmEnv, msg, gasPool)
}

// SendTransaction updates the pending block to include the given transaction.
func (b *SimulatedBackend) SendTransaction(ctx context.Context, tx *types.Transaction) error {
	b.mu.Lock()
	defer b.mu.Unlock()

	// Get the last block
	block, err := b.blockByHash(ctx, b.acceptedBlock.ParentHash())
	if err != nil {
		return errors.New("could not fetch parent")
	}
	// Check transaction validity
	signer := types.NewLondonSigner(b.blockchain.Config().ChainID)
	sender, err := types.Sender(signer, tx)
	if err != nil {
		return fmt.Errorf("invalid transaction: %v", err)
	}
	nonce := b.acceptedState.GetNonce(sender)
	if tx.Nonce() != nonce {
		return fmt.Errorf("invalid transaction nonce: got %d, want %d", tx.Nonce(), nonce)
	}
	// Include tx in chain
	blocks, _, err := core.GenerateChain(b.config, block, dummy.NewETHFaker(), b.database, 1, 10, func(number int, block *core.BlockGen) {
		for _, tx := range b.acceptedBlock.Transactions() {
			block.AddTxWithChain(b.blockchain, tx)
		}
		block.AddTxWithChain(b.blockchain, tx)
	})
	if err != nil {
		return err
	}
	stateDB, _ := b.blockchain.State()

	b.acceptedBlock = blocks[0]
	b.acceptedState, _ = state.New(b.acceptedBlock.Root(), stateDB.Database(), nil)
	return nil
}

// FilterLogs executes a log filter operation, blocking during execution and
// returning all the results in one batch.
//
// TODO(karalabe): Deprecate when the subscription one can return past data too.
func (b *SimulatedBackend) FilterLogs(ctx context.Context, query interfaces.FilterQuery) ([]types.Log, error) {
	var filter *filters.Filter
	if query.BlockHash != nil {
		// Block filter requested, construct a single-shot filter
		filter = b.filterSystem.NewBlockFilter(*query.BlockHash, query.Addresses, query.Topics)
	} else {
		// Initialize unset filter boundaries to run from genesis to chain head
		from := int64(0)
		if query.FromBlock != nil {
			from = query.FromBlock.Int64()
		}
		to := int64(-1)
		if query.ToBlock != nil {
			to = query.ToBlock.Int64()
		}
		// Construct the range filter
		filter, _ = b.filterSystem.NewRangeFilter(from, to, query.Addresses, query.Topics)
	}
	// Run the filter and return all the logs
	logs, err := filter.Logs(ctx)
	if err != nil {
		return nil, err
	}
	res := make([]types.Log, len(logs))
	for i, nLog := range logs {
		res[i] = *nLog
	}
	return res, nil
}

// SubscribeFilterLogs creates a background log filtering operation, returning a
// subscription immediately, which can be used to stream the found events.
func (b *SimulatedBackend) SubscribeFilterLogs(ctx context.Context, query interfaces.FilterQuery, ch chan<- types.Log) (interfaces.Subscription, error) {
	// Subscribe to contract events
	sink := make(chan []*types.Log)

	sub, err := b.events.SubscribeLogs(query, sink)
	if err != nil {
		return nil, err
	}
	// Since we're getting logs in batches, we need to flatten them into a plain stream
	return event.NewSubscription(func(quit <-chan struct{}) error {
		defer sub.Unsubscribe()
		for {
			select {
			case logs := <-sink:
				for _, nlog := range logs {
					select {
					case ch <- *nlog:
					case err := <-sub.Err():
						return err
					case <-quit:
						return nil
					}
				}
			case err := <-sub.Err():
				return err
			case <-quit:
				return nil
			}
		}
	}), nil
}

// SubscribeNewHead returns an event subscription for a new header.
func (b *SimulatedBackend) SubscribeNewHead(ctx context.Context, ch chan<- *types.Header) (interfaces.Subscription, error) {
	// subscribe to a new head
	sink := make(chan *types.Header)
	sub := b.events.SubscribeNewHeads(sink)

	return event.NewSubscription(func(quit <-chan struct{}) error {
		defer sub.Unsubscribe()
		for {
			select {
			case head := <-sink:
				select {
				case ch <- head:
				case err := <-sub.Err():
					return err
				case <-quit:
					return nil
				}
			case err := <-sub.Err():
				return err
			case <-quit:
				return nil
			}
		}
	}), nil
}

// AdjustTime adds a time shift to the simulated clock.
// It can only be called on empty blocks.
func (b *SimulatedBackend) AdjustTime(adjustment time.Duration) error {
	b.mu.Lock()
	defer b.mu.Unlock()

	if len(b.acceptedBlock.Transactions()) != 0 {
		return errors.New("Could not adjust time on non-empty block")
	}
	block := b.blockchain.GetBlockByHash(b.acceptedBlock.ParentHash())
	if block == nil {
		return fmt.Errorf("could not find parent")
	}

	blocks, _, _ := core.GenerateChain(b.config, block, dummy.NewFaker(), b.database, 1, 10, func(number int, block *core.BlockGen) {
		block.OffsetTime(int64(adjustment.Seconds()))
	})
	stateDB, _ := b.blockchain.State()

	b.acceptedBlock = blocks[0]
	b.acceptedState, _ = state.New(b.acceptedBlock.Root(), stateDB.Database(), nil)

	return nil
}

// Blockchain returns the underlying blockchain.
func (b *SimulatedBackend) Blockchain() *core.BlockChain {
	return b.blockchain
}

// filterBackend implements filters.Backend to support filtering for logs without
// taking bloom-bits acceleration structures into account.
type filterBackend struct {
	db      ethdb.Database
	bc      *core.BlockChain
	backend *SimulatedBackend
}

func (fb *filterBackend) SubscribeChainAcceptedEvent(ch chan<- core.ChainEvent) event.Subscription {
	return fb.bc.SubscribeChainAcceptedEvent(ch)
}

func (fb *filterBackend) SubscribeAcceptedLogsEvent(ch chan<- []*types.Log) event.Subscription {
	return fb.bc.SubscribeAcceptedLogsEvent(ch)
}

func (fb *filterBackend) SubscribeAcceptedTransactionEvent(ch chan<- core.NewTxsEvent) event.Subscription {
	return fb.bc.SubscribeAcceptedTransactionEvent(ch)
}

func (fb *filterBackend) GetVMConfig() *vm.Config {
	return fb.bc.GetVMConfig()
}

func (fb *filterBackend) LastAcceptedBlock() *types.Block {
	return fb.bc.LastAcceptedBlock()
}

func (fb *filterBackend) GetMaxBlocksPerRequest() int64 {
	return eth.DefaultSettings.MaxBlocksPerRequest
}

func (fb *filterBackend) ChainDb() ethdb.Database { return fb.db }

func (fb *filterBackend) EventMux() *event.TypeMux { panic("not supported") }

func (fb *filterBackend) HeaderByNumber(ctx context.Context, number rpc.BlockNumber) (*types.Header, error) {
	switch number {
	case rpc.PendingBlockNumber, rpc.AcceptedBlockNumber:
		if block := fb.backend.acceptedBlock; block != nil {
			return block.Header(), nil
		}
		return nil, nil
	case rpc.LatestBlockNumber:
		return fb.bc.CurrentHeader(), nil
	default:
		return fb.bc.GetHeaderByNumber(uint64(number.Int64())), nil
	}
}

func (fb *filterBackend) HeaderByHash(ctx context.Context, hash common.Hash) (*types.Header, error) {
	return fb.bc.GetHeaderByHash(hash), nil
}

func (fb *filterBackend) GetBody(ctx context.Context, hash common.Hash, number rpc.BlockNumber) (*types.Body, error) {
	if body := fb.bc.GetBody(hash); body != nil {
		return body, nil
	}
	return nil, errors.New("block body not found")
}

func (fb *filterBackend) GetReceipts(ctx context.Context, hash common.Hash) (types.Receipts, error) {
	number := rawdb.ReadHeaderNumber(fb.db, hash)
	if number == nil {
		return nil, nil
	}
	return rawdb.ReadReceipts(fb.db, hash, *number, fb.bc.Config()), nil
}

func (fb *filterBackend) GetLogs(ctx context.Context, hash common.Hash, number uint64) ([][]*types.Log, error) {
	logs := rawdb.ReadLogs(fb.db, hash, number)
	return logs, nil
}

func (fb *filterBackend) SubscribeNewTxsEvent(ch chan<- core.NewTxsEvent) event.Subscription {
	return nullSubscription()
}

func (fb *filterBackend) SubscribeChainEvent(ch chan<- core.ChainEvent) event.Subscription {
	return fb.bc.SubscribeChainEvent(ch)
}

func (fb *filterBackend) SubscribeRemovedLogsEvent(ch chan<- core.RemovedLogsEvent) event.Subscription {
	return fb.bc.SubscribeRemovedLogsEvent(ch)
}

func (fb *filterBackend) SubscribeLogsEvent(ch chan<- []*types.Log) event.Subscription {
	return fb.bc.SubscribeLogsEvent(ch)
}

func (fb *filterBackend) SubscribePendingLogsEvent(ch chan<- []*types.Log) event.Subscription {
	return nullSubscription()
}

func (fb *filterBackend) BloomStatus() (uint64, uint64) { return 4096, 0 }

func (fb *filterBackend) ServiceFilter(ctx context.Context, ms *bloombits.MatcherSession) {
	panic("not supported")
}

func (fb *filterBackend) ChainConfig() *params.ChainConfig {
	panic("not supported")
}

func (fb *filterBackend) CurrentHeader() *types.Header {
	panic("not supported")
}

func nullSubscription() event.Subscription {
	return event.NewSubscription(func(quit <-chan struct{}) error {
		<-quit
		return nil
	})
}<|MERGE_RESOLUTION|>--- conflicted
+++ resolved
@@ -107,19 +107,11 @@
 // and uses a simulated blockchain for testing purposes.
 // A simulated backend always uses chainID 1337.
 func NewSimulatedBackendWithDatabase(database ethdb.Database, alloc core.GenesisAlloc, gasLimit uint64) *SimulatedBackend {
-<<<<<<< HEAD
-	cpcfg := params.TestChainConfig
-	cpcfg.ChainID = big.NewInt(1337)
-	cpcfg.FeeConfig.GasLimit = new(big.Int).SetUint64(gasLimit)
 	genesis := core.Genesis{
-		Config:   cpcfg,
+		Config:   params.SimulatedTestChainConfig,
 		GasLimit: gasLimit,
 		Alloc:    alloc,
 	}
-=======
-	genesis := core.Genesis{Config: params.SimulatedTestChainConfig, GasLimit: gasLimit, Alloc: alloc}
-	genesis.MustCommit(database)
->>>>>>> 75c34861
 	cacheConfig := &core.CacheConfig{}
 	blockchain, _ := core.NewBlockChain(database, cacheConfig, &genesis, dummy.NewCoinbaseFaker(), vm.Config{}, common.Hash{}, false)
 
