// (c) 2019-2022, Ava Labs, Inc. All rights reserved.
// See the file LICENSE for licensing terms.
package precompilebind

// tmplSourcePrecompileModuleGo is the Go precompiled module source template.
const tmplSourcePrecompileModuleGo = `
// Code generated
// This file is a generated precompile contract config with stubbed abstract functions.
// The file is generated by a template. Please inspect every code and comment in this file before use.

package {{.Package}}

import (
	"fmt"

	"github.com/ava-labs/subnet-evm/precompile/precompileconfig"
	"github.com/ava-labs/subnet-evm/precompile/contract"
	"github.com/ava-labs/subnet-evm/precompile/modules"

	"github.com/ethereum/go-ethereum/common"
)

var _ contract.Configurator = &configurator{}

// ConfigKey is the key used in json config files to specify this precompile precompileconfig.
// must be unique across all precompiles.
const ConfigKey = "{{decapitalise .Contract.Type}}Config"

// ContractAddress is the defined address of the precompile contract.
// This should be unique across all precompile contracts.
// See precompile/registry/registry.go for registered precompile contracts and more information.
var ContractAddress = common.HexToAddress("{ASUITABLEHEXADDRESS}") // SET A SUITABLE HEX ADDRESS HERE

// Module is the precompile module. It is used to register the precompile contract.
var Module = modules.Module{
	ConfigKey:    ConfigKey,
	Address:      ContractAddress,
	Contract:     {{.Contract.Type}}Precompile,
	Configurator: &configurator{},
}

type configurator struct{}

func init() {
	// Register the precompile module.
	// Each precompile contract registers itself through [RegisterModule] function.
	if err := modules.RegisterModule(Module); err != nil {
		panic(err)
	}
}

// MakeConfig returns a new precompile config instance.
// This is required for Marshal/Unmarshal the precompile config.
func (*configurator) MakeConfig() precompileconfig.Config {
	return new(Config)
}

// Configure configures [state] with the given [cfg] precompileconfig.
// This function is called by the EVM once per precompile contract activation.
// You can use this function to set up your precompile contract's initial state,
// by using the [cfg] config and [state] stateDB.
<<<<<<< HEAD
func (*configurator) Configure(chainConfig precompileconfig.ChainConfig, cfg precompileconfig.Config, state contract.StateDB, _ contract.BlockContext) error {
=======
func (*configurator) Configure(chainConfig contract.ChainConfig, cfg precompileconfig.Config, state contract.StateDB, blockContext contract.BlockContext) error {
>>>>>>> dfa746b5
	config, ok := cfg.(*Config)
	if !ok {
		return fmt.Errorf("incorrect config %T: %v", config, config)
	}
	// CUSTOM CODE STARTS HERE
	{{- if .Contract.AllowList}}
	// AllowList is activated for this precompile. Configuring allowlist addresses here.
	return config.AllowListConfig.Configure(chainConfig, ContractAddress, state, blockContext)
	{{- else}}
	return nil
	{{- end}}
}
`<|MERGE_RESOLUTION|>--- conflicted
+++ resolved
@@ -59,11 +59,7 @@
 // This function is called by the EVM once per precompile contract activation.
 // You can use this function to set up your precompile contract's initial state,
 // by using the [cfg] config and [state] stateDB.
-<<<<<<< HEAD
-func (*configurator) Configure(chainConfig precompileconfig.ChainConfig, cfg precompileconfig.Config, state contract.StateDB, _ contract.BlockContext) error {
-=======
-func (*configurator) Configure(chainConfig contract.ChainConfig, cfg precompileconfig.Config, state contract.StateDB, blockContext contract.BlockContext) error {
->>>>>>> dfa746b5
+func (*configurator) Configure(chainConfig precompileconfig.ChainConfig, cfg precompileconfig.Config, state contract.StateDB, blockContext contract.BlockContext) error {
 	config, ok := cfg.(*Config)
 	if !ok {
 		return fmt.Errorf("incorrect config %T: %v", config, config)
