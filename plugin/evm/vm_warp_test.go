--- conflicted
+++ resolved
@@ -809,7 +809,6 @@
 }
 
 func TestSignatureRequestsToVM(t *testing.T) {
-<<<<<<< HEAD
 	for _, scheme := range schemes {
 		t.Run(scheme, func(t *testing.T) {
 			testSignatureRequestsToVM(t, scheme)
@@ -819,8 +818,6 @@
 
 func testSignatureRequestsToVM(t *testing.T, scheme string) {
 	fork := upgradetest.Durango
-=======
->>>>>>> ff0ca075
 	tvm := newVM(t, testVMConfig{
 		fork:       &fork,
 		configJSON: getConfig(scheme, ""),
