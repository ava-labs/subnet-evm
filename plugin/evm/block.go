--- conflicted
+++ resolved
@@ -133,12 +133,7 @@
 	vm.mempool.RemoveTx(tx.ID())
 
 	// Save the accepted atomic transaction
-<<<<<<< HEAD
-	txs := make([]*Tx, 0, 1)
-	txs = append(txs, tx)
-=======
 	txs := []*Tx{tx}
->>>>>>> a50d60f7
 	if err := vm.atomicTxRepository.Write(b.Height(), txs); err != nil {
 		return err
 	}
