--- conflicted
+++ resolved
@@ -106,7 +106,6 @@
 }
 
 // Verify implements the snowman.Block interface
-// Since VerifyWithContext is implemented, we never expect this to be called.
 func (b *Block) Verify(context.Context) error {
 	return b.verify(nil, true)
 }
@@ -138,11 +137,7 @@
 	}
 	// VerifyWithContext may be called multiple times on the same block with multiple contexts, but the engine will only call Accept or Reject once.
 	// As such, we need to ensure that we only verify the block once, so if the block is currently processing, we only check the predicates and return.
-<<<<<<< HEAD
-	if b.status == choices.Processing {
-=======
 	if b.vm.State.IsProcessing(b.id) {
->>>>>>> 8c2c8be0
 		rules := b.vm.chainConfig.AvalancheRules(b.ethBlock.Number(), b.ethBlock.Timestamp())
 		predicateCtx := precompile.PredicateContext{
 			SnowCtx:            b.vm.ctx,
