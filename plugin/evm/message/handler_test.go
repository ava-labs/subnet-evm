// (c) 2019-2021, Ava Labs, Inc. All rights reserved.
// See the file LICENSE for licensing terms.

package message

import (
	"testing"

	"github.com/ava-labs/avalanchego/ids"

	"github.com/stretchr/testify/assert"
)

type CounterHandler struct {
	Orders int
	EthTxs int
}

func (h *CounterHandler) HandleEthTxs(ids.NodeID, EthTxsGossip) error {
	h.EthTxs++
	return nil
}

<<<<<<< HEAD
func (h *CounterHandler) HandleSignedOrders(ids.NodeID, SignedOrdersGossip) error {
	h.Orders++
	return nil
}

func TestHandleTxs(t *testing.T) {
=======
func TestHandleEthTxs(t *testing.T) {
>>>>>>> bc8d95b0
	assert := assert.New(t)

	handler := CounterHandler{}
	msg := EthTxsGossip{}

	err := msg.Handle(&handler, ids.EmptyNodeID)
	assert.NoError(err)
	assert.Equal(1, handler.EthTxs)
}

func TestNoopHandler(t *testing.T) {
	assert := assert.New(t)

	handler := NoopMempoolGossipHandler{}

	err := handler.HandleEthTxs(ids.EmptyNodeID, EthTxsGossip{})
	assert.NoError(err)
}<|MERGE_RESOLUTION|>--- conflicted
+++ resolved
@@ -21,16 +21,12 @@
 	return nil
 }
 
-<<<<<<< HEAD
 func (h *CounterHandler) HandleSignedOrders(ids.NodeID, SignedOrdersGossip) error {
 	h.Orders++
 	return nil
 }
 
-func TestHandleTxs(t *testing.T) {
-=======
 func TestHandleEthTxs(t *testing.T) {
->>>>>>> bc8d95b0
 	assert := assert.New(t)
 
 	handler := CounterHandler{}
