--- conflicted
+++ resolved
@@ -12,12 +12,8 @@
 )
 
 type CounterHandler struct {
-<<<<<<< HEAD
-	Txs    int
 	Orders int
-=======
 	EthTxs int
->>>>>>> d305e3f5
 }
 
 func (h *CounterHandler) HandleEthTxs(ids.NodeID, EthTxsGossip) error {
