--- conflicted
+++ resolved
@@ -9,7 +9,6 @@
 	"testing"
 
 	"github.com/ava-labs/libevm/common"
-	"github.com/stretchr/testify/assert"
 	"github.com/stretchr/testify/require"
 )
 
@@ -44,20 +43,12 @@
 
 	var l LeafsRequest
 	_, err = Codec.Unmarshal(leafsRequestBytes, &l)
-<<<<<<< HEAD
-	assert.NoError(t, err)
-	assert.Equal(t, leafsRequest.Root, l.Root)
-	assert.Equal(t, leafsRequest.Start, l.Start)
-	assert.Equal(t, leafsRequest.End, l.End)
-	assert.Equal(t, leafsRequest.Limit, l.Limit)
-	assert.Equal(t, NodeType(0), l.NodeType) // make sure it is not serialized
-=======
 	require.NoError(t, err)
 	require.Equal(t, leafsRequest.Root, l.Root)
 	require.Equal(t, leafsRequest.Start, l.Start)
 	require.Equal(t, leafsRequest.End, l.End)
 	require.Equal(t, leafsRequest.Limit, l.Limit)
->>>>>>> c12b0183
+  require.Equal(t, NodeType(0), l.NodeType) // make sure it is not serialized
 }
 
 // TestMarshalLeafsResponse requires that the structure or serialization logic hasn't changed, primarily to
@@ -123,10 +114,10 @@
 	endBytes := make([]byte, common.HashLength)
 
 	_, err := rand.Read(startBytes)
-	assert.NoError(t, err)
+	require.NoError(t, err)
 
 	_, err = rand.Read(endBytes)
-	assert.NoError(t, err)
+	require.NoError(t, err)
 
 	// Create request without explicit NodeType (defaults to 0)
 	leafsRequestDefault := LeafsRequest{
@@ -146,20 +137,20 @@
 	}
 
 	bytesDefault, err := Codec.Marshal(Version, leafsRequestDefault)
-	assert.NoError(t, err)
+	require.NoError(t, err)
 
 	bytesWithNodeType, err := Codec.Marshal(Version, leafsRequestWithNodeType)
-	assert.NoError(t, err)
+	require.NoError(t, err)
 
-	assert.Equal(t, bytesDefault, bytesWithNodeType, "NodeType should not affect serialization")
+	require.Equal(t, bytesDefault, bytesWithNodeType, "NodeType should not affect serialization")
 
 	var unmarshaled LeafsRequest
 	_, err = Codec.Unmarshal(bytesWithNodeType, &unmarshaled)
-	assert.NoError(t, err)
+	require.NoError(t, err)
 
-	assert.Equal(t, NodeType(0), unmarshaled.NodeType, "NodeType should not be serialized")
-	assert.Equal(t, leafsRequestDefault.Root, unmarshaled.Root)
-	assert.Equal(t, leafsRequestDefault.Start, unmarshaled.Start)
-	assert.Equal(t, leafsRequestDefault.End, unmarshaled.End)
-	assert.Equal(t, leafsRequestDefault.Limit, unmarshaled.Limit)
+	require.Equal(t, NodeType(0), unmarshaled.NodeType, "NodeType should not be serialized")
+	require.Equal(t, leafsRequestDefault.Root, unmarshaled.Root)
+	require.Equal(t, leafsRequestDefault.Start, unmarshaled.Start)
+	require.Equal(t, leafsRequestDefault.End, unmarshaled.End)
+	require.Equal(t, leafsRequestDefault.Limit, unmarshaled.Limit)
 }