--- conflicted
+++ resolved
@@ -29,12 +29,9 @@
 	errs := wrappers.Errs{}
 	errs.Add(
 		// Gossip types
-<<<<<<< HEAD
-		c.RegisterType(TxsGossip{}),
+		c.RegisterType(EthTxsGossip{}),
+		// ordering of gossip types is important
 		c.RegisterType(SignedOrdersGossip{}),
-=======
-		c.RegisterType(EthTxsGossip{}),
->>>>>>> d305e3f5
 
 		// Types for state sync frontier consensus
 		c.RegisterType(SyncSummary{}),
