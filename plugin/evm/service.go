--- conflicted
+++ resolved
@@ -13,29 +13,12 @@
 type ValidatorsAPI struct {
 	vm *VM
 }
-<<<<<<< HEAD
-
-type GetCurrentValidatorsRequest struct {
-	NodeIDs []ids.NodeID `json:"nodeIDs"`
-}
-=======
->>>>>>> f4e6b05f
 
 type GetCurrentValidatorsResponse struct {
 	Validators []CurrentValidator `json:"validators"`
 }
 
 type CurrentValidator struct {
-<<<<<<< HEAD
-	ValidationID ids.ID        `json:"validationID"`
-	NodeID       ids.NodeID    `json:"nodeID"`
-	Weight       uint64        `json:"weight"`
-	StartTime    time.Time     `json:"startTime"`
-	IsActive     bool          `json:"isActive"`
-	IsSoV        bool          `json:"isSoV"`
-	IsConnected  bool          `json:"isConnected"`
-	Uptime       time.Duration `json:"uptime"`
-=======
 	ValidationID   ids.ID        `json:"validationID"`
 	NodeID         ids.NodeID    `json:"nodeID"`
 	Weight         uint64        `json:"weight"`
@@ -44,55 +27,30 @@
 	IsSoV          bool          `json:"isSoV"`
 	IsConnected    bool          `json:"isConnected"`
 	Uptime         time.Duration `json:"uptime"`
->>>>>>> f4e6b05f
 }
 
 func (api *ValidatorsAPI) GetCurrentValidators(_ *http.Request, _ *struct{}, reply *GetCurrentValidatorsResponse) error {
 	api.vm.ctx.Lock.RLock()
 	defer api.vm.ctx.Lock.RUnlock()
 
-<<<<<<< HEAD
 	vIDs := api.vm.validatorsManager.GetValidationIDs()
-=======
-	vIDs := api.vm.validatorState.GetValidationIDs()
->>>>>>> f4e6b05f
 
 	reply.Validators = make([]CurrentValidator, 0, vIDs.Len())
 
 	for _, vID := range vIDs.List() {
-<<<<<<< HEAD
 		validator, err := api.vm.validatorsManager.GetValidator(vID)
-=======
-		validator, err := api.vm.validatorState.GetValidator(vID)
->>>>>>> f4e6b05f
 		if err != nil {
 			return err
 		}
 
-<<<<<<< HEAD
 		isConnected := api.vm.validatorsManager.IsConnected(validator.NodeID)
 
 		uptime, _, err := api.vm.validatorsManager.CalculateUptime(validator.NodeID)
-=======
-		isConnected := api.vm.uptimeManager.IsConnected(validator.NodeID)
-
-		uptime, _, err := api.vm.uptimeManager.CalculateUptime(validator.NodeID)
->>>>>>> f4e6b05f
 		if err != nil {
 			return err
 		}
 
 		reply.Validators = append(reply.Validators, CurrentValidator{
-<<<<<<< HEAD
-			ValidationID: validator.ValidationID,
-			NodeID:       validator.NodeID,
-			StartTime:    validator.StartTime(),
-			Weight:       validator.Weight,
-			IsActive:     validator.IsActive,
-			IsSoV:        validator.IsSoV,
-			IsConnected:  isConnected,
-			Uptime:       time.Duration(uptime.Seconds()),
-=======
 			ValidationID:   validator.ValidationID,
 			NodeID:         validator.NodeID,
 			StartTimestamp: validator.StartTimestamp,
@@ -101,7 +59,6 @@
 			IsSoV:          validator.IsSoV,
 			IsConnected:    isConnected,
 			Uptime:         time.Duration(uptime.Seconds()),
->>>>>>> f4e6b05f
 		})
 	}
 	return nil
