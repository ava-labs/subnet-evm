// Copyright (C) 2019-2025, Ava Labs, Inc. All rights reserved.
// See the file LICENSE for licensing terms.

package evm

import (
	"bytes"
	"context"
	"errors"
	"fmt"
	"time"

	"github.com/ava-labs/avalanchego/ids"
	"github.com/ava-labs/avalanchego/snow/consensus/snowman"
	"github.com/ava-labs/avalanchego/snow/engine/snowman/block"
	"github.com/ava-labs/avalanchego/utils/math"
	"github.com/ava-labs/avalanchego/vms/evm/predicate"
	"github.com/ava-labs/libevm/common"
	"github.com/ava-labs/libevm/core/rawdb"
	"github.com/ava-labs/libevm/core/types"
	"github.com/ava-labs/libevm/log"
	"github.com/ava-labs/libevm/rlp"
	"github.com/ava-labs/libevm/trie"

	"github.com/ava-labs/subnet-evm/core"
	"github.com/ava-labs/subnet-evm/params"
	"github.com/ava-labs/subnet-evm/params/extras"
	"github.com/ava-labs/subnet-evm/plugin/evm/customheader"
	"github.com/ava-labs/subnet-evm/plugin/evm/customtypes"
	"github.com/ava-labs/subnet-evm/plugin/evm/extension"
	"github.com/ava-labs/subnet-evm/precompile/precompileconfig"
)

var (
	_ snowman.Block           = (*wrappedBlock)(nil)
	_ block.WithVerifyContext = (*wrappedBlock)(nil)
<<<<<<< HEAD
	_ extension.ExtendedBlock = (*wrappedBlock)(nil)
=======

	errInvalidParent                       = errors.New("parent header not found")
	errMissingParentBlock                  = errors.New("missing parent block")
	errInvalidGasUsedRelativeToCapacity    = errors.New("invalid gas used relative to capacity")
	errTotalIntrinsicGasCostExceedsClaimed = errors.New("total intrinsic gas cost is greater than claimed gas used")
>>>>>>> 9af16ac2
)

// wrappedBlock implements the snowman.Block interface by wrapping a libevm block
type wrappedBlock struct {
	id        ids.ID
	ethBlock  *types.Block
	extension extension.BlockExtension
	vm        *VM
}

// wrapBlock returns a new Block wrapping the ethBlock type and implementing the snowman.Block interface
func wrapBlock(ethBlock *types.Block, vm *VM) (*wrappedBlock, error) {
	b := &wrappedBlock{
		id:       ids.ID(ethBlock.Hash()),
		ethBlock: ethBlock,
		vm:       vm,
	}
	if vm.extensionConfig.BlockExtender != nil {
		extension, err := vm.extensionConfig.BlockExtender.NewBlockExtension(b)
		if err != nil {
			return nil, fmt.Errorf("failed to create block extension: %w", err)
		}
		b.extension = extension
	}
	return b, nil
}

// ID implements the snowman.Block interface
func (b *wrappedBlock) ID() ids.ID { return b.id }

// Accept implements the snowman.Block interface
func (b *wrappedBlock) Accept(context.Context) error {
	vm := b.vm

	// Although returning an error from Accept is considered fatal, it is good
	// practice to cleanup the batch we were modifying in the case of an error.
	defer vm.versiondb.Abort()

	blkID := b.ID()
	log.Debug("accepting block",
		"hash", blkID.Hex(),
		"id", blkID,
		"height", b.Height(),
	)

	// Call Accept for relevant precompile logs before accepting on the chain.
	rules := b.vm.rules(b.ethBlock.Number(), b.ethBlock.Time())
	if err := b.handlePrecompileAccept(rules); err != nil {
		return err
	}
	if err := vm.blockChain.Accept(b.ethBlock); err != nil {
		return fmt.Errorf("chain could not accept %s: %w", blkID, err)
	}

	if err := vm.PutLastAcceptedID(blkID); err != nil {
		return fmt.Errorf("failed to put %s as the last accepted block: %w", blkID, err)
	}

	// No block extension batching path in subnet-evm; commit versioned DB directly
	return b.vm.versiondb.Commit()
}

// handlePrecompileAccept calls Accept on any logs generated with an active precompile address that implements
// contract.Accepter
func (b *wrappedBlock) handlePrecompileAccept(rules extras.Rules) error {
	// Short circuit early if there are no precompile accepters to execute
	if len(rules.AccepterPrecompiles) == 0 {
		return nil
	}

	// Read receipts from disk
	receipts := rawdb.ReadReceipts(b.vm.chaindb, b.ethBlock.Hash(), b.ethBlock.NumberU64(), b.ethBlock.Time(), b.vm.chainConfig)
	// If there are no receipts, ReadReceipts may be nil, so we check the length and confirm the ReceiptHash
	// is empty to ensure that missing receipts results in an error on accept.
	if len(receipts) == 0 && b.ethBlock.ReceiptHash() != types.EmptyRootHash {
		return fmt.Errorf("failed to fetch receipts for accepted block with non-empty root hash (%s) (Block: %s, Height: %d)", b.ethBlock.ReceiptHash(), b.ethBlock.Hash(), b.ethBlock.NumberU64())
	}
	acceptCtx := &precompileconfig.AcceptContext{
		SnowCtx: b.vm.ctx,
		Warp:    b.vm.warpBackend,
	}
	for _, receipt := range receipts {
		for logIdx, log := range receipt.Logs {
			accepter, ok := rules.AccepterPrecompiles[log.Address]
			if !ok {
				continue
			}
			if err := accepter.Accept(acceptCtx, log.BlockHash, log.BlockNumber, log.TxHash, logIdx, log.Topics, log.Data); err != nil {
				return err
			}
		}
	}

	return nil
}

// Reject implements the snowman.Block interface
func (b *wrappedBlock) Reject(context.Context) error {
	blkID := b.ID()
	log.Debug("rejecting block",
		"hash", blkID.Hex(),
		"id", blkID,
		"height", b.Height(),
	)
	return b.vm.blockChain.Reject(b.ethBlock)
}

// Parent implements the snowman.Block interface
func (b *wrappedBlock) Parent() ids.ID {
	return ids.ID(b.ethBlock.ParentHash())
}

// Height implements the snowman.Block interface
func (b *wrappedBlock) Height() uint64 { return b.ethBlock.NumberU64() }

// Timestamp implements the snowman.Block interface
func (b *wrappedBlock) Timestamp() time.Time { return time.Unix(int64(b.ethBlock.Time()), 0) }

// Verify implements the snowman.Block interface
func (b *wrappedBlock) Verify(context.Context) error {
	return b.verify(&precompileconfig.PredicateContext{
		SnowCtx:            b.vm.ctx,
		ProposerVMBlockCtx: nil,
	}, true)
}

// ShouldVerifyWithContext implements the block.WithVerifyContext interface
func (b *wrappedBlock) ShouldVerifyWithContext(context.Context) (bool, error) {
	rules := b.vm.rules(b.ethBlock.Number(), b.ethBlock.Time())
	predicates := rules.Predicaters
	// Short circuit early if there are no predicates to verify
	if len(predicates) == 0 {
		return false, nil
	}

	// Check if any transaction specifies a precompile that enforces a predicate, requiring
	// the ProposerVMBlockCtx.
	for _, tx := range b.ethBlock.Transactions() {
		for _, accessTuple := range tx.AccessList() {
			if _, ok := predicates[accessTuple.Address]; ok {
				log.Debug("Block verification requires proposerVM context", "block", b.ID(), "height", b.Height())
				return true, nil
			}
		}
	}

	log.Debug("Block verification does not require proposerVM context", "block", b.ID(), "height", b.Height())
	return false, nil
}

// VerifyWithContext implements the block.WithVerifyContext interface
func (b *wrappedBlock) VerifyWithContext(_ context.Context, proposerVMBlockCtx *block.Context) error {
	return b.verify(&precompileconfig.PredicateContext{
		SnowCtx:            b.vm.ctx,
		ProposerVMBlockCtx: proposerVMBlockCtx,
	}, true)
}

// Verify the block is valid.
// Enforces that the predicates are valid within [predicateContext].
// Writes the block details to disk and the state to the trie manager iff writes=true.
func (b *wrappedBlock) verify(predicateContext *precompileconfig.PredicateContext, writes bool) error {
	if predicateContext.ProposerVMBlockCtx != nil {
		log.Debug("Verifying block with context", "block", b.ID(), "height", b.Height())
	} else {
		log.Debug("Verifying block without context", "block", b.ID(), "height", b.Height())
	}

	if err := b.syntacticVerify(); err != nil {
		return fmt.Errorf("syntactic block verification failed: %w", err)
	}

	if err := b.semanticVerify(); err != nil {
		return fmt.Errorf("failed to verify block: %w", err)
	}

	// Only enforce predicates if the chain has already bootstrapped.
	if b.vm.bootstrapped.Get() {
		if err := b.verifyIntrinsicGas(); err != nil {
			return fmt.Errorf("failed to verify intrinsic gas: %w", err)
		}

		// Verify that all the ICM messages are correctly marked as either valid
		// or invalid.
		if err := b.verifyPredicates(predicateContext); err != nil {
			return fmt.Errorf("failed to verify predicates: %w", err)
		}
	}

	// The engine may call VerifyWithContext multiple times on the same block with different contexts.
	if b.vm.State.IsProcessing(b.id) {
		return nil
	}

	return b.vm.blockChain.InsertBlockManual(b.ethBlock, writes)
}

func (b *wrappedBlock) verifyIntrinsicGas() error {
	// Verify claimed gas used fits within available capacity for this header.
	// This checks that the gas used is less than the block's capacity.
	parentHash := b.ethBlock.ParentHash()
	parentHeight := b.ethBlock.NumberU64() - 1
	parent := b.vm.blockChain.GetHeader(parentHash, parentHeight)
	if parent == nil {
		return fmt.Errorf("%w: hash:%q height:%d",
			errMissingParentBlock,
			parentHash,
			parentHeight,
		)
	}

	// Verify that the claimed GasUsed is within the current capacity.
	feeConfig, _, err := b.vm.blockChain.GetFeeConfigAt(parent)
	if err != nil {
		return fmt.Errorf("failed to get fee config: %w", err)
	}
	if err := customheader.VerifyGasUsed(b.vm.chainConfigExtra(), feeConfig, parent, b.ethBlock.Header()); err != nil {
		return fmt.Errorf("%w: %w", errInvalidGasUsedRelativeToCapacity, err)
	}

	// Collect all intrinsic gas costs for all transactions in the block.
	rules := b.vm.chainConfig.Rules(b.ethBlock.Number(), params.IsMergeTODO, b.ethBlock.Time())
	var totalIntrinsicGasCost uint64
	for _, tx := range b.ethBlock.Transactions() {
		intrinsicGas, err := core.IntrinsicGas(tx.Data(), tx.AccessList(), tx.To() == nil, rules)
		if err != nil {
			return fmt.Errorf("failed to calculate intrinsic gas: %w for tx %s", err, tx.Hash())
		}

		totalIntrinsicGasCost, err = math.Add(totalIntrinsicGasCost, intrinsicGas)
		if err != nil {
			return fmt.Errorf("%w: intrinsic gas exceeds MaxUint64", errTotalIntrinsicGasCostExceedsClaimed)
		}
	}

	// Verify that the total intrinsic gas cost is less than or equal to the
	// claimed GasUsed.
	if claimedGasUsed := b.ethBlock.GasUsed(); totalIntrinsicGasCost > claimedGasUsed {
		return fmt.Errorf("%w: intrinsic gas (%d) > claimed gas used (%d)",
			errTotalIntrinsicGasCostExceedsClaimed,
			totalIntrinsicGasCost,
			claimedGasUsed,
		)
	}

	return nil
}

// semanticVerify verifies that a *Block is internally consistent.
func (b *wrappedBlock) semanticVerify() error {
	extraConfig := params.GetExtra(b.vm.chainConfig)
	parent := b.vm.blockChain.GetHeader(b.ethBlock.ParentHash(), b.ethBlock.NumberU64()-1)
	if parent == nil {
		return fmt.Errorf("%w: %s at height %d", errInvalidParent, b.ethBlock.ParentHash(), b.ethBlock.NumberU64()-1)
	}

	// Ensure Time and TimeMilliseconds are consistent with rules.
	if err := customheader.VerifyTime(extraConfig, parent, b.ethBlock.Header(), b.vm.clock.Time()); err != nil {
		return err
	}

	if b.extension != nil {
		if err := b.extension.SemanticVerify(); err != nil {
			return err
		}
	}
	return nil
}

// syntacticVerify verifies that a *Block is well-formed.
func (b *wrappedBlock) syntacticVerify() error {
	if b == nil || b.ethBlock == nil {
		return errInvalidBlock
	}

	// Skip verification of the genesis block since it should already be marked as accepted.
	if b.ethBlock.Hash() == b.vm.genesisHash {
		return nil
	}

	ethHeader := b.ethBlock.Header()
	rules := b.vm.chainConfig.Rules(ethHeader.Number, params.IsMergeTODO, ethHeader.Time)
	rulesExtra := params.GetRulesExtra(rules)
	// Perform block and header sanity checks
	if !ethHeader.Number.IsUint64() {
		return fmt.Errorf("invalid block number: %v", ethHeader.Number)
	}
	if !ethHeader.Difficulty.IsUint64() || ethHeader.Difficulty.Cmp(common.Big1) != 0 {
		return fmt.Errorf("invalid difficulty: %d", ethHeader.Difficulty)
	}
	if ethHeader.Nonce.Uint64() != 0 {
		return fmt.Errorf(
			"expected nonce to be 0 but got %d: %w",
			ethHeader.Nonce.Uint64(), errInvalidNonce,
		)
	}

	if ethHeader.MixDigest != (common.Hash{}) {
		return fmt.Errorf("invalid mix digest: %v", ethHeader.MixDigest)
	}

	// Verify the extra data is well-formed.
	if err := customheader.VerifyExtra(rulesExtra.AvalancheRules, ethHeader.Extra); err != nil {
		return err
	}

	if rulesExtra.IsSubnetEVM {
		if ethHeader.BaseFee == nil {
			return errNilBaseFeeSubnetEVM
		}
		if bfLen := ethHeader.BaseFee.BitLen(); bfLen > 256 {
			return fmt.Errorf("too large base fee: bitlen %d", bfLen)
		}
	}

	// Check that the tx hash in the header matches the body
	txs := b.ethBlock.Transactions()
	if len(txs) == 0 {
		// Empty blocks are not allowed on Subnet-EVM
		return errEmptyBlock
	}
	txsHash := types.DeriveSha(txs, trie.NewStackTrie(nil))
	if txsHash != ethHeader.TxHash {
		return fmt.Errorf("invalid txs hash %v does not match calculated txs hash %v", ethHeader.TxHash, txsHash)
	}
	// Check that the uncle hash in the header matches the body
	uncleHash := types.CalcUncleHash(b.ethBlock.Uncles())
	if uncleHash != ethHeader.UncleHash {
		return fmt.Errorf("invalid uncle hash %v does not match calculated uncle hash %v", ethHeader.UncleHash, uncleHash)
	}

	// Block must not have any uncles
	if len(b.ethBlock.Uncles()) > 0 {
		return errUnclesUnsupported
	}

	if rulesExtra.IsSubnetEVM {
		blockGasCost := customtypes.GetHeaderExtra(ethHeader).BlockGasCost
		switch {
		// Make sure BlockGasCost is not nil
		// NOTE: ethHeader.BlockGasCost correctness is checked in header verification
		case blockGasCost == nil:
			return errNilBlockGasCostSubnetEVM
		case !blockGasCost.IsUint64():
			return fmt.Errorf("too large blockGasCost: %d", blockGasCost)
		}
	}

	// Verify the existence / non-existence of excessBlobGas
	cancun := rules.IsCancun
	if !cancun && ethHeader.ExcessBlobGas != nil {
		return fmt.Errorf("invalid excessBlobGas: have %d, expected nil", *ethHeader.ExcessBlobGas)
	}
	if !cancun && ethHeader.BlobGasUsed != nil {
		return fmt.Errorf("invalid blobGasUsed: have %d, expected nil", *ethHeader.BlobGasUsed)
	}
	if cancun && ethHeader.ExcessBlobGas == nil {
		return errors.New("header is missing excessBlobGas")
	}
	if cancun && ethHeader.BlobGasUsed == nil {
		return errors.New("header is missing blobGasUsed")
	}
	if !cancun && ethHeader.ParentBeaconRoot != nil {
		return fmt.Errorf("invalid parentBeaconRoot: have %x, expected nil", *ethHeader.ParentBeaconRoot)
	}
	if cancun {
		switch {
		case ethHeader.ParentBeaconRoot == nil:
			return errors.New("header is missing parentBeaconRoot")
		case *ethHeader.ParentBeaconRoot != (common.Hash{}):
			return fmt.Errorf("invalid parentBeaconRoot: have %x, expected empty hash", ethHeader.ParentBeaconRoot)
		}
		if ethHeader.BlobGasUsed == nil {
			return errors.New("blob gas used must not be nil in Cancun")
		} else if *ethHeader.BlobGasUsed > 0 {
			return fmt.Errorf("blobs not enabled on avalanche networks: used %d blob gas, expected 0", *ethHeader.BlobGasUsed)
		}
	}

	if b.extension != nil {
		if err := b.extension.SyntacticVerify(*rulesExtra); err != nil {
			return err
		}
	}
	return nil
}

// verifyPredicates verifies the predicates in the block are valid according to predicateContext.
func (b *wrappedBlock) verifyPredicates(predicateContext *precompileconfig.PredicateContext) error {
	rules := b.vm.chainConfig.Rules(b.ethBlock.Number(), params.IsMergeTODO, b.ethBlock.Time())
	rulesExtra := params.GetRulesExtra(rules)

	switch {
	case !rulesExtra.IsDurango && rulesExtra.PredicatersExist():
		return errors.New("cannot enable predicates before Durango activation")
	case !rulesExtra.IsDurango:
		return nil
	}

	predicateResults := predicate.BlockResults{}
	for _, tx := range b.ethBlock.Transactions() {
		results, err := core.CheckPredicates(rules, predicateContext, tx)
		if err != nil {
			return err
		}
		predicateResults.Set(tx.Hash(), results)
	}
	// TODO: document required gas constraints to ensure marshalling predicate results does not error
	predicateResultsBytes, err := predicateResults.Bytes()
	if err != nil {
		return fmt.Errorf("failed to marshal predicate results: %w", err)
	}
	extraData := b.ethBlock.Extra()
	headerPredicateResultsBytes := customheader.PredicateBytesFromExtra(extraData)
	if !bytes.Equal(headerPredicateResultsBytes, predicateResultsBytes) {
		return fmt.Errorf("%w (remote: %x local: %x)", errInvalidHeaderPredicateResults, headerPredicateResultsBytes, predicateResultsBytes)
	}
	return nil
}

// Bytes implements the snowman.Block interface
func (b *wrappedBlock) Bytes() []byte {
	res, err := rlp.EncodeToBytes(b.ethBlock)
	if err != nil {
		panic(err)
	}
	return res
}

func (b *wrappedBlock) String() string { return fmt.Sprintf("EVM block, ID = %s", b.ID()) }

func (b *wrappedBlock) GetEthBlock() *types.Block { return b.ethBlock }

func (b *wrappedBlock) GetBlockExtension() extension.BlockExtension { return b.extension }<|MERGE_RESOLUTION|>--- conflicted
+++ resolved
@@ -34,15 +34,12 @@
 var (
 	_ snowman.Block           = (*wrappedBlock)(nil)
 	_ block.WithVerifyContext = (*wrappedBlock)(nil)
-<<<<<<< HEAD
 	_ extension.ExtendedBlock = (*wrappedBlock)(nil)
-=======
 
 	errInvalidParent                       = errors.New("parent header not found")
 	errMissingParentBlock                  = errors.New("missing parent block")
 	errInvalidGasUsedRelativeToCapacity    = errors.New("invalid gas used relative to capacity")
 	errTotalIntrinsicGasCostExceedsClaimed = errors.New("total intrinsic gas cost is greater than claimed gas used")
->>>>>>> 9af16ac2
 )
 
 // wrappedBlock implements the snowman.Block interface by wrapping a libevm block
