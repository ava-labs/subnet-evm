// Copyright (C) 2019-2025, Ava Labs, Inc. All rights reserved.
// See the file LICENSE for licensing terms.

package evm

import (
	"bytes"
	"context"
	"errors"
	"fmt"
	"time"

	"github.com/ava-labs/avalanchego/ids"
	"github.com/ava-labs/avalanchego/snow/consensus/snowman"
	"github.com/ava-labs/avalanchego/snow/engine/snowman/block"
	"github.com/ava-labs/avalanchego/utils/math"
	"github.com/ava-labs/libevm/common"
	"github.com/ava-labs/libevm/core/rawdb"
	"github.com/ava-labs/libevm/core/types"
	"github.com/ava-labs/libevm/log"
	"github.com/ava-labs/libevm/rlp"
	"github.com/ava-labs/libevm/trie"

	"github.com/ava-labs/subnet-evm/core"
	"github.com/ava-labs/subnet-evm/params"
	"github.com/ava-labs/subnet-evm/params/extras"
	"github.com/ava-labs/subnet-evm/plugin/evm/customheader"
	"github.com/ava-labs/subnet-evm/plugin/evm/customtypes"
	"github.com/ava-labs/subnet-evm/precompile/precompileconfig"
)

var (
	_ snowman.Block           = (*wrappedBlock)(nil)
	_ block.WithVerifyContext = (*wrappedBlock)(nil)

	errMissingParentBlock                  = errors.New("missing parent block")
	errInvalidGasUsedRelativeToCapacity    = errors.New("invalid gas used relative to capacity")
	errTotalIntrinsicGasCostExceedsClaimed = errors.New("total intrinsic gas cost is greater than claimed gas used")
)

// Sentinel errors for header validation in this file
var (
	errInvalidExcessBlobGasBeforeCancun    = errors.New("invalid excessBlobGas before cancun")
	errInvalidBlobGasUsedBeforeCancun      = errors.New("invalid blobGasUsed before cancun")
	errInvalidParent                       = errors.New("parent header not found")
	errInvalidParentBeaconRootBeforeCancun = errors.New("invalid parentBeaconRoot before cancun")
	errInvalidExcessBlobGas                = errors.New("invalid excessBlobGas")
	errParentBeaconRootNonEmpty            = errors.New("invalid non-empty parentBeaconRoot")
	errBlobGasUsedNilInCancun              = errors.New("blob gas used must not be nil in Cancun")
	errBlobsNotEnabled                     = errors.New("blobs not enabled on avalanche networks")
)

// wrappedBlock implements the snowman.wrappedBlock interface
type wrappedBlock struct {
	id       ids.ID
	ethBlock *types.Block
	vm       *VM
}

// wrapBlock returns a new Block wrapping the ethBlock type and implementing the snowman.Block interface
func wrapBlock(ethBlock *types.Block, vm *VM) (*wrappedBlock, error) { //nolint:unparam // this just makes the function compatible with the future syncs I'll do, it's temporary!!
	b := &wrappedBlock{
		id:       ids.ID(ethBlock.Hash()),
		ethBlock: ethBlock,
		vm:       vm,
	}
	return b, nil
}

// ID implements the snowman.Block interface
func (b *wrappedBlock) ID() ids.ID { return b.id }

// Accept implements the snowman.Block interface
func (b *wrappedBlock) Accept(context.Context) error {
	vm := b.vm

	// Although returning an error from Accept is considered fatal, it is good
	// practice to cleanup the batch we were modifying in the case of an error.
	defer vm.versiondb.Abort()

	blkID := b.ID()
	log.Debug("accepting block",
		"hash", blkID.Hex(),
		"id", blkID,
		"height", b.Height(),
	)

	// Call Accept for relevant precompile logs before accepting on the chain.
	rules := b.vm.rules(b.ethBlock.Number(), b.ethBlock.Time())
	if err := b.handlePrecompileAccept(rules); err != nil {
		return err
	}
	if err := vm.blockChain.Accept(b.ethBlock); err != nil {
		return fmt.Errorf("chain could not accept %s: %w", blkID, err)
	}

	if err := vm.PutLastAcceptedID(blkID); err != nil {
		return fmt.Errorf("failed to put %s as the last accepted block: %w", blkID, err)
	}

	// No block extension batching path in subnet-evm; commit versioned DB directly
	return b.vm.versiondb.Commit()
}

// handlePrecompileAccept calls Accept on any logs generated with an active precompile address that implements
// contract.Accepter
func (b *wrappedBlock) handlePrecompileAccept(rules extras.Rules) error {
	// Short circuit early if there are no precompile accepters to execute
	if len(rules.AccepterPrecompiles) == 0 {
		return nil
	}

	// Read receipts from disk
	receipts := rawdb.ReadReceipts(b.vm.chaindb, b.ethBlock.Hash(), b.ethBlock.NumberU64(), b.ethBlock.Time(), b.vm.chainConfig)
	// If there are no receipts, ReadReceipts may be nil, so we check the length and confirm the ReceiptHash
	// is empty to ensure that missing receipts results in an error on accept.
	if len(receipts) == 0 && b.ethBlock.ReceiptHash() != types.EmptyRootHash {
		return fmt.Errorf("failed to fetch receipts for accepted block with non-empty root hash (%s) (Block: %s, Height: %d)", b.ethBlock.ReceiptHash(), b.ethBlock.Hash(), b.ethBlock.NumberU64())
	}
	acceptCtx := &precompileconfig.AcceptContext{
		SnowCtx: b.vm.ctx,
		Warp:    b.vm.warpBackend,
	}
	for _, receipt := range receipts {
		for logIdx, log := range receipt.Logs {
			accepter, ok := rules.AccepterPrecompiles[log.Address]
			if !ok {
				continue
			}
			if err := accepter.Accept(acceptCtx, log.BlockHash, log.BlockNumber, log.TxHash, logIdx, log.Topics, log.Data); err != nil {
				return err
			}
		}
	}

	return nil
}

// Reject implements the snowman.Block interface
func (b *wrappedBlock) Reject(context.Context) error {
	blkID := b.ID()
	log.Debug("rejecting block",
		"hash", blkID.Hex(),
		"id", blkID,
		"height", b.Height(),
	)
	return b.vm.blockChain.Reject(b.ethBlock)
}

// Parent implements the snowman.Block interface
func (b *wrappedBlock) Parent() ids.ID {
	return ids.ID(b.ethBlock.ParentHash())
}

// Height implements the snowman.Block interface
func (b *wrappedBlock) Height() uint64 { return b.ethBlock.NumberU64() }

// Timestamp implements the snowman.Block interface
func (b *wrappedBlock) Timestamp() time.Time { return time.Unix(int64(b.ethBlock.Time()), 0) }

// Verify implements the snowman.Block interface
func (b *wrappedBlock) Verify(context.Context) error {
	return b.verify(&precompileconfig.PredicateContext{
		SnowCtx:            b.vm.ctx,
		ProposerVMBlockCtx: nil,
	}, true)
}

// ShouldVerifyWithContext implements the block.WithVerifyContext interface
func (b *wrappedBlock) ShouldVerifyWithContext(context.Context) (bool, error) {
	rules := b.vm.rules(b.ethBlock.Number(), b.ethBlock.Time())
	predicates := rules.Predicaters
	// Short circuit early if there are no predicates to verify
	if len(predicates) == 0 {
		return false, nil
	}

	// Check if any transaction specifies a precompile that enforces a predicate, requiring
	// the ProposerVMBlockCtx.
	for _, tx := range b.ethBlock.Transactions() {
		for _, accessTuple := range tx.AccessList() {
			if _, ok := predicates[accessTuple.Address]; ok {
				log.Debug("Block verification requires proposerVM context", "block", b.ID(), "height", b.Height())
				return true, nil
			}
		}
	}

	log.Debug("Block verification does not require proposerVM context", "block", b.ID(), "height", b.Height())
	return false, nil
}

// VerifyWithContext implements the block.WithVerifyContext interface
func (b *wrappedBlock) VerifyWithContext(_ context.Context, proposerVMBlockCtx *block.Context) error {
	return b.verify(&precompileconfig.PredicateContext{
		SnowCtx:            b.vm.ctx,
		ProposerVMBlockCtx: proposerVMBlockCtx,
	}, true)
}

// Verify the block is valid.
// Enforces that the predicates are valid within [predicateContext].
// Writes the block details to disk and the state to the trie manager iff writes=true.
func (b *wrappedBlock) verify(predicateContext *precompileconfig.PredicateContext, writes bool) error {
	if predicateContext.ProposerVMBlockCtx != nil {
		log.Debug("Verifying block with context", "block", b.ID(), "height", b.Height())
	} else {
		log.Debug("Verifying block without context", "block", b.ID(), "height", b.Height())
	}

	if err := b.syntacticVerify(); err != nil {
		return fmt.Errorf("syntactic block verification failed: %w", err)
	}

	if err := b.semanticVerify(); err != nil {
		return fmt.Errorf("failed to verify block: %w", err)
	}

	// Only enforce predicates if the chain has already bootstrapped.
	if b.vm.bootstrapped.Get() {
		if err := b.verifyIntrinsicGas(); err != nil {
			return fmt.Errorf("failed to verify intrinsic gas: %w", err)
		}

		// Verify that all the ICM messages are correctly marked as either valid
		// or invalid.
		if err := b.verifyPredicates(predicateContext); err != nil {
			return fmt.Errorf("failed to verify predicates: %w", err)
		}
	}

	// The engine may call VerifyWithContext multiple times on the same block with different contexts.
	if b.vm.State.IsProcessing(b.id) {
		return nil
	}

	return b.vm.blockChain.InsertBlockManual(b.ethBlock, writes)
}

func (b *wrappedBlock) verifyIntrinsicGas() error {
	// Verify claimed gas used fits within available capacity for this header.
	// This checks that the gas used is less than the block's capacity.
	parentHash := b.ethBlock.ParentHash()
	parentHeight := b.ethBlock.NumberU64() - 1
	parent := b.vm.blockChain.GetHeader(parentHash, parentHeight)
	if parent == nil {
		return fmt.Errorf("%w: hash:%q height:%d",
			errMissingParentBlock,
			parentHash,
			parentHeight,
		)
	}

	// Verify that the claimed GasUsed is within the current capacity.
	feeConfig, _, err := b.vm.blockChain.GetFeeConfigAt(parent)
	if err != nil {
		return fmt.Errorf("failed to get fee config: %w", err)
	}
	if err := customheader.VerifyGasUsed(b.vm.chainConfigExtra(), feeConfig, parent, b.ethBlock.Header()); err != nil {
		return fmt.Errorf("%w: %w", errInvalidGasUsedRelativeToCapacity, err)
	}

	// Collect all intrinsic gas costs for all transactions in the block.
	rules := b.vm.chainConfig.Rules(b.ethBlock.Number(), params.IsMergeTODO, b.ethBlock.Time())
	var totalIntrinsicGasCost uint64
	for _, tx := range b.ethBlock.Transactions() {
		intrinsicGas, err := core.IntrinsicGas(tx.Data(), tx.AccessList(), tx.To() == nil, rules)
		if err != nil {
			return fmt.Errorf("failed to calculate intrinsic gas: %w for tx %s", err, tx.Hash())
		}

		totalIntrinsicGasCost, err = math.Add(totalIntrinsicGasCost, intrinsicGas)
		if err != nil {
			return fmt.Errorf("%w: intrinsic gas exceeds MaxUint64", errTotalIntrinsicGasCostExceedsClaimed)
		}
	}

	// Verify that the total intrinsic gas cost is less than or equal to the
	// claimed GasUsed.
	if claimedGasUsed := b.ethBlock.GasUsed(); totalIntrinsicGasCost > claimedGasUsed {
		return fmt.Errorf("%w: intrinsic gas (%d) > claimed gas used (%d)",
			errTotalIntrinsicGasCostExceedsClaimed,
			totalIntrinsicGasCost,
			claimedGasUsed,
		)
	}

	return nil
}

// semanticVerify verifies that a *Block is internally consistent.
func (b *wrappedBlock) semanticVerify() error {
	extraConfig := params.GetExtra(b.vm.chainConfig)
	parent := b.vm.blockChain.GetHeader(b.ethBlock.ParentHash(), b.ethBlock.NumberU64()-1)
	if parent == nil {
		return fmt.Errorf("%w: %s at height %d", errInvalidParent, b.ethBlock.ParentHash(), b.ethBlock.NumberU64()-1)
	}
<<<<<<< HEAD
=======

	header := b.ethBlock.Header()
	// Ensure MinDelayExcess is consistent with rules and minimum block delay is enforced.
	if err := customheader.VerifyMinDelayExcess(extraConfig, parent, header); err != nil {
		return err
	}
>>>>>>> f9d536ea
	// Ensure Time and TimeMilliseconds are consistent with rules.
	if err := customheader.VerifyTime(extraConfig, parent, header, b.vm.clock.Time()); err != nil {
		return err
	}

	return nil
}

// syntacticVerify verifies that a *Block is well-formed.
func (b *wrappedBlock) syntacticVerify() error {
	if b == nil || b.ethBlock == nil {
		return errInvalidBlock
	}

	// Skip verification of the genesis block since it should already be marked as accepted.
	if b.ethBlock.Hash() == b.vm.genesisHash {
		return nil
	}

	ethHeader := b.ethBlock.Header()
	rules := b.vm.chainConfig.Rules(ethHeader.Number, params.IsMergeTODO, ethHeader.Time)
	rulesExtra := params.GetRulesExtra(rules)
	// Perform block and header sanity checks
	if !ethHeader.Number.IsUint64() {
		return fmt.Errorf("invalid block number: %v", ethHeader.Number)
	}
	if !ethHeader.Difficulty.IsUint64() || ethHeader.Difficulty.Cmp(common.Big1) != 0 {
		return fmt.Errorf("invalid difficulty: %d", ethHeader.Difficulty)
	}
	if ethHeader.Nonce.Uint64() != 0 {
		return fmt.Errorf(
			"expected nonce to be 0 but got %d: %w",
			ethHeader.Nonce.Uint64(), errInvalidNonce,
		)
	}

	if ethHeader.MixDigest != (common.Hash{}) {
		return fmt.Errorf("invalid mix digest: %v", ethHeader.MixDigest)
	}

	// Verify the extra data is well-formed.
	if err := customheader.VerifyExtra(rulesExtra.AvalancheRules, ethHeader.Extra); err != nil {
		return err
	}

	if rulesExtra.IsSubnetEVM {
		if ethHeader.BaseFee == nil {
			return errNilBaseFeeSubnetEVM
		}
		if bfLen := ethHeader.BaseFee.BitLen(); bfLen > 256 {
			return fmt.Errorf("too large base fee: bitlen %d", bfLen)
		}
	}

	// Check that the tx hash in the header matches the body
	txs := b.ethBlock.Transactions()
	if len(txs) == 0 {
		// Empty blocks are not allowed on Subnet-EVM
		return errEmptyBlock
	}
	txsHash := types.DeriveSha(txs, trie.NewStackTrie(nil))
	if txsHash != ethHeader.TxHash {
		return fmt.Errorf("invalid txs hash %v does not match calculated txs hash %v", ethHeader.TxHash, txsHash)
	}
	// Check that the uncle hash in the header matches the body
	uncleHash := types.CalcUncleHash(b.ethBlock.Uncles())
	if uncleHash != ethHeader.UncleHash {
		return fmt.Errorf("invalid uncle hash %v does not match calculated uncle hash %v", ethHeader.UncleHash, uncleHash)
	}

	// Block must not have any uncles
	if len(b.ethBlock.Uncles()) > 0 {
		return errUnclesUnsupported
	}

	if rulesExtra.IsSubnetEVM {
		blockGasCost := customtypes.GetHeaderExtra(ethHeader).BlockGasCost
		switch {
		// Make sure BlockGasCost is not nil
		// NOTE: ethHeader.BlockGasCost correctness is checked in header verification
		case blockGasCost == nil:
			return errNilBlockGasCostSubnetEVM
		case !blockGasCost.IsUint64():
			return fmt.Errorf("too large blockGasCost: %d", blockGasCost)
		}
	}

	// Verify the existence / non-existence of excessBlobGas
	if rules.IsCancun {
		switch {
		case ethHeader.ParentBeaconRoot == nil:
			return errors.New("header is missing parentBeaconRoot")
		case *ethHeader.ParentBeaconRoot != (common.Hash{}):
			return fmt.Errorf("%w: have %x, expected empty hash", errParentBeaconRootNonEmpty, ethHeader.ParentBeaconRoot)
		case ethHeader.BlobGasUsed == nil:
			return errBlobGasUsedNilInCancun
		case *ethHeader.BlobGasUsed != 0:
			return fmt.Errorf("%w: used %d blob gas, expected 0", errBlobsNotEnabled, *ethHeader.BlobGasUsed)
		case ethHeader.ExcessBlobGas == nil:
			return fmt.Errorf("%w: have nil, expected 0", errInvalidExcessBlobGas)
		case *ethHeader.ExcessBlobGas != 0:
			return fmt.Errorf("%w: have %d, expected 0", errInvalidExcessBlobGas, *ethHeader.ExcessBlobGas)
		}
	} else {
		switch {
		case ethHeader.ExcessBlobGas != nil:
			return fmt.Errorf("%w: have %d, expected nil", errInvalidExcessBlobGasBeforeCancun, *ethHeader.ExcessBlobGas)
		case ethHeader.BlobGasUsed != nil:
			return fmt.Errorf("%w: have %d, expected nil", errInvalidBlobGasUsedBeforeCancun, *ethHeader.BlobGasUsed)
		case ethHeader.ParentBeaconRoot != nil:
			return fmt.Errorf("%w: have %x, expected nil", errInvalidParentBeaconRootBeforeCancun, *ethHeader.ParentBeaconRoot)
		}
	}

	return nil
}

// verifyPredicates verifies the predicates in the block are valid according to predicateContext.
func (b *wrappedBlock) verifyPredicates(predicateContext *precompileconfig.PredicateContext) error {
	rules := b.vm.chainConfig.Rules(b.ethBlock.Number(), params.IsMergeTODO, b.ethBlock.Time())
	rulesExtra := params.GetRulesExtra(rules)

	switch {
	case !rulesExtra.IsDurango && rulesExtra.PredicatersExist():
		return errors.New("cannot enable predicates before Durango activation")
	case !rulesExtra.IsDurango:
		return nil
	}

	predicateResults, err := core.CheckBlockPredicates(
		rules,
		predicateContext,
		b.ethBlock.Transactions(),
	)
	if err != nil {
		return err
	}
	predicateResultsBytes, err := predicateResults.Bytes()
	if err != nil {
		return fmt.Errorf("failed to marshal predicate results: %w", err)
	}
	extraData := b.ethBlock.Extra()
	headerPredicateResultsBytes := customheader.PredicateBytesFromExtra(extraData)
	if !bytes.Equal(headerPredicateResultsBytes, predicateResultsBytes) {
		return fmt.Errorf("%w (remote: %x local: %x)", errInvalidHeaderPredicateResults, headerPredicateResultsBytes, predicateResultsBytes)
	}
	return nil
}

// Bytes implements the snowman.Block interface
func (b *wrappedBlock) Bytes() []byte {
	res, err := rlp.EncodeToBytes(b.ethBlock)
	if err != nil {
		panic(err)
	}
	return res
}

func (b *wrappedBlock) String() string { return fmt.Sprintf("EVM block, ID = %s", b.ID()) }

func (b *wrappedBlock) GetEthBlock() *types.Block { return b.ethBlock }<|MERGE_RESOLUTION|>--- conflicted
+++ resolved
@@ -295,15 +295,12 @@
 	if parent == nil {
 		return fmt.Errorf("%w: %s at height %d", errInvalidParent, b.ethBlock.ParentHash(), b.ethBlock.NumberU64()-1)
 	}
-<<<<<<< HEAD
-=======
 
 	header := b.ethBlock.Header()
 	// Ensure MinDelayExcess is consistent with rules and minimum block delay is enforced.
 	if err := customheader.VerifyMinDelayExcess(extraConfig, parent, header); err != nil {
 		return err
 	}
->>>>>>> f9d536ea
 	// Ensure Time and TimeMilliseconds are consistent with rules.
 	if err := customheader.VerifyTime(extraConfig, parent, header, b.vm.clock.Time()); err != nil {
 		return err
