--- conflicted
+++ resolved
@@ -9,11 +9,7 @@
 	"fmt"
 	"time"
 
-<<<<<<< HEAD
-	"github.com/ava-labs/avalanchego/database/pebbledb"
 	"github.com/ava-labs/avalanchego/utils/constants"
-=======
->>>>>>> 00113a62
 	"github.com/ava-labs/libevm/common"
 	"github.com/ava-labs/libevm/common/hexutil"
 	"github.com/spf13/cast"
@@ -235,7 +231,6 @@
 	return json.Marshal(d.Duration.String())
 }
 
-<<<<<<< HEAD
 // Validate returns an error if this is an invalid config.
 func (c *Config) Validate(networkID uint32) error {
 	// Ensure that non-standard commit interval is not allowed for production networks
@@ -248,10 +243,6 @@
 		}
 	}
 
-=======
-// validate returns an error if this is an invalid config.
-func (c *Config) validate(_ uint32) error {
->>>>>>> 00113a62
 	if c.PopulateMissingTries != nil && (c.OfflinePruning || c.Pruning) {
 		return fmt.Errorf("cannot enable populate missing tries while offline pruning (enabled: %t)/pruning (enabled: %t) are enabled", c.OfflinePruning, c.Pruning)
 	}
