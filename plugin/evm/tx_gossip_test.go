--- conflicted
+++ resolved
@@ -38,11 +38,7 @@
 func TestEthTxGossip(t *testing.T) {
 	require := require.New(t)
 	ctx := t.Context()
-<<<<<<< HEAD
-
-=======
-	snowCtx := utilstest.NewTestSnowContext(t)
->>>>>>> c65752b6
+
 	validatorState := utilstest.NewTestValidatorState()
 	subnetID, err := validatorState.GetSubnetID(t.Context(), snowtest.CChainID)
 	require.NoError(err)
