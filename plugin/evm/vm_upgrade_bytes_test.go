--- conflicted
+++ resolved
@@ -159,76 +159,6 @@
 	assert.Equal(t, signedTx1.Hash(), txs[0].Hash())
 }
 
-<<<<<<< HEAD
-func TestVMUpgradeBytesNetworkUpgrades(t *testing.T) {
-	// Hack: registering metrics uses global variables, so we need to disable metrics here so that we can initialize the VM twice.
-	metrics.Enabled = false
-	defer func() {
-		metrics.Enabled = true
-	}()
-
-	// Get a json specifying a Network upgrade at genesis
-	// to apply as upgradeBytes.
-	subnetEVMTimestamp := time.Unix(10, 0)
-	upgradeConfig := &params.UpgradeConfig{
-		NetworkUpgrades: &params.NetworkUpgrades{
-			SubnetEVMTimestamp: big.NewInt(subnetEVMTimestamp.Unix()),
-		},
-	}
-	upgradeBytesJSON, err := json.Marshal(upgradeConfig)
-	if err != nil {
-		t.Fatalf("could not marshal upgradeConfig to json: %s", err)
-	}
-	configJSON := "{\"skip-subnet-evm-upgrade-check\": true}"
-
-	// initialize the VM with these upgrade bytes
-	issuer, vm, dbManager, appSender := GenesisVM(t, true, genesisJSONPreSubnetEVM, configJSON, string(upgradeBytesJSON))
-	vm.clock.Set(subnetEVMTimestamp)
-
-	// verify upgrade is applied
-	if !vm.chainConfig.IsSubnetEVM(big.NewInt(subnetEVMTimestamp.Unix())) {
-		t.Fatal("expected subnet-evm network upgrade to have been enabled")
-	}
-
-	// Submit a successful transaction and build a block to move the chain head past the SubnetEVMTimestamp network upgrade
-	tx0 := types.NewTransaction(uint64(0), testEthAddrs[0], big.NewInt(1), 21000, big.NewInt(testMinGasPrice), nil)
-	signedTx0, err := types.SignTx(tx0, types.NewEIP155Signer(vm.chainConfig.ChainID), testKeys[0])
-	assert.NoError(t, err)
-	errs := vm.txPool.AddRemotesSync([]*types.Transaction{signedTx0})
-	if err := errs[0]; err != nil {
-		t.Fatalf("Failed to add tx at index: %s", err)
-	}
-
-	issueAndAccept(t, issuer, vm) // make a block
-
-	if err := vm.Shutdown(context.Background()); err != nil {
-		t.Fatal(err)
-	}
-
-	// VM should not start again without proper upgrade bytes.
-	createValidatorPrivateKeyIfNotExists()
-	err = vm.Initialize(context.Background(), vm.ctx, dbManager, []byte(genesisJSONPreSubnetEVM), []byte{}, []byte{}, issuer, []*commonEng.Fx{}, appSender)
-	assert.ErrorContains(t, err, "mismatching SubnetEVM fork block timestamp in database")
-
-	// VM should not start if fork is moved back
-	upgradeConfig.NetworkUpgrades.SubnetEVMTimestamp = big.NewInt(2)
-	upgradeBytesJSON, err = json.Marshal(upgradeConfig)
-	if err != nil {
-		t.Fatalf("could not marshal upgradeConfig to json: %s", err)
-	}
-	err = vm.Initialize(context.Background(), vm.ctx, dbManager, []byte(genesisJSONPreSubnetEVM), upgradeBytesJSON, []byte{}, issuer, []*commonEng.Fx{}, appSender)
-	assert.ErrorContains(t, err, "mismatching SubnetEVM fork block timestamp in database")
-
-	// VM should not start if fork is moved forward
-	upgradeConfig.NetworkUpgrades.SubnetEVMTimestamp = big.NewInt(30)
-	upgradeBytesJSON, err = json.Marshal(upgradeConfig)
-	if err != nil {
-		t.Fatalf("could not marshal upgradeConfig to json: %s", err)
-	}
-	err = vm.Initialize(context.Background(), vm.ctx, dbManager, []byte(genesisJSONPreSubnetEVM), upgradeBytesJSON, []byte{}, issuer, []*commonEng.Fx{}, appSender)
-	assert.ErrorContains(t, err, "mismatching SubnetEVM fork block timestamp in database")
-}
-=======
 // func TestVMUpgradeBytesOptionalNetworkUpgrades(t *testing.T) {
 // 	tests := []struct {
 // 		name           string
@@ -299,7 +229,6 @@
 // 		})
 // 	}
 // }
->>>>>>> 402510e4
 
 func TestVMUpgradeBytesNetworkUpgradesWithGenesis(t *testing.T) {
 	// make genesis w/ fork at block 5
