--- conflicted
+++ resolved
@@ -24,7 +24,6 @@
 	"github.com/stretchr/testify/assert"
 
 	"github.com/ava-labs/subnet-evm/core"
-	"github.com/ava-labs/subnet-evm/core/txpool"
 	"github.com/ava-labs/subnet-evm/core/types"
 	"github.com/ava-labs/subnet-evm/params"
 	"github.com/ava-labs/subnet-evm/plugin/evm/message"
@@ -72,161 +71,6 @@
 	return res
 }
 
-<<<<<<< HEAD
-// show that locally issued eth txs are gossiped
-// Note: channel through which subnet-evm mempool push txs to vm is injected here
-// to ease up UT, which target only VM behaviors in response to subnet-evm mempool
-// signals
-func TestMempoolEthTxsAddedTxsGossipedAfterActivation(t *testing.T) {
-	if os.Getenv("RUN_FLAKY_TESTS") != "true" {
-		t.Skip("FLAKY")
-	}
-	assert := assert.New(t)
-
-	key, err := crypto.GenerateKey()
-	assert.NoError(err)
-
-	addr := crypto.PubkeyToAddress(key.PublicKey)
-
-	genesisJSON, err := fundAddressByGenesis([]common.Address{addr})
-	assert.NoError(err)
-
-	_, vm, _, sender := GenesisVM(t, true, genesisJSON, "", "")
-	defer func() {
-		err := vm.Shutdown(context.Background())
-		assert.NoError(err)
-	}()
-	vm.txPool.SetGasTip(common.Big1)
-	vm.txPool.SetMinFee(common.Big0)
-
-	// create eth txes
-	ethTxs := getValidEthTxs(key, 3, common.Big1)
-
-	var wg sync.WaitGroup
-	wg.Add(2)
-	sender.CantSendAppGossip = false
-	signal1 := make(chan struct{})
-	seen := 0
-	sender.SendAppGossipF = func(_ context.Context, gossipedBytes []byte) error {
-		if seen == 0 {
-			notifyMsgIntf, err := message.ParseGossipMessage(vm.networkCodec, gossipedBytes)
-			assert.NoError(err)
-
-			requestMsg, ok := notifyMsgIntf.(message.EthTxsGossip)
-			assert.True(ok)
-			assert.NotEmpty(requestMsg.Txs)
-
-			txs := make([]*types.Transaction, 0)
-			assert.NoError(rlp.DecodeBytes(requestMsg.Txs, &txs))
-			assert.Len(txs, 2)
-			assert.ElementsMatch(
-				[]common.Hash{ethTxs[0].Hash(), ethTxs[1].Hash()},
-				[]common.Hash{txs[0].Hash(), txs[1].Hash()},
-			)
-			seen++
-			close(signal1)
-		} else if seen == 1 {
-			notifyMsgIntf, err := message.ParseGossipMessage(vm.networkCodec, gossipedBytes)
-			assert.NoError(err)
-
-			requestMsg, ok := notifyMsgIntf.(message.EthTxsGossip)
-			assert.True(ok)
-			assert.NotEmpty(requestMsg.Txs)
-
-			txs := make([]*types.Transaction, 0)
-			assert.NoError(rlp.DecodeBytes(requestMsg.Txs, &txs))
-			assert.Len(txs, 1)
-			assert.Equal(ethTxs[2].Hash(), txs[0].Hash())
-
-			seen++
-		} else {
-			t.Fatal("should not be seen 3 times")
-		}
-		wg.Done()
-		return nil
-	}
-
-	// Notify VM about eth txs
-	errs := vm.txPool.AddRemotesSync(ethTxs[:2])
-	for _, err := range errs {
-		assert.NoError(err, "failed adding subnet-evm tx to mempool")
-	}
-
-	// Gossip txs again (shouldn't gossip hashes)
-	<-signal1 // wait until reorg processed
-	assert.NoError(vm.gossiper.GossipEthTxs(ethTxs[:2]))
-
-	errs = vm.txPool.AddRemotesSync(ethTxs)
-	assert.Contains(errs[0].Error(), "already known")
-	assert.Contains(errs[1].Error(), "already known")
-	assert.NoError(errs[2], "failed adding subnet-evm tx to mempool")
-
-	attemptAwait(t, &wg, 5*time.Second)
-}
-
-// show that locally issued eth txs are chunked correctly
-func TestMempoolEthTxsAddedTxsGossipedAfterActivationChunking(t *testing.T) {
-	if os.Getenv("RUN_FLAKY_TESTS") != "true" {
-		t.Skip("FLAKY")
-	}
-	assert := assert.New(t)
-
-	key, err := crypto.GenerateKey()
-	assert.NoError(err)
-
-	addr := crypto.PubkeyToAddress(key.PublicKey)
-
-	genesisJSON, err := fundAddressByGenesis([]common.Address{addr})
-	assert.NoError(err)
-
-	_, vm, _, sender := GenesisVM(t, true, genesisJSON, "", "")
-	defer func() {
-		err := vm.Shutdown(context.Background())
-		assert.NoError(err)
-	}()
-	vm.txPool.SetGasTip(common.Big1)
-	vm.txPool.SetMinFee(common.Big0)
-
-	// create eth txes
-	ethTxs := getValidEthTxs(key, 100, common.Big1)
-
-	var wg sync.WaitGroup
-	wg.Add(2)
-	sender.CantSendAppGossip = false
-	seen := map[common.Hash]struct{}{}
-	sender.SendAppGossipF = func(_ context.Context, gossipedBytes []byte) error {
-		notifyMsgIntf, err := message.ParseGossipMessage(vm.networkCodec, gossipedBytes)
-		assert.NoError(err)
-
-		requestMsg, ok := notifyMsgIntf.(message.EthTxsGossip)
-		assert.True(ok)
-		assert.NotEmpty(requestMsg.Txs)
-
-		txs := make([]*types.Transaction, 0)
-		assert.NoError(rlp.DecodeBytes(requestMsg.Txs, &txs))
-		for _, tx := range txs {
-			seen[tx.Hash()] = struct{}{}
-		}
-		wg.Done()
-		return nil
-	}
-
-	// Notify VM about eth txs
-	errs := vm.txPool.AddRemotesSync(ethTxs)
-	for _, err := range errs {
-		assert.NoError(err, "failed adding subnet-evm tx to mempool")
-	}
-
-	attemptAwait(t, &wg, 5*time.Second)
-
-	for _, tx := range ethTxs {
-		_, ok := seen[tx.Hash()]
-		assert.True(ok, "missing hash: %v", tx.Hash())
-	}
-}
-
-=======
->>>>>>> b4b595e9
 // show that a geth tx discovered from gossip is requested to the same node that
 // gossiped it
 func TestMempoolEthTxsAppGossipHandling(t *testing.T) {
@@ -287,154 +131,6 @@
 	attemptAwait(t, &wg, 5*time.Second)
 }
 
-<<<<<<< HEAD
-func TestMempoolEthTxsRegossipSingleAccount(t *testing.T) {
-	assert := assert.New(t)
-
-	key, err := crypto.GenerateKey()
-	assert.NoError(err)
-
-	addr := crypto.PubkeyToAddress(key.PublicKey)
-
-	genesisJSON, err := fundAddressByGenesis([]common.Address{addr})
-	assert.NoError(err)
-
-	_, vm, _, _ := GenesisVM(t, true, genesisJSON, `{"local-txs-enabled":true}`, "")
-	defer func() {
-		err := vm.Shutdown(context.Background())
-		assert.NoError(err)
-	}()
-	vm.txPool.SetGasTip(common.Big1)
-	vm.txPool.SetMinFee(common.Big0)
-
-	// create eth txes
-	ethTxs := getValidEthTxs(key, 10, big.NewInt(226*params.GWei))
-
-	// Notify VM about eth txs
-	errs := vm.txPool.AddRemotesSync(ethTxs)
-	for _, err := range errs {
-		assert.NoError(err, "failed adding subnet-evm tx to remote mempool")
-	}
-
-	// Only 1 transaction will be regossiped for an address (should be lowest
-	// nonce)
-	pushNetwork := vm.gossiper.(*pushGossiper)
-	queued := pushNetwork.queueRegossipTxs()
-	assert.Len(queued, 1, "unexpected length of queued txs")
-	assert.Equal(ethTxs[0].Hash(), queued[0].Hash())
-}
-
-func TestMempoolEthTxsRegossip(t *testing.T) {
-	assert := assert.New(t)
-
-	keys := make([]*ecdsa.PrivateKey, 20)
-	addrs := make([]common.Address, 20)
-	for i := 0; i < 20; i++ {
-		key, err := crypto.GenerateKey()
-		assert.NoError(err)
-		keys[i] = key
-		addrs[i] = crypto.PubkeyToAddress(key.PublicKey)
-	}
-
-	genesisJSON, err := fundAddressByGenesis(addrs)
-	assert.NoError(err)
-
-	_, vm, _, _ := GenesisVM(t, true, genesisJSON, `{"local-txs-enabled":true}`, "")
-	defer func() {
-		err := vm.Shutdown(context.Background())
-		assert.NoError(err)
-	}()
-	vm.txPool.SetGasTip(common.Big1)
-	vm.txPool.SetMinFee(common.Big0)
-
-	// create eth txes
-	ethTxs := make([]*types.Transaction, 20)
-	ethTxHashes := make([]common.Hash, 20)
-	for i := 0; i < 20; i++ {
-		txs := getValidEthTxs(keys[i], 1, big.NewInt(226*params.GWei))
-		tx := txs[0]
-		ethTxs[i] = tx
-		ethTxHashes[i] = tx.Hash()
-	}
-
-	// Notify VM about eth txs
-	errs := vm.txPool.AddRemotesSync(ethTxs[:10])
-	for _, err := range errs {
-		assert.NoError(err, "failed adding subnet-evm tx to remote mempool")
-	}
-	wrapped := make([]*txpool.Transaction, len(ethTxs[10:]))
-	for i, tx := range ethTxs[10:] {
-		wrapped[i] = &txpool.Transaction{Tx: tx}
-	}
-	errs = vm.txPool.Add(wrapped, true, true)
-	for _, err := range errs {
-		assert.NoError(err, "failed adding subnet-evm tx to local mempool")
-	}
-
-	// We expect 16 transactions (the default max number of transactions to
-	// regossip) comprised of 10 local txs and 5 remote txs (we prioritize local
-	// txs over remote).
-	pushNetwork := vm.gossiper.(*pushGossiper)
-	queued := pushNetwork.queueRegossipTxs()
-	assert.Len(queued, 16, "unexpected length of queued txs")
-
-	// Confirm queued transactions (should be ordered based on
-	// timestamp submitted, with local priorized over remote)
-	queuedTxHashes := make([]common.Hash, 16)
-	for i, tx := range queued {
-		queuedTxHashes[i] = tx.Hash()
-	}
-	assert.ElementsMatch(queuedTxHashes[:10], ethTxHashes[10:], "missing local transactions")
-
-	// NOTE: We don't care which remote transactions are included in this test
-	// (due to the non-deterministic way pending transactions are surfaced, this can be difficult
-	// to assert as well).
-}
-
-func TestMempoolTxsPriorityRegossip(t *testing.T) {
-	assert := assert.New(t)
-
-	key, err := crypto.GenerateKey()
-	assert.NoError(err)
-	addr := crypto.PubkeyToAddress(key.PublicKey)
-
-	key2, err := crypto.GenerateKey()
-	assert.NoError(err)
-	addr2 := crypto.PubkeyToAddress(key2.PublicKey)
-
-	cfgJson, err := fundAddressByGenesis([]common.Address{addr, addr2})
-	assert.NoError(err)
-
-	cfg := fmt.Sprintf(`{"local-txs-enabled":true,"priority-regossip-addresses":["%s"]}`, addr)
-	_, vm, _, _ := GenesisVM(t, true, cfgJson, cfg, "")
-	defer func() {
-		err := vm.Shutdown(context.Background())
-		assert.NoError(err)
-	}()
-	vm.txPool.SetGasTip(common.Big1)
-	vm.txPool.SetMinFee(common.Big0)
-
-	// create eth txes
-	txs := getValidEthTxs(key, 10, big.NewInt(226*params.GWei))
-	txs2 := getValidEthTxs(key2, 10, big.NewInt(226*params.GWei))
-
-	// Notify VM about eth txs
-	for _, err := range vm.txPool.AddRemotesSync(txs) {
-		assert.NoError(err, "failed adding subnet-evm tx to remote mempool")
-	}
-	for _, err := range vm.txPool.AddRemotesSync(txs2) {
-		assert.NoError(err, "failed adding subnet-evm tx 2 to remote mempool")
-	}
-
-	// 10 transactions will be regossiped for a priority address (others ignored)
-	pushNetwork := vm.gossiper.(*pushGossiper)
-	queued := pushNetwork.queuePriorityRegossipTxs()
-	assert.Len(queued, 10, "unexpected length of queued txs")
-	assert.ElementsMatch(txs, queued)
-}
-
-=======
->>>>>>> b4b595e9
 func attemptAwait(t *testing.T, wg *sync.WaitGroup, delay time.Duration) {
 	ticker := make(chan struct{})
 
