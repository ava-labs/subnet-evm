--- conflicted
+++ resolved
@@ -83,15 +83,11 @@
 	shutdownChan       chan struct{}
 	shutdownWg         *sync.WaitGroup
 
-<<<<<<< HEAD
 	ordersToGossipChan chan []*hubbleutils.SignedOrder
 	ordersToGossip     []*hubbleutils.SignedOrder
 	lastOrdersGossiped time.Time
 
-	// [recentTxs] prevent us from over-gossiping the
-=======
 	// [recentEthTxs] prevent us from over-gossiping the
->>>>>>> bc8d95b0
 	// same transaction in a short period of time.
 	recentEthTxs *cache.LRU[common.Hash, interface{}]
 
