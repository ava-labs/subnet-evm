// Copyright (C) 2019-2024, Ava Labs, Inc. All rights reserved.
// See the file LICENSE for licensing terms.

package interfaces

import (
	"time"

	"github.com/ava-labs/avalanchego/ids"
	"github.com/ava-labs/avalanchego/snow/uptime"
	"github.com/ava-labs/avalanchego/utils/set"
)

type State interface {
	uptime.State
	// AddValidator adds a new validator to the state
	AddValidator(vdr Validator) error
<<<<<<< HEAD
=======
	// UpdateValidator updates the validator in the state
	UpdateValidator(vdr Validator) error
	// GetValidator returns the validator data for the given validation ID
	GetValidator(vID ids.ID) (Validator, error)
>>>>>>> 7dca70e1
	// DeleteValidator deletes the validator from the state
	DeleteValidator(vID ids.ID) error
	// WriteState writes the validator state to the disk
	WriteState() error

	// GetValidationIDs returns the validation IDs in the state
	GetValidationIDs() set.Set[ids.ID]
	// GetNodeIDs returns the validator node IDs in the state
	GetNodeIDs() set.Set[ids.NodeID]
<<<<<<< HEAD
	// GetNodeID returns the node ID for the given validation ID
	GetNodeID(vID ids.ID) (ids.NodeID, error)
	// GetValidator returns the validator data for the given nodeID
	GetValidator(nodeID ids.NodeID) (Validator, error)
=======
>>>>>>> 7dca70e1

	// RegisterListener registers a listener to the state
	RegisterListener(StateCallbackListener)
}

// StateCallbackListener is a listener for the validator state
type StateCallbackListener interface {
	// OnValidatorAdded is called when a new validator is added
	OnValidatorAdded(vID ids.ID, nodeID ids.NodeID, startTime uint64, isActive bool)
	// OnValidatorRemoved is called when a validator is removed
	OnValidatorRemoved(vID ids.ID, nodeID ids.NodeID)
	// OnValidatorStatusUpdated is called when a validator status is updated
	OnValidatorStatusUpdated(vID ids.ID, nodeID ids.NodeID, isActive bool)
}

type Validator struct {
	ValidationID   ids.ID     `json:"validationID"`
	NodeID         ids.NodeID `json:"nodeID"`
	Weight         uint64     `json:"weight"`
	StartTimestamp uint64     `json:"startTimestamp"`
	IsActive       bool       `json:"isActive"`
	IsSoV          bool       `json:"isSoV"`
}

func (v *Validator) StartTime() time.Time { return time.Unix(int64(v.StartTimestamp), 0) }<|MERGE_RESOLUTION|>--- conflicted
+++ resolved
@@ -15,13 +15,10 @@
 	uptime.State
 	// AddValidator adds a new validator to the state
 	AddValidator(vdr Validator) error
-<<<<<<< HEAD
-=======
 	// UpdateValidator updates the validator in the state
 	UpdateValidator(vdr Validator) error
 	// GetValidator returns the validator data for the given validation ID
 	GetValidator(vID ids.ID) (Validator, error)
->>>>>>> 7dca70e1
 	// DeleteValidator deletes the validator from the state
 	DeleteValidator(vID ids.ID) error
 	// WriteState writes the validator state to the disk
@@ -31,13 +28,6 @@
 	GetValidationIDs() set.Set[ids.ID]
 	// GetNodeIDs returns the validator node IDs in the state
 	GetNodeIDs() set.Set[ids.NodeID]
-<<<<<<< HEAD
-	// GetNodeID returns the node ID for the given validation ID
-	GetNodeID(vID ids.ID) (ids.NodeID, error)
-	// GetValidator returns the validator data for the given nodeID
-	GetValidator(nodeID ids.NodeID) (Validator, error)
-=======
->>>>>>> 7dca70e1
 
 	// RegisterListener registers a listener to the state
 	RegisterListener(StateCallbackListener)
