--- conflicted
+++ resolved
@@ -247,61 +247,4 @@
 	// remove validator
 	mockListener.EXPECT().OnValidatorRemoved(expectedvID, expectedNodeID)
 	require.NoError(state.DeleteValidator(expectedvID))
-<<<<<<< HEAD
-
-	require.Equal(3, listener.called)
-
-	// test case: check initial trigger when registering listener
-	// add new validator
-	state.AddValidator(expectedvID, expectedNodeID, uint64(expectedStartTime.Unix()), true)
-	newListener := &testCallbackListener{
-		t: t,
-		onAdd: func(vID ids.ID, nodeID ids.NodeID, startTime uint64, isActive bool) {
-			require.Equal(expectedvID, vID)
-			require.Equal(expectedNodeID, nodeID)
-			require.Equal(uint64(expectedStartTime.Unix()), startTime)
-			require.True(isActive)
-		},
-	}
-	state.RegisterListener(newListener)
-	require.Equal(1, newListener.called)
-}
-
-var _ StateCallbackListener = (*testCallbackListener)(nil)
-
-type testCallbackListener struct {
-	t              *testing.T
-	called         int
-	onAdd          func(vID ids.ID, nodeID ids.NodeID, startTime uint64, isActive bool)
-	onRemove       func(ids.ID, ids.NodeID)
-	onStatusUpdate func(ids.ID, ids.NodeID, bool)
-}
-
-func (t *testCallbackListener) OnValidatorAdded(vID ids.ID, nodeID ids.NodeID, startTime uint64, isActive bool) {
-	t.called++
-	if t.onAdd != nil {
-		t.onAdd(vID, nodeID, startTime, isActive)
-	} else {
-		t.t.Fail()
-	}
-}
-
-func (t *testCallbackListener) OnValidatorRemoved(vID ids.ID, nodeID ids.NodeID) {
-	t.called++
-	if t.onRemove != nil {
-		t.onRemove(vID, nodeID)
-	} else {
-		t.t.Fail()
-	}
-}
-
-func (t *testCallbackListener) OnValidatorStatusUpdated(vID ids.ID, nodeID ids.NodeID, isActive bool) {
-	t.called++
-	if t.onStatusUpdate != nil {
-		t.onStatusUpdate(vID, nodeID, isActive)
-	} else {
-		t.t.Fail()
-	}
-=======
->>>>>>> c41f39cd
 }