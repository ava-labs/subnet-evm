// Copyright (C) 2019-2024, Ava Labs, Inc. All rights reserved.
// See the file LICENSE for licensing terms.

package validators

import (
	"fmt"
	"time"

	"github.com/ava-labs/avalanchego/database"
	"github.com/ava-labs/avalanchego/ids"
	"github.com/ava-labs/avalanchego/snow/uptime"
	"github.com/ava-labs/avalanchego/utils/set"
	"github.com/ava-labs/subnet-evm/plugin/evm/validators/interfaces"
)

var _ uptime.State = &state{}

type dbUpdateStatus bool

var ErrAlreadyExists = fmt.Errorf("validator already exists")

const (
	updated dbUpdateStatus = true
	deleted dbUpdateStatus = false
)

<<<<<<< HEAD
type StateReader interface {
	// GetStatus returns the active status of the validator with the given vID
	GetStatus(vID ids.ID) (bool, error)
	// GetValidationIDs returns the validation IDs in the state
	GetValidationIDs() set.Set[ids.ID]
	// GetNodeIDs returns the validator node IDs in the state
	GetNodeIDs() set.Set[ids.NodeID]
	// GetValidator returns the validator data for the given nodeID
	GetValidator(nodeID ids.NodeID) (*Validator, error)
	// GetNodeID returns the node ID for the given validation ID
	GetNodeID(vID ids.ID) (ids.NodeID, error)
}

type State interface {
	uptime.State
	StateReader
	// AddValidator adds a new validator to the state
	AddValidator(vdr Validator) error
	// DeleteValidator deletes the validator from the state
	DeleteValidator(vID ids.ID) error
	// WriteState writes the validator state to the disk
	WriteState() error

	// SetStatus sets the active status of the validator with the given vID
	SetStatus(vID ids.ID, isActive bool) error

	// RegisterListener registers a listener to the state
	RegisterListener(StateCallbackListener)
}

// StateCallbackListener is a listener for the validator state
type StateCallbackListener interface {
	// OnValidatorAdded is called when a new validator is added
	OnValidatorAdded(vID ids.ID, nodeID ids.NodeID, startTime uint64, isActive bool)
	// OnValidatorRemoved is called when a validator is removed
	OnValidatorRemoved(vID ids.ID, nodeID ids.NodeID)
	// OnValidatorStatusUpdated is called when a validator status is updated
	OnValidatorStatusUpdated(vID ids.ID, nodeID ids.NodeID, isActive bool)
}

=======
>>>>>>> fd462c54
type validatorData struct {
	UpDuration  time.Duration `serialize:"true"`
	LastUpdated uint64        `serialize:"true"`
	NodeID      ids.NodeID    `serialize:"true"`
	Weight      uint64        `serialize:"true"`
	StartTime   uint64        `serialize:"true"`
	IsActive    bool          `serialize:"true"`
	IsSoV       bool          `serialize:"true"`

	validationID ids.ID // database key
}

type state struct {
	data  map[ids.ID]*validatorData // vID -> validatorData
	index map[ids.NodeID]ids.ID     // nodeID -> vID
	// updatedData tracks the updates since WriteValidator was last called
	updatedData map[ids.ID]dbUpdateStatus // vID -> updated status
	db          database.Database

	listeners []interfaces.StateCallbackListener
}

// NewState creates a new State, it also loads the data from the disk
func NewState(db database.Database) (interfaces.State, error) {
	s := &state{
		index:       make(map[ids.NodeID]ids.ID),
		data:        make(map[ids.ID]*validatorData),
		updatedData: make(map[ids.ID]dbUpdateStatus),
		db:          db,
	}
	if err := s.loadFromDisk(); err != nil {
		return nil, fmt.Errorf("failed to load data from disk: %w", err)
	}
	return s, nil
}

// GetUptime returns the uptime of the validator with the given nodeID
func (s *state) GetUptime(
	nodeID ids.NodeID,
) (time.Duration, time.Time, error) {
	data, err := s.getData(nodeID)
	if err != nil {
		return 0, time.Time{}, err
	}
	return data.UpDuration, data.getLastUpdated(), nil
}

// SetUptime sets the uptime of the validator with the given nodeID
func (s *state) SetUptime(
	nodeID ids.NodeID,
	upDuration time.Duration,
	lastUpdated time.Time,
) error {
	data, err := s.getData(nodeID)
	if err != nil {
		return err
	}
	data.UpDuration = upDuration
	data.setLastUpdated(lastUpdated)

	s.updatedData[data.validationID] = updated
	return nil
}

// GetStartTime returns the start time of the validator with the given nodeID
func (s *state) GetStartTime(nodeID ids.NodeID) (time.Time, error) {
	data, err := s.getData(nodeID)
	if err != nil {
		return time.Time{}, err
	}
	return data.getStartTime(), nil
}

// AddValidator adds a new validator to the state
// the new validator is marked as updated and will be written to the disk when WriteState is called
func (s *state) AddValidator(vdr Validator) error {
	data := &validatorData{
		NodeID:       vdr.NodeID,
		validationID: vdr.ValidationID,
		IsActive:     vdr.IsActive,
		StartTime:    vdr.StartTimestamp,
		UpDuration:   0,
		LastUpdated:  vdr.StartTimestamp,
		IsSoV:        vdr.IsSoV,
		Weight:       vdr.Weight,
	}
	if err := s.addData(vdr.ValidationID, data); err != nil {
		return err
	}

	s.updatedData[vdr.ValidationID] = updated

	for _, listener := range s.listeners {
		listener.OnValidatorAdded(vdr.ValidationID, vdr.NodeID, vdr.StartTimestamp, vdr.IsActive)
	}
	return nil
}

// DeleteValidator marks the validator as deleted
// marked validator will be deleted from disk when WriteState is called
func (s *state) DeleteValidator(vID ids.ID) error {
	data, exists := s.data[vID]
	if !exists {
		return database.ErrNotFound
	}
	delete(s.data, data.validationID)
	delete(s.index, data.NodeID)

	// mark as deleted for WriteValidator
	s.updatedData[data.validationID] = deleted

	for _, listener := range s.listeners {
		listener.OnValidatorRemoved(vID, data.NodeID)
	}
	return nil
}

// WriteState writes the updated state to the disk
func (s *state) WriteState() error {
	// TODO: consider adding batch size
	batch := s.db.NewBatch()
	for vID, updateStatus := range s.updatedData {
		switch updateStatus {
		case updated:
			data := s.data[vID]

			dataBytes, err := vdrCodec.Marshal(codecVersion, data)
			if err != nil {
				return err
			}
			if err := batch.Put(vID[:], dataBytes); err != nil {
				return err
			}
		case deleted:
			if err := batch.Delete(vID[:]); err != nil {
				return err
			}
		default:
			return fmt.Errorf("unknown update status for %s", vID)
		}
		// we're done, remove the updated marker
		delete(s.updatedData, vID)
	}
	return batch.Write()
}

// SetStatus sets the active status of the validator with the given vID
func (s *state) SetStatus(vID ids.ID, isActive bool) error {
	data, exists := s.data[vID]
	if !exists {
		return database.ErrNotFound
	}
	data.IsActive = isActive
	s.updatedData[vID] = updated

	for _, listener := range s.listeners {
		listener.OnValidatorStatusUpdated(vID, data.NodeID, isActive)
	}
	return nil
}

// GetStatus returns the active status of the validator with the given vID
func (s *state) GetStatus(vID ids.ID) (bool, error) {
	data, exists := s.data[vID]
	if !exists {
		return false, database.ErrNotFound
	}
	return data.IsActive, nil
}

// GetValidationIDs returns the validation IDs in the state
func (s *state) GetValidationIDs() set.Set[ids.ID] {
	ids := set.NewSet[ids.ID](len(s.data))
	for vID := range s.data {
		ids.Add(vID)
	}
	return ids
}

// GetNodeIDs returns the node IDs of validators in the state
func (s *state) GetNodeIDs() set.Set[ids.NodeID] {
	ids := set.NewSet[ids.NodeID](len(s.index))
	for nodeID := range s.index {
		ids.Add(nodeID)
	}
	return ids
}

// GetValidator returns the validator data for the given nodeID
<<<<<<< HEAD
func (s *state) GetValidator(nodeID ids.NodeID) (*Validator, error) {
=======
func (s *state) GetValidator(nodeID ids.NodeID) (*interfaces.ValidatorOutput, error) {
>>>>>>> fd462c54
	data, err := s.getData(nodeID)
	if err != nil {
		return nil, err
	}
<<<<<<< HEAD
	return &Validator{
		ValidationID:   data.validationID,
		NodeID:         data.NodeID,
		StartTimestamp: data.StartTime,
		IsActive:       data.IsActive,
		Weight:         data.Weight,
		IsSoV:          data.IsSoV,
=======
	return &interfaces.ValidatorOutput{
		ValidationID: data.validationID,
		NodeID:       data.NodeID,
		StartTime:    data.getStartTime(),
		IsActive:     data.IsActive,
>>>>>>> fd462c54
	}, nil
}

// GetNodeID returns the node ID for the given validation ID
func (s *state) GetNodeID(vID ids.ID) (ids.NodeID, error) {
	data, exists := s.data[vID]
	if !exists {
		return ids.NodeID{}, database.ErrNotFound
	}
	return data.NodeID, nil
}

// RegisterListener registers a listener to the state
// OnValidatorAdded is called for all current validators on the provided listener before this function returns
func (s *state) RegisterListener(listener interfaces.StateCallbackListener) {
	s.listeners = append(s.listeners, listener)

	// notify the listener of the current state
	for vID, data := range s.data {
		listener.OnValidatorAdded(vID, data.NodeID, data.StartTime, data.IsActive)
	}
}

// parseValidatorData parses the data from the bytes into given validatorData
func parseValidatorData(bytes []byte, data *validatorData) error {
	if len(bytes) != 0 {
		if _, err := vdrCodec.Unmarshal(bytes, data); err != nil {
			return err
		}
	}
	return nil
}

// Load the state from the disk
func (s *state) loadFromDisk() error {
	it := s.db.NewIterator()
	defer it.Release()
	for it.Next() {
		vIDBytes := it.Key()
		vID, err := ids.ToID(vIDBytes)
		if err != nil {
			return fmt.Errorf("failed to parse validator ID: %w", err)
		}
		vdr := &validatorData{
			validationID: vID,
		}
		if err := parseValidatorData(it.Value(), vdr); err != nil {
			return fmt.Errorf("failed to parse validator data: %w", err)
		}
		if err := s.addData(vID, vdr); err != nil {
			return err
		}
	}
	return it.Error()
}

// addData adds the data to the state
// returns an error if the data already exists
func (s *state) addData(vID ids.ID, data *validatorData) error {
	if _, exists := s.data[vID]; exists {
		return fmt.Errorf("%w, vID: %s", ErrAlreadyExists, vID)
	}
	if _, exists := s.index[data.NodeID]; exists {
		return fmt.Errorf("%w, nodeID: %s", ErrAlreadyExists, data.NodeID)
	}

	s.data[vID] = data
	s.index[data.NodeID] = vID
	return nil
}

// getData returns the data for the validator with the given nodeID
// returns database.ErrNotFound if the data does not exist
func (s *state) getData(nodeID ids.NodeID) (*validatorData, error) {
	vID, exists := s.index[nodeID]
	if !exists {
		return nil, database.ErrNotFound
	}
	data, exists := s.data[vID]
	if !exists {
		return nil, database.ErrNotFound
	}
	return data, nil
}

func (v *validatorData) setLastUpdated(t time.Time) {
	v.LastUpdated = uint64(t.Unix())
}

func (v *validatorData) getLastUpdated() time.Time {
	return time.Unix(int64(v.LastUpdated), 0)
}

func (v *validatorData) getStartTime() time.Time {
	return time.Unix(int64(v.StartTime), 0)
}<|MERGE_RESOLUTION|>--- conflicted
+++ resolved
@@ -25,49 +25,6 @@
 	deleted dbUpdateStatus = false
 )
 
-<<<<<<< HEAD
-type StateReader interface {
-	// GetStatus returns the active status of the validator with the given vID
-	GetStatus(vID ids.ID) (bool, error)
-	// GetValidationIDs returns the validation IDs in the state
-	GetValidationIDs() set.Set[ids.ID]
-	// GetNodeIDs returns the validator node IDs in the state
-	GetNodeIDs() set.Set[ids.NodeID]
-	// GetValidator returns the validator data for the given nodeID
-	GetValidator(nodeID ids.NodeID) (*Validator, error)
-	// GetNodeID returns the node ID for the given validation ID
-	GetNodeID(vID ids.ID) (ids.NodeID, error)
-}
-
-type State interface {
-	uptime.State
-	StateReader
-	// AddValidator adds a new validator to the state
-	AddValidator(vdr Validator) error
-	// DeleteValidator deletes the validator from the state
-	DeleteValidator(vID ids.ID) error
-	// WriteState writes the validator state to the disk
-	WriteState() error
-
-	// SetStatus sets the active status of the validator with the given vID
-	SetStatus(vID ids.ID, isActive bool) error
-
-	// RegisterListener registers a listener to the state
-	RegisterListener(StateCallbackListener)
-}
-
-// StateCallbackListener is a listener for the validator state
-type StateCallbackListener interface {
-	// OnValidatorAdded is called when a new validator is added
-	OnValidatorAdded(vID ids.ID, nodeID ids.NodeID, startTime uint64, isActive bool)
-	// OnValidatorRemoved is called when a validator is removed
-	OnValidatorRemoved(vID ids.ID, nodeID ids.NodeID)
-	// OnValidatorStatusUpdated is called when a validator status is updated
-	OnValidatorStatusUpdated(vID ids.ID, nodeID ids.NodeID, isActive bool)
-}
-
-=======
->>>>>>> fd462c54
 type validatorData struct {
 	UpDuration  time.Duration `serialize:"true"`
 	LastUpdated uint64        `serialize:"true"`
@@ -143,7 +100,7 @@
 
 // AddValidator adds a new validator to the state
 // the new validator is marked as updated and will be written to the disk when WriteState is called
-func (s *state) AddValidator(vdr Validator) error {
+func (s *state) AddValidator(vdr interfaces.Validator) error {
 	data := &validatorData{
 		NodeID:       vdr.NodeID,
 		validationID: vdr.ValidationID,
@@ -257,30 +214,18 @@
 }
 
 // GetValidator returns the validator data for the given nodeID
-<<<<<<< HEAD
-func (s *state) GetValidator(nodeID ids.NodeID) (*Validator, error) {
-=======
-func (s *state) GetValidator(nodeID ids.NodeID) (*interfaces.ValidatorOutput, error) {
->>>>>>> fd462c54
+func (s *state) GetValidator(nodeID ids.NodeID) (interfaces.Validator, error) {
 	data, err := s.getData(nodeID)
 	if err != nil {
-		return nil, err
-	}
-<<<<<<< HEAD
-	return &Validator{
+		return interfaces.Validator{}, err
+	}
+	return interfaces.Validator{
 		ValidationID:   data.validationID,
 		NodeID:         data.NodeID,
 		StartTimestamp: data.StartTime,
 		IsActive:       data.IsActive,
 		Weight:         data.Weight,
 		IsSoV:          data.IsSoV,
-=======
-	return &interfaces.ValidatorOutput{
-		ValidationID: data.validationID,
-		NodeID:       data.NodeID,
-		StartTime:    data.getStartTime(),
-		IsActive:     data.IsActive,
->>>>>>> fd462c54
 	}, nil
 }
 
