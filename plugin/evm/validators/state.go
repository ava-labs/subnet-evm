--- conflicted
+++ resolved
@@ -118,12 +118,6 @@
 		return err
 	}
 
-<<<<<<< HEAD
-	s.updatedData[vdr.ValidationID] = updated
-
-	for _, listener := range s.listeners {
-		listener.OnValidatorAdded(vdr.ValidationID, vdr.NodeID, vdr.StartTimestamp, vdr.IsActive)
-=======
 	s.updatedData[vdr.ValidationID] = updatedStatus
 
 	for _, listener := range s.listeners {
@@ -160,7 +154,6 @@
 
 	if updated {
 		s.updatedData[vdr.ValidationID] = updatedStatus
->>>>>>> 7dca70e1
 	}
 	return nil
 }
@@ -246,19 +239,11 @@
 	return ids
 }
 
-<<<<<<< HEAD
-// GetValidator returns the validator data for the given nodeID
-func (s *state) GetValidator(nodeID ids.NodeID) (interfaces.Validator, error) {
-	data, err := s.getData(nodeID)
-	if err != nil {
-		return interfaces.Validator{}, err
-=======
 // GetValidator returns the validator data for the given validationID
 func (s *state) GetValidator(vID ids.ID) (interfaces.Validator, error) {
 	data, ok := s.data[vID]
 	if !ok {
 		return interfaces.Validator{}, database.ErrNotFound
->>>>>>> 7dca70e1
 	}
 	return interfaces.Validator{
 		ValidationID:   data.validationID,
