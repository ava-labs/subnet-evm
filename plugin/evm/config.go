// (c) 2019-2020, Ava Labs, Inc. All rights reserved.
// See the file LICENSE for licensing terms.

package evm

import (
	"encoding/json"
	"fmt"
	"time"

	"github.com/ava-labs/avalanchego/database/pebbledb"
	"github.com/ava-labs/subnet-evm/core/txpool/legacypool"
	"github.com/ava-labs/subnet-evm/eth"
	"github.com/ethereum/go-ethereum/common"
	"github.com/ethereum/go-ethereum/common/hexutil"
	"github.com/spf13/cast"
)

const (
	defaultAcceptorQueueLimit                     = 64 // Provides 2 minutes of buffer (2s block target) for a commit delay
	defaultPruningEnabled                         = true
	defaultCommitInterval                         = 4096
	defaultTrieCleanCache                         = 512
	defaultTrieDirtyCache                         = 512
	defaultTrieDirtyCommitTarget                  = 20
	defaultTriePrefetcherParallelism              = 16
	defaultSnapshotCache                          = 256
	defaultSyncableCommitInterval                 = defaultCommitInterval * 4
	defaultSnapshotWait                           = false
	defaultRpcGasCap                              = 50_000_000 // Default to 50M Gas Limit
	defaultRpcTxFeeCap                            = 100        // 100 AVAX
	defaultMetricsExpensiveEnabled                = true
	defaultApiMaxDuration                         = 0 // Default to no maximum API call duration
	defaultWsCpuRefillRate                        = 0 // Default to no maximum WS CPU usage
	defaultWsCpuMaxStored                         = 0 // Default to no maximum WS CPU usage
	defaultMaxBlocksPerRequest                    = 0 // Default to no maximum on the number of blocks per getLogs request
	defaultContinuousProfilerFrequency            = 15 * time.Minute
	defaultContinuousProfilerMaxFiles             = 5
	defaultPushGossipPercentStake                 = .9
	defaultPushGossipNumValidators                = 100
	defaultPushGossipNumPeers                     = 0
	defaultPushRegossipNumValidators              = 10
	defaultPushRegossipNumPeers                   = 0
	defaultPushGossipFrequency                    = 100 * time.Millisecond
	defaultPullGossipFrequency                    = 1 * time.Second
	defaultRegossipFrequency                      = 30 * time.Second
	defaultOfflinePruningBloomFilterSize   uint64 = 512 // Default size (MB) for the offline pruner to use
	defaultLogLevel                               = "info"
	defaultLogJSONFormat                          = false
	defaultMaxOutboundActiveRequests              = 16
	defaultPopulateMissingTriesParallelism        = 1024
	defaultStateSyncServerTrieCache               = 64 // MB
	defaultAcceptedCacheSize                      = 32 // blocks

	// defaultStateSyncMinBlocks is the minimum number of blocks the blockchain
	// should be ahead of local last accepted to perform state sync.
	// This constant is chosen so normal bootstrapping is preferred when it would
	// be faster than state sync.
	// time assumptions:
	// - normal bootstrap processing time: ~14 blocks / second
	// - state sync time: ~6 hrs.
	defaultStateSyncMinBlocks   = 300_000
	defaultStateSyncRequestSize = 1024 // the number of key/values to ask peers for per request
<<<<<<< HEAD
	defaultValidatorsAPIEnabled = true

	// TODO: decide for a sane value for this
	defaultLoadValidatorsFrequency = 5 * time.Minute
=======
	defaultDBType               = pebbledb.Name
>>>>>>> 8ef763fc
)

type PBool bool

var (
	defaultEnabledAPIs = []string{
		"eth",
		"eth-filter",
		"net",
		"web3",
		"internal-eth",
		"internal-blockchain",
		"internal-transaction",
	}
	defaultAllowUnprotectedTxHashes = []common.Hash{
		common.HexToHash("0xfefb2da535e927b85fe68eb81cb2e4a5827c905f78381a01ef2322aa9b0aee8e"), // EIP-1820: https://eips.ethereum.org/EIPS/eip-1820
	}
)

type Duration struct {
	time.Duration
}

// Config ...
type Config struct {
	// Airdrop
	AirdropFile string `json:"airdrop"`

	// Subnet EVM APIs
	SnowmanAPIEnabled    bool   `json:"snowman-api-enabled"`
	ValidatorsAPIEnabled bool   `json:"validators-api-enabled"`
	AdminAPIEnabled      bool   `json:"admin-api-enabled"`
	AdminAPIDir          string `json:"admin-api-dir"`
	WarpAPIEnabled       bool   `json:"warp-api-enabled"`

	// EnabledEthAPIs is a list of Ethereum services that should be enabled
	// If none is specified, then we use the default list [defaultEnabledAPIs]
	EnabledEthAPIs []string `json:"eth-apis"`

	// Continuous Profiler
	ContinuousProfilerDir       string   `json:"continuous-profiler-dir"`       // If set to non-empty string creates a continuous profiler
	ContinuousProfilerFrequency Duration `json:"continuous-profiler-frequency"` // Frequency to run continuous profiler if enabled
	ContinuousProfilerMaxFiles  int      `json:"continuous-profiler-max-files"` // Maximum number of files to maintain

	// API Gas/Price Caps
	RPCGasCap   uint64  `json:"rpc-gas-cap"`
	RPCTxFeeCap float64 `json:"rpc-tx-fee-cap"`

	// Cache settings
	TrieCleanCache            int `json:"trie-clean-cache"`            // Size of the trie clean cache (MB)
	TrieDirtyCache            int `json:"trie-dirty-cache"`            // Size of the trie dirty cache (MB)
	TrieDirtyCommitTarget     int `json:"trie-dirty-commit-target"`    // Memory limit to target in the dirty cache before performing a commit (MB)
	TriePrefetcherParallelism int `json:"trie-prefetcher-parallelism"` // Max concurrent disk reads trie prefetcher should perform at once
	SnapshotCache             int `json:"snapshot-cache"`              // Size of the snapshot disk layer clean cache (MB)

	// Eth Settings
	Preimages      bool `json:"preimages-enabled"`
	SnapshotWait   bool `json:"snapshot-wait"`
	SnapshotVerify bool `json:"snapshot-verification-enabled"`

	// Pruning Settings
	Pruning                         bool    `json:"pruning-enabled"`                    // If enabled, trie roots are only persisted every 4096 blocks
	AcceptorQueueLimit              int     `json:"accepted-queue-limit"`               // Maximum blocks to queue before blocking during acceptance
	CommitInterval                  uint64  `json:"commit-interval"`                    // Specifies the commit interval at which to persist EVM and atomic tries.
	AllowMissingTries               bool    `json:"allow-missing-tries"`                // If enabled, warnings preventing an incomplete trie index are suppressed
	PopulateMissingTries            *uint64 `json:"populate-missing-tries,omitempty"`   // Sets the starting point for re-populating missing tries. Disables re-generation if nil.
	PopulateMissingTriesParallelism int     `json:"populate-missing-tries-parallelism"` // Number of concurrent readers to use when re-populating missing tries on startup.
	PruneWarpDB                     bool    `json:"prune-warp-db-enabled"`              // Determines if the warpDB should be cleared on startup

	// Metric Settings
	MetricsExpensiveEnabled bool `json:"metrics-expensive-enabled"` // Debug-level metrics that might impact runtime performance

	// API Settings
	LocalTxsEnabled bool `json:"local-txs-enabled"`

	TxPoolPriceLimit   uint64   `json:"tx-pool-price-limit"`
	TxPoolPriceBump    uint64   `json:"tx-pool-price-bump"`
	TxPoolAccountSlots uint64   `json:"tx-pool-account-slots"`
	TxPoolGlobalSlots  uint64   `json:"tx-pool-global-slots"`
	TxPoolAccountQueue uint64   `json:"tx-pool-account-queue"`
	TxPoolGlobalQueue  uint64   `json:"tx-pool-global-queue"`
	TxPoolLifetime     Duration `json:"tx-pool-lifetime"`

	APIMaxDuration           Duration      `json:"api-max-duration"`
	WSCPURefillRate          Duration      `json:"ws-cpu-refill-rate"`
	WSCPUMaxStored           Duration      `json:"ws-cpu-max-stored"`
	MaxBlocksPerRequest      int64         `json:"api-max-blocks-per-request"`
	AllowUnfinalizedQueries  bool          `json:"allow-unfinalized-queries"`
	AllowUnprotectedTxs      bool          `json:"allow-unprotected-txs"`
	AllowUnprotectedTxHashes []common.Hash `json:"allow-unprotected-tx-hashes"`

	// Keystore Settings
	KeystoreDirectory             string `json:"keystore-directory"` // both absolute and relative supported
	KeystoreExternalSigner        string `json:"keystore-external-signer"`
	KeystoreInsecureUnlockAllowed bool   `json:"keystore-insecure-unlock-allowed"`

	// Gossip Settings
	PushGossipPercentStake    float64          `json:"push-gossip-percent-stake"`
	PushGossipNumValidators   int              `json:"push-gossip-num-validators"`
	PushGossipNumPeers        int              `json:"push-gossip-num-peers"`
	PushRegossipNumValidators int              `json:"push-regossip-num-validators"`
	PushRegossipNumPeers      int              `json:"push-regossip-num-peers"`
	PushGossipFrequency       Duration         `json:"push-gossip-frequency"`
	PullGossipFrequency       Duration         `json:"pull-gossip-frequency"`
	RegossipFrequency         Duration         `json:"regossip-frequency"`
	PriorityRegossipAddresses []common.Address `json:"priority-regossip-addresses"`

	// Log
	LogLevel      string `json:"log-level"`
	LogJSONFormat bool   `json:"log-json-format"`

	// Address for Tx Fees (must be empty if not supported by blockchain)
	FeeRecipient string `json:"feeRecipient"`

	// Offline Pruning Settings
	OfflinePruning                bool   `json:"offline-pruning-enabled"`
	OfflinePruningBloomFilterSize uint64 `json:"offline-pruning-bloom-filter-size"`
	OfflinePruningDataDirectory   string `json:"offline-pruning-data-directory"`

	// VM2VM network
	MaxOutboundActiveRequests int64 `json:"max-outbound-active-requests"`

	// Sync settings
	StateSyncEnabled         bool   `json:"state-sync-enabled"`
	StateSyncSkipResume      bool   `json:"state-sync-skip-resume"` // Forces state sync to use the highest available summary block
	StateSyncServerTrieCache int    `json:"state-sync-server-trie-cache"`
	StateSyncIDs             string `json:"state-sync-ids"`
	StateSyncCommitInterval  uint64 `json:"state-sync-commit-interval"`
	StateSyncMinBlocks       uint64 `json:"state-sync-min-blocks"`
	StateSyncRequestSize     uint16 `json:"state-sync-request-size"`

	// Database Settings
	InspectDatabase bool `json:"inspect-database"` // Inspects the database on startup if enabled.

	// SkipUpgradeCheck disables checking that upgrades must take place before the last
	// accepted block. Skipping this check is useful when a node operator does not update
	// their node before the network upgrade and their node accepts blocks that have
	// identical state with the pre-upgrade ruleset.
	SkipUpgradeCheck bool `json:"skip-upgrade-check"`

	// AcceptedCacheSize is the depth to keep in the accepted headers cache and the
	// accepted logs cache at the accepted tip.
	//
	// This is particularly useful for improving the performance of eth_getLogs
	// on RPC nodes.
	AcceptedCacheSize int `json:"accepted-cache-size"`

	// TransactionHistory is the maximum number of blocks from head whose tx indices
	// are reserved:
	//  * 0:   means no limit
	//  * N:   means N block limit [HEAD-N+1, HEAD] and delete extra indexes
	TransactionHistory uint64 `json:"transaction-history"`
	// Deprecated, use 'TransactionHistory' instead.
	TxLookupLimit uint64 `json:"tx-lookup-limit"`

	// SkipTxIndexing skips indexing transactions.
	// This is useful for validators that don't need to index transactions.
	// TxLookupLimit can be still used to control unindexing old transactions.
	SkipTxIndexing bool `json:"skip-tx-indexing"`

	// WarpOffChainMessages encodes off-chain messages (unrelated to any on-chain event ie. block or AddressedCall)
	// that the node should be willing to sign.
	// Note: only supports AddressedCall payloads as defined here:
	// https://github.com/ava-labs/avalanchego/tree/7623ffd4be915a5185c9ed5e11fa9be15a6e1f00/vms/platformvm/warp/payload#addressedcall
	WarpOffChainMessages []hexutil.Bytes `json:"warp-off-chain-messages"`

	// RPC settings
	HttpBodyLimit uint64 `json:"http-body-limit"`

<<<<<<< HEAD
	// LoadValidatorsFrequency is the frequency at which the node should load the validators
	LoadValidatorsFrequency time.Duration `json:"load-validators-frequency"`
=======
	// Database settings
	UseStandaloneDatabase *PBool `json:"use-standalone-database"`
	DatabaseConfigContent string `json:"database-config"`
	DatabaseConfigFile    string `json:"database-config-file"`
	DatabaseType          string `json:"database-type"`
	DatabasePath          string `json:"database-path"`
	DatabaseReadOnly      bool   `json:"database-read-only"`
>>>>>>> 8ef763fc
}

// EthAPIs returns an array of strings representing the Eth APIs that should be enabled
func (c Config) EthAPIs() []string {
	return c.EnabledEthAPIs
}

func (c Config) EthBackendSettings() eth.Settings {
	return eth.Settings{MaxBlocksPerRequest: c.MaxBlocksPerRequest}
}

func (c *Config) SetDefaults() {
	c.EnabledEthAPIs = defaultEnabledAPIs
	c.RPCGasCap = defaultRpcGasCap
	c.RPCTxFeeCap = defaultRpcTxFeeCap
	c.MetricsExpensiveEnabled = defaultMetricsExpensiveEnabled

	c.TxPoolPriceLimit = legacypool.DefaultConfig.PriceLimit
	c.TxPoolPriceBump = legacypool.DefaultConfig.PriceBump
	c.TxPoolAccountSlots = legacypool.DefaultConfig.AccountSlots
	c.TxPoolGlobalSlots = legacypool.DefaultConfig.GlobalSlots
	c.TxPoolAccountQueue = legacypool.DefaultConfig.AccountQueue
	c.TxPoolGlobalQueue = legacypool.DefaultConfig.GlobalQueue
	c.TxPoolLifetime.Duration = legacypool.DefaultConfig.Lifetime

	c.APIMaxDuration.Duration = defaultApiMaxDuration
	c.WSCPURefillRate.Duration = defaultWsCpuRefillRate
	c.WSCPUMaxStored.Duration = defaultWsCpuMaxStored
	c.MaxBlocksPerRequest = defaultMaxBlocksPerRequest
	c.ContinuousProfilerFrequency.Duration = defaultContinuousProfilerFrequency
	c.ContinuousProfilerMaxFiles = defaultContinuousProfilerMaxFiles
	c.Pruning = defaultPruningEnabled
	c.TrieCleanCache = defaultTrieCleanCache
	c.TrieDirtyCache = defaultTrieDirtyCache
	c.TrieDirtyCommitTarget = defaultTrieDirtyCommitTarget
	c.TriePrefetcherParallelism = defaultTriePrefetcherParallelism
	c.SnapshotCache = defaultSnapshotCache
	c.AcceptorQueueLimit = defaultAcceptorQueueLimit
	c.CommitInterval = defaultCommitInterval
	c.SnapshotWait = defaultSnapshotWait
	c.PushGossipPercentStake = defaultPushGossipPercentStake
	c.PushGossipNumValidators = defaultPushGossipNumValidators
	c.PushGossipNumPeers = defaultPushGossipNumPeers
	c.PushRegossipNumValidators = defaultPushRegossipNumValidators
	c.PushRegossipNumPeers = defaultPushRegossipNumPeers
	c.PushGossipFrequency.Duration = defaultPushGossipFrequency
	c.PullGossipFrequency.Duration = defaultPullGossipFrequency
	c.RegossipFrequency.Duration = defaultRegossipFrequency
	c.OfflinePruningBloomFilterSize = defaultOfflinePruningBloomFilterSize
	c.LogLevel = defaultLogLevel
	c.LogJSONFormat = defaultLogJSONFormat
	c.MaxOutboundActiveRequests = defaultMaxOutboundActiveRequests
	c.PopulateMissingTriesParallelism = defaultPopulateMissingTriesParallelism
	c.StateSyncServerTrieCache = defaultStateSyncServerTrieCache
	c.StateSyncCommitInterval = defaultSyncableCommitInterval
	c.StateSyncMinBlocks = defaultStateSyncMinBlocks
	c.StateSyncRequestSize = defaultStateSyncRequestSize
	c.AllowUnprotectedTxHashes = defaultAllowUnprotectedTxHashes
	c.AcceptedCacheSize = defaultAcceptedCacheSize
<<<<<<< HEAD
	c.ValidatorsAPIEnabled = defaultValidatorsAPIEnabled
	c.LoadValidatorsFrequency = defaultLoadValidatorsFrequency
=======
	c.DatabaseType = defaultDBType
>>>>>>> 8ef763fc
}

func (d *Duration) UnmarshalJSON(data []byte) (err error) {
	var v interface{}
	if err := json.Unmarshal(data, &v); err != nil {
		return err
	}
	d.Duration, err = cast.ToDurationE(v)
	return err
}

// String implements the stringer interface.
func (d Duration) String() string {
	return d.Duration.String()
}

// String implements the stringer interface.
func (d Duration) MarshalJSON() ([]byte, error) {
	return json.Marshal(d.Duration.String())
}

// Validate returns an error if this is an invalid config.
func (c *Config) Validate() error {
	if c.PopulateMissingTries != nil && (c.OfflinePruning || c.Pruning) {
		return fmt.Errorf("cannot enable populate missing tries while offline pruning (enabled: %t)/pruning (enabled: %t) are enabled", c.OfflinePruning, c.Pruning)
	}
	if c.PopulateMissingTries != nil && c.PopulateMissingTriesParallelism < 1 {
		return fmt.Errorf("cannot enable populate missing tries without at least one reader (parallelism: %d)", c.PopulateMissingTriesParallelism)
	}

	if !c.Pruning && c.OfflinePruning {
		return fmt.Errorf("cannot run offline pruning while pruning is disabled")
	}
	// If pruning is enabled, the commit interval must be non-zero so the node commits state tries every CommitInterval blocks.
	if c.Pruning && c.CommitInterval == 0 {
		return fmt.Errorf("cannot use commit interval of 0 with pruning enabled")
	}

	if c.PushGossipPercentStake < 0 || c.PushGossipPercentStake > 1 {
		return fmt.Errorf("push-gossip-percent-stake is %f but must be in the range [0, 1]", c.PushGossipPercentStake)
	}
	return nil
}

func (c *Config) Deprecate() string {
	msg := ""
	// Deprecate the old config options and set the new ones.
	if c.TxLookupLimit != 0 {
		msg += "tx-lookup-limit is deprecated, use transaction-history instead. "
		c.TransactionHistory = c.TxLookupLimit
	}

	return msg
}

func (p *PBool) String() string {
	if p == nil {
		return "nil"
	}
	return fmt.Sprintf("%t", *p)
}

func (p *PBool) Bool() bool {
	if p == nil {
		return false
	}
	return bool(*p)
}<|MERGE_RESOLUTION|>--- conflicted
+++ resolved
@@ -61,14 +61,7 @@
 	// - state sync time: ~6 hrs.
 	defaultStateSyncMinBlocks   = 300_000
 	defaultStateSyncRequestSize = 1024 // the number of key/values to ask peers for per request
-<<<<<<< HEAD
-	defaultValidatorsAPIEnabled = true
-
-	// TODO: decide for a sane value for this
-	defaultLoadValidatorsFrequency = 5 * time.Minute
-=======
 	defaultDBType               = pebbledb.Name
->>>>>>> 8ef763fc
 )
 
 type PBool bool
@@ -98,11 +91,10 @@
 	AirdropFile string `json:"airdrop"`
 
 	// Subnet EVM APIs
-	SnowmanAPIEnabled    bool   `json:"snowman-api-enabled"`
-	ValidatorsAPIEnabled bool   `json:"validators-api-enabled"`
-	AdminAPIEnabled      bool   `json:"admin-api-enabled"`
-	AdminAPIDir          string `json:"admin-api-dir"`
-	WarpAPIEnabled       bool   `json:"warp-api-enabled"`
+	SnowmanAPIEnabled bool   `json:"snowman-api-enabled"`
+	AdminAPIEnabled   bool   `json:"admin-api-enabled"`
+	AdminAPIDir       string `json:"admin-api-dir"`
+	WarpAPIEnabled    bool   `json:"warp-api-enabled"`
 
 	// EnabledEthAPIs is a list of Ethereum services that should be enabled
 	// If none is specified, then we use the default list [defaultEnabledAPIs]
@@ -238,10 +230,6 @@
 	// RPC settings
 	HttpBodyLimit uint64 `json:"http-body-limit"`
 
-<<<<<<< HEAD
-	// LoadValidatorsFrequency is the frequency at which the node should load the validators
-	LoadValidatorsFrequency time.Duration `json:"load-validators-frequency"`
-=======
 	// Database settings
 	UseStandaloneDatabase *PBool `json:"use-standalone-database"`
 	DatabaseConfigContent string `json:"database-config"`
@@ -249,7 +237,6 @@
 	DatabaseType          string `json:"database-type"`
 	DatabasePath          string `json:"database-path"`
 	DatabaseReadOnly      bool   `json:"database-read-only"`
->>>>>>> 8ef763fc
 }
 
 // EthAPIs returns an array of strings representing the Eth APIs that should be enabled
@@ -309,12 +296,7 @@
 	c.StateSyncRequestSize = defaultStateSyncRequestSize
 	c.AllowUnprotectedTxHashes = defaultAllowUnprotectedTxHashes
 	c.AcceptedCacheSize = defaultAcceptedCacheSize
-<<<<<<< HEAD
-	c.ValidatorsAPIEnabled = defaultValidatorsAPIEnabled
-	c.LoadValidatorsFrequency = defaultLoadValidatorsFrequency
-=======
 	c.DatabaseType = defaultDBType
->>>>>>> 8ef763fc
 }
 
 func (d *Duration) UnmarshalJSON(data []byte) (err error) {
