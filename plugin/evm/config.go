// (c) 2019-2020, Ava Labs, Inc. All rights reserved.
// See the file LICENSE for licensing terms.

package evm

import (
	"encoding/json"
	"fmt"
	"time"

	"github.com/ava-labs/subnet-evm/eth"
	"github.com/ethereum/go-ethereum/common"
	"github.com/spf13/cast"
)

const (
<<<<<<< HEAD
	defaultPruningEnabled                         = true
	defaultSnapshotAsync                          = true
	defaultRpcGasCap                              = 50_000_000 // Default to 50M Gas Limit
	defaultRpcTxFeeCap                            = 100        // 100 AVAX
	defaultMetricsEnabled                         = true
	defaultMetricsExpensiveEnabled                = false
	defaultApiMaxDuration                         = 0 // Default to no maximum API call duration
	defaultWsCpuRefillRate                        = 0 // Default to no maximum WS CPU usage
	defaultWsCpuMaxStored                         = 0 // Default to no maximum WS CPU usage
	defaultMaxBlocksPerRequest                    = 0 // Default to no maximum on the number of blocks per getLogs request
	defaultContinuousProfilerFrequency            = 15 * time.Minute
	defaultContinuousProfilerMaxFiles             = 5
	defaultTxRegossipFrequency                    = 1 * time.Minute
	defaultTxRegossipMaxSize                      = 15
	defaultOfflinePruningBloomFilterSize   uint64 = 512 // Default size (MB) for the offline pruner to use
	defaultLogLevel                               = "info"
	defaultMaxOutboundActiveRequests              = 8
	defaultPopulateMissingTriesParallelism        = 1024
=======
	defaultPruningEnabled                       = true
	defaultSnapshotAsync                        = true
	defaultRpcGasCap                            = 50_000_000 // Default to 50M Gas Limit
	defaultRpcTxFeeCap                          = 100        // 100 AVAX
	defaultMetricsEnabled                       = true
	defaultMetricsExpensiveEnabled              = false
	defaultApiMaxDuration                       = 0 // Default to no maximum API call duration
	defaultWsCpuRefillRate                      = 0 // Default to no maximum WS CPU usage
	defaultWsCpuMaxStored                       = 0 // Default to no maximum WS CPU usage
	defaultMaxBlocksPerRequest                  = 0 // Default to no maximum on the number of blocks per getLogs request
	defaultContinuousProfilerFrequency          = 15 * time.Minute
	defaultContinuousProfilerMaxFiles           = 5
	defaultRegossipFrequency                    = 1 * time.Minute
	defaultRegossipMaxTxs                       = 16
	defaultRegossipTxsPerAddress                = 1
	defaultPriorityRegossipFrequency            = 1 * time.Second
	defaultPriorityRegossipMaxTxs               = 32
	defaultPriorityRegossipTxsPerAddress        = 16
	defaultOfflinePruningBloomFilterSize uint64 = 512 // Default size (MB) for the offline pruner to use
	defaultLogLevel                             = "info"
	defaultMaxOutboundActiveRequests            = 8
>>>>>>> 3dbb1e4f
)

var defaultEnabledAPIs = []string{
	"public-eth",
	"public-eth-filter",
	"net",
	"web3",
	"internal-public-eth",
	"internal-public-blockchain",
	"internal-public-transaction-pool",
}

type Duration struct {
	time.Duration
}

// Config ...
type Config struct {
	// Subnet EVM APIs
	SnowmanAPIEnabled bool   `json:"snowman-api-enabled"`
	AdminAPIEnabled   bool   `json:"admin-api-enabled"`
	AdminAPIDir       string `json:"admin-api-dir"`

	// EnabledEthAPIs is a list of Ethereum services that should be enabled
	// If none is specified, then we use the default list [defaultEnabledAPIs]
	EnabledEthAPIs []string `json:"eth-apis"`

	// Continuous Profiler
	ContinuousProfilerDir       string   `json:"continuous-profiler-dir"`       // If set to non-empty string creates a continuous profiler
	ContinuousProfilerFrequency Duration `json:"continuous-profiler-frequency"` // Frequency to run continuous profiler if enabled
	ContinuousProfilerMaxFiles  int      `json:"continuous-profiler-max-files"` // Maximum number of files to maintain

	// Gas/Price Caps
	RPCGasCap   uint64  `json:"rpc-gas-cap"`
	RPCTxFeeCap float64 `json:"rpc-tx-fee-cap"`

	// Eth Settings
	Preimages      bool `json:"preimages-enabled"`
	SnapshotAsync  bool `json:"snapshot-async"`
	SnapshotVerify bool `json:"snapshot-verification-enabled"`

	// Pruning Settings
	Pruning                         bool    `json:"pruning-enabled"`                    // If enabled, trie roots are only persisted every 4096 blocks
	AllowMissingTries               bool    `json:"allow-missing-tries"`                // If enabled, warnings preventing an incomplete trie index are suppressed
	PopulateMissingTries            *uint64 `json:"populate-missing-tries,omitempty"`   // Sets the starting point for re-populating missing tries. Disables re-generation if nil.
	PopulateMissingTriesParallelism int     `json:"populate-missing-tries-parallelism"` // Number of concurrent readers to use when re-populating missing tries on startup.

	// Metric Settings
	MetricsEnabled          bool `json:"metrics-enabled"`
	MetricsExpensiveEnabled bool `json:"metrics-expensive-enabled"`

	// API Settings
	LocalTxsEnabled         bool     `json:"local-txs-enabled"`
	APIMaxDuration          Duration `json:"api-max-duration"`
	WSCPURefillRate         Duration `json:"ws-cpu-refill-rate"`
	WSCPUMaxStored          Duration `json:"ws-cpu-max-stored"`
	MaxBlocksPerRequest     int64    `json:"api-max-blocks-per-request"`
	AllowUnfinalizedQueries bool     `json:"allow-unfinalized-queries"`
	AllowUnprotectedTxs     bool     `json:"allow-unprotected-txs"`

	// Keystore Settings
	KeystoreDirectory             string `json:"keystore-directory"` // both absolute and relative supported
	KeystoreExternalSigner        string `json:"keystore-external-signer"`
	KeystoreInsecureUnlockAllowed bool   `json:"keystore-insecure-unlock-allowed"`

	// Gossip Settings
	RemoteGossipOnlyEnabled       bool             `json:"remote-gossip-only-enabled"`
	RegossipFrequency             Duration         `json:"regossip-frequency"`
	RegossipMaxTxs                int              `json:"regossip-max-txs"`
	RegossipTxsPerAddress         int              `json:"regossip-txs-per-address"`
	PriorityRegossipFrequency     Duration         `json:"priority-regossip-frequency"`
	PriorityRegossipMaxTxs        int              `json:"priority-regossip-max-txs"`
	PriorityRegossipTxsPerAddress int              `json:"priority-regossip-txs-per-address"`
	PriorityRegossipAddresses     []common.Address `json:"priority-regossip-addresses"`

	// Log level
	LogLevel string `json:"log-level"`

	// Address for Tx Fees (must be empty if not supported by blockchain)
	FeeRecipient string `json:"feeRecipient"`

	// Offline Pruning Settings
	OfflinePruning                bool   `json:"offline-pruning-enabled"`
	OfflinePruningBloomFilterSize uint64 `json:"offline-pruning-bloom-filter-size"`
	OfflinePruningDataDirectory   string `json:"offline-pruning-data-directory"`

	// VM2VM network
	MaxOutboundActiveRequests int64 `json:"max-outbound-active-requests"`
}

// EthAPIs returns an array of strings representing the Eth APIs that should be enabled
func (c Config) EthAPIs() []string {
	return c.EnabledEthAPIs
}

func (c Config) EthBackendSettings() eth.Settings {
	return eth.Settings{MaxBlocksPerRequest: c.MaxBlocksPerRequest}
}

func (c *Config) SetDefaults() {
	c.EnabledEthAPIs = defaultEnabledAPIs
	c.RPCGasCap = defaultRpcGasCap
	c.RPCTxFeeCap = defaultRpcTxFeeCap
	c.MetricsEnabled = defaultMetricsEnabled
	c.MetricsExpensiveEnabled = defaultMetricsExpensiveEnabled
	c.APIMaxDuration.Duration = defaultApiMaxDuration
	c.WSCPURefillRate.Duration = defaultWsCpuRefillRate
	c.WSCPUMaxStored.Duration = defaultWsCpuMaxStored
	c.MaxBlocksPerRequest = defaultMaxBlocksPerRequest
	c.ContinuousProfilerFrequency.Duration = defaultContinuousProfilerFrequency
	c.ContinuousProfilerMaxFiles = defaultContinuousProfilerMaxFiles
	c.Pruning = defaultPruningEnabled
	c.SnapshotAsync = defaultSnapshotAsync
	c.RegossipFrequency.Duration = defaultRegossipFrequency
	c.RegossipMaxTxs = defaultRegossipMaxTxs
	c.RegossipTxsPerAddress = defaultRegossipTxsPerAddress
	c.PriorityRegossipFrequency.Duration = defaultPriorityRegossipFrequency
	c.PriorityRegossipMaxTxs = defaultPriorityRegossipMaxTxs
	c.PriorityRegossipTxsPerAddress = defaultPriorityRegossipTxsPerAddress
	c.OfflinePruningBloomFilterSize = defaultOfflinePruningBloomFilterSize
	c.LogLevel = defaultLogLevel
	c.MaxOutboundActiveRequests = defaultMaxOutboundActiveRequests
	c.PopulateMissingTriesParallelism = defaultPopulateMissingTriesParallelism
}

func (d *Duration) UnmarshalJSON(data []byte) (err error) {
	var v interface{}
	if err := json.Unmarshal(data, &v); err != nil {
		return err
	}
	d.Duration, err = cast.ToDurationE(v)
	return err
}

// Validate returns an error if this is an invalid config.
func (c *Config) Validate() error {
	if c.PopulateMissingTries != nil && (c.OfflinePruning || c.Pruning) {
		return fmt.Errorf("cannot enable populate missing tries while offline pruning (enabled: %t)/pruning (enabled: %t) are enabled", c.OfflinePruning, c.Pruning)
	}
	if c.PopulateMissingTries != nil && c.PopulateMissingTriesParallelism < 1 {
		return fmt.Errorf("cannot enable populate missing tries without at least one reader (parallelism: %d)", c.PopulateMissingTriesParallelism)
	}

	if !c.Pruning && c.OfflinePruning {
		return fmt.Errorf("cannot run offline pruning while pruning is disabled")
	}

	return nil
}<|MERGE_RESOLUTION|>--- conflicted
+++ resolved
@@ -14,7 +14,6 @@
 )
 
 const (
-<<<<<<< HEAD
 	defaultPruningEnabled                         = true
 	defaultSnapshotAsync                          = true
 	defaultRpcGasCap                              = 50_000_000 // Default to 50M Gas Limit
@@ -27,35 +26,16 @@
 	defaultMaxBlocksPerRequest                    = 0 // Default to no maximum on the number of blocks per getLogs request
 	defaultContinuousProfilerFrequency            = 15 * time.Minute
 	defaultContinuousProfilerMaxFiles             = 5
-	defaultTxRegossipFrequency                    = 1 * time.Minute
-	defaultTxRegossipMaxSize                      = 15
+	defaultRegossipFrequency                      = 1 * time.Minute
+	defaultRegossipMaxTxs                         = 16
+	defaultRegossipTxsPerAddress                  = 1
+	defaultPriorityRegossipFrequency              = 1 * time.Second
+	defaultPriorityRegossipMaxTxs                 = 32
+	defaultPriorityRegossipTxsPerAddress          = 16
 	defaultOfflinePruningBloomFilterSize   uint64 = 512 // Default size (MB) for the offline pruner to use
 	defaultLogLevel                               = "info"
 	defaultMaxOutboundActiveRequests              = 8
 	defaultPopulateMissingTriesParallelism        = 1024
-=======
-	defaultPruningEnabled                       = true
-	defaultSnapshotAsync                        = true
-	defaultRpcGasCap                            = 50_000_000 // Default to 50M Gas Limit
-	defaultRpcTxFeeCap                          = 100        // 100 AVAX
-	defaultMetricsEnabled                       = true
-	defaultMetricsExpensiveEnabled              = false
-	defaultApiMaxDuration                       = 0 // Default to no maximum API call duration
-	defaultWsCpuRefillRate                      = 0 // Default to no maximum WS CPU usage
-	defaultWsCpuMaxStored                       = 0 // Default to no maximum WS CPU usage
-	defaultMaxBlocksPerRequest                  = 0 // Default to no maximum on the number of blocks per getLogs request
-	defaultContinuousProfilerFrequency          = 15 * time.Minute
-	defaultContinuousProfilerMaxFiles           = 5
-	defaultRegossipFrequency                    = 1 * time.Minute
-	defaultRegossipMaxTxs                       = 16
-	defaultRegossipTxsPerAddress                = 1
-	defaultPriorityRegossipFrequency            = 1 * time.Second
-	defaultPriorityRegossipMaxTxs               = 32
-	defaultPriorityRegossipTxsPerAddress        = 16
-	defaultOfflinePruningBloomFilterSize uint64 = 512 // Default size (MB) for the offline pruner to use
-	defaultLogLevel                             = "info"
-	defaultMaxOutboundActiveRequests            = 8
->>>>>>> 3dbb1e4f
 )
 
 var defaultEnabledAPIs = []string{
