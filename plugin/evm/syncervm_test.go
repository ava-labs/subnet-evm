--- conflicted
+++ resolved
@@ -274,14 +274,10 @@
 func createSyncServerAndClientVMs(t *testing.T, test syncTest, numBlocks int) *syncVMSetup {
 	require := require.New(t)
 	// configure [serverVM]
-<<<<<<< HEAD
 	serverVM := newVM(t, testVMConfig{
 		genesisJSON: toGenesisJSON(forkToChainConfig[upgradetest.Latest]),
 	})
 
-=======
-	serverVM, _, serverAppSender := GenesisVM(t, true, genesisJSONLatest, "", "")
->>>>>>> 10f7c613
 	t.Cleanup(func() {
 		log.Info("Shutting down server VM")
 		require.NoError(serverVM.vm.Shutdown(context.Background()))
@@ -319,17 +315,12 @@
 
 	// initialise [syncerVM] with blank genesis state
 	stateSyncEnabledJSON := fmt.Sprintf(`{"state-sync-enabled":true, "state-sync-min-blocks": %d, "tx-lookup-limit": %d}`, test.stateSyncMinBlocks, 4)
-<<<<<<< HEAD
 	syncerVM := newVM(t, testVMConfig{
 		genesisJSON: toGenesisJSON(forkToChainConfig[upgradetest.Latest]),
 		configJSON:  stateSyncEnabledJSON,
 	})
 
 	shutdownOnceSyncerVM := &shutdownOnceVM{VM: syncerVM.vm}
-=======
-	syncerVM, syncerDB, syncerAppSender := GenesisVM(t, false, genesisJSONLatest, stateSyncEnabledJSON, "")
-	shutdownOnceSyncerVM := &shutdownOnceVM{VM: syncerVM}
->>>>>>> 10f7c613
 	t.Cleanup(func() {
 		require.NoError(shutdownOnceSyncerVM.Shutdown(context.Background()))
 	})
@@ -371,14 +362,8 @@
 		serverVM:             serverVM.vm,
 		serverAppSender:      serverVM.appSender,
 		fundedAccounts:       accounts,
-<<<<<<< HEAD
 		syncerVM:             syncerVM.vm,
 		syncerDB:             syncerVM.db,
-		syncerEngineChan:     syncerVM.toEngine,
-=======
-		syncerVM:             syncerVM,
-		syncerDB:             syncerDB,
->>>>>>> 10f7c613
 		shutdownOnceSyncerVM: shutdownOnceSyncerVM,
 	}
 }
