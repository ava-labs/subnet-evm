--- conflicted
+++ resolved
@@ -42,7 +42,7 @@
 	return &warpBackend{
 		db:             db,
 		snowCtx:        snowCtx,
-		signatureCache: &cache.LRU[ids.ID, []byte]{Size: signatureCacheSize},
+		signatureCache: &cache.LRU[ids.ID, [bls.SignatureLen]byte]{Size: signatureCacheSize},
 	}
 }
 
@@ -69,11 +69,7 @@
 
 func (w *warpBackend) GetSignature(ctx context.Context, messageID ids.ID) ([bls.SignatureLen]byte, error) {
 	if sig, ok := w.signatureCache.Get(messageID); ok {
-<<<<<<< HEAD
-		return sig.([bls.SignatureLen]byte), nil
-=======
 		return sig, nil
->>>>>>> 40c5212a
 	}
 
 	unsignedMessageBytes, err := w.db.Get(messageID[:])
@@ -92,11 +88,8 @@
 		return [bls.SignatureLen]byte{}, fmt.Errorf("failed to sign warp message: %w", err)
 	}
 
-<<<<<<< HEAD
+	w.signatureCache.Put(messageID, signature)
 	copy(signature[:], sig)
 	w.signatureCache.Put(messageID[:], signature)
-=======
-	w.signatureCache.Put(messageID, signature)
->>>>>>> 40c5212a
 	return signature, nil
 }