--- conflicted
+++ resolved
@@ -36,7 +36,7 @@
 type warpBackend struct {
 	db             database.Database
 	snowCtx        *snow.Context
-	signatureCache *cache.LRU[ids.ID, []byte]
+	signatureCache *cache.LRU[ids.ID, [bls.SignatureLen]byte]
 }
 
 // NewWarpBackend creates a new WarpBackend, and initializes the signature cache and message tracking database.
@@ -44,7 +44,7 @@
 	return &warpBackend{
 		db:             db,
 		snowCtx:        snowCtx,
-		signatureCache: &cache.LRU[ids.ID, []byte]{Size: signatureCacheSize},
+		signatureCache: &cache.LRU[ids.ID, [bls.SignatureLen]byte]{Size: signatureCacheSize},
 	}
 }
 
@@ -71,11 +71,7 @@
 
 func (w *warpBackend) GetSignature(ctx context.Context, messageID ids.ID) ([bls.SignatureLen]byte, error) {
 	if sig, ok := w.signatureCache.Get(messageID); ok {
-<<<<<<< HEAD
-		return sig.([bls.SignatureLen]byte), nil
-=======
 		return sig, nil
->>>>>>> 40c5212a
 	}
 
 	unsignedMessageBytes, err := w.db.Get(messageID[:])
@@ -94,11 +90,7 @@
 		return emptySignature, fmt.Errorf("failed to sign warp message: %w", err)
 	}
 
-<<<<<<< HEAD
 	copy(signature[:], sig)
-	w.signatureCache.Put(messageID[:], signature)
-=======
 	w.signatureCache.Put(messageID, signature)
->>>>>>> 40c5212a
 	return signature, nil
 }