--- conflicted
+++ resolved
@@ -149,11 +149,7 @@
 
 	// new validator should be added to the state eventually after validatorsLoadFrequency
 	require.EventuallyWithT(func(c *assert.CollectT) {
-<<<<<<< HEAD
-		assert.Equal(c, 4, vm.validatorState.GetNodeIDs().Len())
-=======
 		assert.Len(c, vm.validatorState.GetValidatorIDs(), 4)
->>>>>>> e5ab9f28
 		newValidator, err := vm.validatorState.GetValidator(newNodeID)
 		assert.NoError(c, err)
 		assert.Equal(c, newNodeID, newValidator.NodeID)
