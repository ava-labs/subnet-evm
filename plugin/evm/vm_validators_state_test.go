--- conflicted
+++ resolved
@@ -15,11 +15,8 @@
 	"github.com/ava-labs/avalanchego/snow/validators/validatorstest"
 	"github.com/ava-labs/subnet-evm/core"
 	"github.com/ava-labs/subnet-evm/plugin/evm/validators"
-<<<<<<< HEAD
+	"github.com/ava-labs/subnet-evm/plugin/evm/validators/interfaces"
 	"github.com/ava-labs/subnet-evm/utils"
-=======
-	"github.com/ava-labs/subnet-evm/plugin/evm/validators/interfaces"
->>>>>>> fd462c54
 	"github.com/stretchr/testify/assert"
 	"github.com/stretchr/testify/require"
 	"go.uber.org/mock/gomock"
@@ -323,7 +320,7 @@
 
 			// set initial validators
 			for vID, validator := range test.initialValidators {
-				err := validatorState.AddValidator(validators.Validator{
+				err := validatorState.AddValidator(interfaces.Validator{
 					ValidationID:   vID,
 					NodeID:         validator.NodeID,
 					Weight:         validator.Weight,
