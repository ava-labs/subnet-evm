// Copyright (C) 2019-2025, Ava Labs, Inc. All rights reserved.
// See the file LICENSE for licensing terms.

package customheader

import (
	"errors"
	"fmt"
	"math/big"

	"github.com/ava-labs/libevm/common"
	"github.com/ava-labs/libevm/core/types"

	"github.com/ava-labs/subnet-evm/commontype"
	"github.com/ava-labs/subnet-evm/params/extras"
	"github.com/ava-labs/subnet-evm/plugin/evm/blockgascost"
	"github.com/ava-labs/subnet-evm/plugin/evm/customtypes"
)

var (
	errBaseFeeNil      = errors.New("base fee is nil")
	errBlockGasCostNil = errors.New("block gas cost is nil")
	errNoGasUsed       = errors.New("no gas used")

	ErrInsufficientBlockGas = errors.New("insufficient gas to cover the block cost")
)

// BlockGasCost calculates the required block gas cost based on the parent
// header and the timestamp of the new block.
// Prior to Subnet-EVM, the returned block gas cost will be nil.
// In Granite, the returned block gas cost will be 0.
func BlockGasCost(
	config *extras.ChainConfig,
	feeConfig commontype.FeeConfig,
	parent *types.Header,
	timestamp uint64,
) *big.Int {
	if !config.IsSubnetEVM(timestamp) {
		return nil
	}
<<<<<<< HEAD
	if config.IsGranite(timestamp) {
		return big.NewInt(0)
	}

=======

	if config.IsGranite(timestamp) {
		return big.NewInt(0)
	}
>>>>>>> 1b9dab34
	step := feeConfig.BlockGasCostStep.Uint64()

	// Treat an invalid parent/current time combination as 0 elapsed time.
	//
	// TODO: Does it even make sense to handle this? The timestamp should be
	// verified to ensure this never happens.
	var timeElapsed uint64
	if parent.Time <= timestamp {
		timeElapsed = timestamp - parent.Time
	}
	return new(big.Int).SetUint64(BlockGasCostWithStep(
		feeConfig,
		customtypes.GetHeaderExtra(parent).BlockGasCost,
		step,
		timeElapsed,
	))
}

// BlockGasCostWithStep calculates the required block gas cost based on the
// parent cost and the time difference between the parent block and new block.
//
// This is a helper function that allows the caller to manually specify the step
// value to use.
func BlockGasCostWithStep(
	feeConfig commontype.FeeConfig,
	parentCost *big.Int,
	step uint64,
	timeElapsed uint64,
) uint64 {
	if parentCost == nil {
		return feeConfig.MinBlockGasCost.Uint64()
	}

	// [feeConfig.MaxBlockGasCost] is <= MaxUint64, so we know that parentCost is
	// always going to be a valid uint64.
	return blockgascost.BlockGasCost(
		feeConfig,
		parentCost.Uint64(),
		step,
		timeElapsed,
	)
}

// EstimateRequiredTip is the estimated tip a transaction would have needed to
// pay to be included in a given block (assuming it paid a tip proportional to
// its gas usage).
//
// In reality, the consensus engine does not enforce a minimum tip on individual
// transactions. The only correctness check performed is that the sum of all
// tips is >= the required block fee.
//
// This function will return nil for all return values prior to SubnetEVM.
func EstimateRequiredTip(
	config *extras.ChainConfig,
	header *types.Header,
) (*big.Int, error) {
	extra := customtypes.GetHeaderExtra(header)
	switch {
	case !config.IsSubnetEVM(header.Time):
		return nil, nil
	case header.BaseFee == nil:
		return nil, errBaseFeeNil
	case extra.BlockGasCost == nil:
		return nil, errBlockGasCostNil
	}

	totalGasUsed := new(big.Int).SetUint64(header.GasUsed)
	if totalGasUsed.Sign() == 0 {
		return nil, errNoGasUsed
	}

	// totalRequiredTips = blockGasCost * baseFee + totalGasUsed - 1
	//
	// We add totalGasUsed - 1 to ensure that the total required tips
	// calculation rounds up.
	totalRequiredTips := new(big.Int)
	totalRequiredTips.Mul(extra.BlockGasCost, header.BaseFee)
	totalRequiredTips.Add(totalRequiredTips, totalGasUsed)
	totalRequiredTips.Sub(totalRequiredTips, common.Big1)

	// estimatedTip = totalRequiredTips / totalGasUsed
	estimatedTip := totalRequiredTips.Div(totalRequiredTips, totalGasUsed)
	return estimatedTip, nil
}

func VerifyBlockFee(
	baseFee *big.Int,
	requiredBlockGasCost *big.Int,
	txs []*types.Transaction,
	receipts []*types.Receipt,
	extraStateChangeContribution *big.Int,
) error {
	if baseFee == nil || baseFee.Sign() <= 0 {
		return fmt.Errorf("invalid base fee (%d) in apricot phase 4", baseFee)
	}
	if requiredBlockGasCost == nil || !requiredBlockGasCost.IsUint64() {
		return fmt.Errorf("invalid block gas cost (%d) in apricot phase 4", requiredBlockGasCost)
	}
	// If the required block gas cost is 0, we don't need to verify the block fee
	if requiredBlockGasCost.Sign() == 0 {
		return nil
	}

	var (
		gasUsed              = new(big.Int)
		blockFeeContribution = new(big.Int)
		totalBlockFee        = new(big.Int)
	)

	// Add in the external contribution
	if extraStateChangeContribution != nil {
		if extraStateChangeContribution.Cmp(common.Big0) < 0 {
			return fmt.Errorf("invalid extra state change contribution: %d", extraStateChangeContribution)
		}
		totalBlockFee.Add(totalBlockFee, extraStateChangeContribution)
	}

	// Calculate the total excess (denominated in AVAX) over the base fee that was paid towards the block fee
	for i, receipt := range receipts {
		// Each transaction contributes the excess over the baseFee towards the totalBlockFee
		// This should be equivalent to the sum of the "priority fees" within EIP-1559.
		txFeePremium, err := txs[i].EffectiveGasTip(baseFee)
		if err != nil {
			return err
		}
		// Multiply the [txFeePremium] by the gasUsed in the transaction since this gives the total AVAX that was paid
		// above the amount required if the transaction had simply paid the minimum base fee for the block.
		//
		// Ex. LegacyTx paying a gas price of 100 gwei for 1M gas in a block with a base fee of 10 gwei.
		// Total Fee = 100 gwei * 1M gas
		// Minimum Fee = 10 gwei * 1M gas (minimum fee that would have been accepted for this transaction)
		// Fee Premium = 90 gwei
		// Total Overpaid = 90 gwei * 1M gas

		blockFeeContribution.Mul(txFeePremium, gasUsed.SetUint64(receipt.GasUsed))
		totalBlockFee.Add(totalBlockFee, blockFeeContribution)
	}
	// Calculate how much gas the [totalBlockFee] would purchase at the price level
	// set by the base fee of this block.
	blockGas := new(big.Int).Div(totalBlockFee, baseFee)

	// Require that the amount of gas purchased by the effective tips within the
	// block covers at least `requiredBlockGasCost`.
	//
	// NOTE: To determine the required block fee, multiply
	// `requiredBlockGasCost` by `baseFee`.
	if blockGas.Cmp(requiredBlockGasCost) < 0 {
		return fmt.Errorf("%w: expected %d but got %d",
			ErrInsufficientBlockGas,
			requiredBlockGasCost,
			blockGas,
		)
	}
	return nil
}<|MERGE_RESOLUTION|>--- conflicted
+++ resolved
@@ -38,17 +38,10 @@
 	if !config.IsSubnetEVM(timestamp) {
 		return nil
 	}
-<<<<<<< HEAD
-	if config.IsGranite(timestamp) {
-		return big.NewInt(0)
-	}
-
-=======
 
 	if config.IsGranite(timestamp) {
 		return big.NewInt(0)
 	}
->>>>>>> 1b9dab34
 	step := feeConfig.BlockGasCostStep.Uint64()
 
 	// Treat an invalid parent/current time combination as 0 elapsed time.
