// Copyright (C) 2019-2025, Ava Labs, Inc. All rights reserved.
// See the file LICENSE for licensing terms.

package evm

import (
	"context"
	"crypto/ecdsa"
	"encoding/json"
	"errors"
	"fmt"
	"math/big"
	"os"
	"path/filepath"
	"strings"
	"sync"
	"testing"
	"time"

	"github.com/ava-labs/avalanchego/api/metrics"
	"github.com/ava-labs/avalanchego/chains/atomic"
	"github.com/ava-labs/avalanchego/database"
	"github.com/ava-labs/avalanchego/database/memdb"
	"github.com/ava-labs/avalanchego/database/prefixdb"
	"github.com/ava-labs/avalanchego/ids"
	"github.com/ava-labs/avalanchego/snow"
	"github.com/ava-labs/avalanchego/snow/consensus/snowman"
	"github.com/ava-labs/avalanchego/snow/engine/enginetest"
	"github.com/ava-labs/avalanchego/snow/snowtest"
	"github.com/ava-labs/avalanchego/upgrade"
	"github.com/ava-labs/avalanchego/upgrade/upgradetest"
	"github.com/ava-labs/avalanchego/utils/crypto/secp256k1"
	"github.com/ava-labs/avalanchego/utils/set"
	"github.com/ava-labs/avalanchego/vms/components/chain"
	"github.com/ava-labs/avalanchego/vms/evm/acp176"
	"github.com/ava-labs/avalanchego/vms/evm/predicate"
	"github.com/ava-labs/avalanchego/vms/platformvm/warp/payload"
	"github.com/ava-labs/libevm/common"
	"github.com/ava-labs/libevm/common/math"
	"github.com/ava-labs/libevm/core/rawdb"
	"github.com/ava-labs/libevm/core/types"
	"github.com/ava-labs/libevm/crypto"
	"github.com/ava-labs/libevm/log"
	"github.com/ava-labs/libevm/trie"
	"github.com/stretchr/testify/assert"
	"github.com/stretchr/testify/require"

	"github.com/ava-labs/subnet-evm/commontype"
	"github.com/ava-labs/subnet-evm/constants"
	"github.com/ava-labs/subnet-evm/core"
	"github.com/ava-labs/subnet-evm/core/txpool"
	"github.com/ava-labs/subnet-evm/eth"
	"github.com/ava-labs/subnet-evm/node"
	"github.com/ava-labs/subnet-evm/params"
	"github.com/ava-labs/subnet-evm/params/extras"
	"github.com/ava-labs/subnet-evm/params/paramstest"
	"github.com/ava-labs/subnet-evm/plugin/evm/config"
	"github.com/ava-labs/subnet-evm/plugin/evm/customheader"
	"github.com/ava-labs/subnet-evm/plugin/evm/customrawdb"
	"github.com/ava-labs/subnet-evm/plugin/evm/customtypes"
	"github.com/ava-labs/subnet-evm/plugin/evm/extension"
	"github.com/ava-labs/subnet-evm/plugin/evm/vmerrors"
	"github.com/ava-labs/subnet-evm/precompile/allowlist"
	"github.com/ava-labs/subnet-evm/precompile/contracts/deployerallowlist"
	"github.com/ava-labs/subnet-evm/precompile/contracts/feemanager"
	"github.com/ava-labs/subnet-evm/precompile/contracts/rewardmanager"
	"github.com/ava-labs/subnet-evm/precompile/contracts/txallowlist"
	"github.com/ava-labs/subnet-evm/rpc"
	"github.com/ava-labs/subnet-evm/utils"
	"github.com/ava-labs/subnet-evm/utils/utilstest"

	commonEng "github.com/ava-labs/avalanchego/snow/engine/common"
	avagoconstants "github.com/ava-labs/avalanchego/utils/constants"
	avalancheWarp "github.com/ava-labs/avalanchego/vms/platformvm/warp"
	warpcontract "github.com/ava-labs/subnet-evm/precompile/contracts/warp"
)

const delegateCallPrecompileCode = "6080604052348015600e575f5ffd5b506106608061001c5f395ff3fe608060405234801561000f575f5ffd5b506004361061003f575f3560e01c80638b336b5e14610043578063b771b3bc14610061578063e4246eec1461007f575b5f5ffd5b61004b61009d565b604051610058919061029e565b60405180910390f35b610069610256565b6040516100769190610331565b60405180910390f35b61008761026e565b604051610094919061036a565b60405180910390f35b5f5f6040516020016100ae906103dd565b60405160208183030381529060405290505f63ee5b48eb60e01b826040516024016100d9919061046b565b604051602081830303815290604052907bffffffffffffffffffffffffffffffffffffffffffffffffffffffff19166020820180517bffffffffffffffffffffffffffffffffffffffffffffffffffffffff838183161783525050505090505f5f73020000000000000000000000000000000000000573ffffffffffffffffffffffffffffffffffffffff168360405161017391906104c5565b5f60405180830381855af49150503d805f81146101ab576040519150601f19603f3d011682016040523d82523d5f602084013e6101b0565b606091505b5091509150816101f5576040517f08c379a00000000000000000000000000000000000000000000000000000000081526004016101ec9061054b565b60405180910390fd5b808060200190518101906102099190610597565b94505f5f1b850361024f576040517f08c379a00000000000000000000000000000000000000000000000000000000081526004016102469061060c565b60405180910390fd5b5050505090565b73020000000000000000000000000000000000000581565b73020000000000000000000000000000000000000581565b5f819050919050565b61029881610286565b82525050565b5f6020820190506102b15f83018461028f565b92915050565b5f73ffffffffffffffffffffffffffffffffffffffff82169050919050565b5f819050919050565b5f6102f96102f46102ef846102b7565b6102d6565b6102b7565b9050919050565b5f61030a826102df565b9050919050565b5f61031b82610300565b9050919050565b61032b81610311565b82525050565b5f6020820190506103445f830184610322565b92915050565b5f610354826102b7565b9050919050565b6103648161034a565b82525050565b5f60208201905061037d5f83018461035b565b92915050565b5f82825260208201905092915050565b7f68656c6c6f0000000000000000000000000000000000000000000000000000005f82015250565b5f6103c7600583610383565b91506103d282610393565b602082019050919050565b5f6020820190508181035f8301526103f4816103bb565b9050919050565b5f81519050919050565b5f82825260208201905092915050565b8281835e5f83830152505050565b5f601f19601f8301169050919050565b5f61043d826103fb565b6104478185610405565b9350610457818560208601610415565b61046081610423565b840191505092915050565b5f6020820190508181035f8301526104838184610433565b905092915050565b5f81905092915050565b5f61049f826103fb565b6104a9818561048b565b93506104b9818560208601610415565b80840191505092915050565b5f6104d08284610495565b915081905092915050565b7f44656c65676174652063616c6c20746f2073656e64576172704d6573736167655f8201527f206661696c656400000000000000000000000000000000000000000000000000602082015250565b5f610535602783610383565b9150610540826104db565b604082019050919050565b5f6020820190508181035f83015261056281610529565b9050919050565b5f5ffd5b61057681610286565b8114610580575f5ffd5b50565b5f815190506105918161056d565b92915050565b5f602082840312156105ac576105ab610569565b5b5f6105b984828501610583565b91505092915050565b7f4661696c656420746f2073656e642077617270206d65737361676500000000005f82015250565b5f6105f6601b83610383565b9150610601826105c2565b602082019050919050565b5f6020820190508181035f830152610623816105ea565b905091905056fea2646970667358221220192acba01cff6d70ce187c63c7ccac116d811f6c35e316fde721f14929ced12564736f6c634300081e0033"

func TestMain(m *testing.M) {
	RegisterAllLibEVMExtras()
	os.Exit(m.Run())
}

var (
	schemes = []string{rawdb.HashScheme, customrawdb.FirewoodScheme}

	testNetworkID uint32 = avagoconstants.UnitTestID

	testMinGasPrice int64            = 225_000_000_000
	testKeys                         = secp256k1.TestKeys()[:3]
	testEthAddrs    []common.Address // testEthAddrs[i] corresponds to testKeys[i]

	firstTxAmount = new(big.Int).Mul(big.NewInt(testMinGasPrice), big.NewInt(21000*100))

	toGenesisJSON = func(cfg *params.ChainConfig) string {
		g := new(core.Genesis)
		g.Difficulty = big.NewInt(0)
		g.GasLimit = 8000000
		g.Timestamp = uint64(upgrade.InitiallyActiveTime.Unix())

		// Use chainId: 43111, so that it does not overlap with any Avalanche ChainIDs, which may have their
		// config overridden in vm.Initialize.
		cpy := *cfg
		cpy.ChainID = big.NewInt(43111)
		g.Config = &cpy

		// Create allocation for the test addresses
		g.Alloc = make(types.GenesisAlloc)
		for _, addr := range testEthAddrs {
			balance := new(big.Int)
			balance.SetString("0x4192927743b88000", 0)
			g.Alloc[addr] = types.Account{
				Balance: balance,
			}
		}

		b, err := json.Marshal(g)
		if err != nil {
			panic(err)
		}
		return string(b)
	}

	// These will be initialized after init() runs
	genesisJSONPreSubnetEVM string
	genesisJSONSubnetEVM    string
)

func init() {
	for _, key := range testKeys {
		testEthAddrs = append(testEthAddrs, key.EthAddress())
	}

	genesisJSONPreSubnetEVM = toGenesisJSON(params.TestPreSubnetEVMChainConfig)
	genesisJSONSubnetEVM = toGenesisJSON(params.TestSubnetEVMChainConfig)
}

type testVMConfig struct {
	isSyncing bool
	fork      *upgradetest.Fork
	// If genesisJSON is empty, defaults to the genesis corresponding to the
	// fork.
	genesisJSON string
	upgradeJSON string
	configJSON  string
}

type testVM struct {
	vm           *VM
	db           *prefixdb.Database
	atomicMemory *atomic.Memory
	appSender    *enginetest.Sender
	config       testVMConfig
}

func newVM(t *testing.T, config testVMConfig) *testVM {
	ctx := utilstest.NewTestSnowContext(t)
	fork := upgradetest.Latest
	if config.fork != nil {
		fork = *config.fork
	}
	ctx.NetworkUpgrades = upgradetest.GetConfig(fork)

	if len(config.genesisJSON) == 0 {
		config.genesisJSON = toGenesisJSON(paramstest.ForkToChainConfig[fork])
	}

	baseDB := memdb.New()

	// initialize the atomic memory
	atomicMemory := atomic.NewMemory(prefixdb.New([]byte{0}, baseDB))
	ctx.SharedMemory = atomicMemory.NewSharedMemory(ctx.ChainID)

	// NB: this lock is intentionally left locked when this function returns.
	// The caller of this function is responsible for unlocking.
	ctx.Lock.Lock()

	prefixedDB := prefixdb.New([]byte{1}, baseDB)

	vm := &VM{}
	appSender := &enginetest.Sender{T: t}
	appSender.CantSendAppGossip = true
	appSender.SendAppGossipF = func(context.Context, commonEng.SendConfig, []byte) error { return nil }

	err := vm.Initialize(
		context.Background(),
		ctx,
		prefixedDB,
		[]byte(config.genesisJSON),
		[]byte(config.upgradeJSON),
		[]byte(config.configJSON),
		[]*commonEng.Fx{},
		appSender,
	)
	require.NoError(t, err, "error initializing vm")

	if !config.isSyncing {
		require.NoError(t, vm.SetState(context.Background(), snow.Bootstrapping))
		require.NoError(t, vm.SetState(context.Background(), snow.NormalOp))
	}

	return &testVM{
		vm:           vm,
		db:           prefixedDB,
		atomicMemory: atomicMemory,
		appSender:    appSender,
		config:       config,
	}
}

// Firewood cannot yet be run with an empty config.
func getConfig(scheme, otherConfig string) string {
	innerConfig := otherConfig
	if scheme == customrawdb.FirewoodScheme {
		if len(innerConfig) > 0 {
			innerConfig += ", "
		}
		innerConfig += fmt.Sprintf(`"state-scheme": "%s", "snapshot-cache": 0, "pruning-enabled": true, "state-sync-enabled": false, "metrics-expensive-enabled": false`, customrawdb.FirewoodScheme)
	}

	return fmt.Sprintf(`{%s}`, innerConfig)
}

// setupGenesis sets up the genesis
func setupGenesis(
	t *testing.T,
	fork upgradetest.Fork,
) (*snow.Context,
	*prefixdb.Database,
	[]byte,
) {
	ctx := utilstest.NewTestSnowContext(t)

	genesisJSON := toGenesisJSON(paramstest.ForkToChainConfig[fork])
	ctx.NetworkUpgrades = upgradetest.GetConfig(fork)

	baseDB := memdb.New()

	// initialize the atomic memory
	atomicMemory := atomic.NewMemory(prefixdb.New([]byte{0}, baseDB))
	ctx.SharedMemory = atomicMemory.NewSharedMemory(ctx.ChainID)

	// NB: this lock is intentionally left locked when this function returns.
	// The caller of this function is responsible for unlocking.
	ctx.Lock.Lock()

	prefixedDB := prefixdb.New([]byte{1}, baseDB)

	return ctx, prefixedDB, []byte(genesisJSON)
}

func TestVMConfig(t *testing.T) {
	txFeeCap := float64(11)
	enabledEthAPIs := []string{"debug"}
	vm := newVM(t, testVMConfig{
		configJSON: fmt.Sprintf(`{"rpc-tx-fee-cap": %g,"eth-apis": %s}`, txFeeCap, fmt.Sprintf("[%q]", enabledEthAPIs[0])),
	}).vm

	require.Equal(t, vm.config.RPCTxFeeCap, txFeeCap, "Tx Fee Cap should be set")
	require.Equal(t, vm.config.EthAPIs(), enabledEthAPIs, "EnabledEthAPIs should be set")
	require.NoError(t, vm.Shutdown(context.Background()))
}

func TestVMContinuousProfiler(t *testing.T) {
	profilerDir := t.TempDir()
	profilerFrequency := 500 * time.Millisecond
	vm := newVM(t, testVMConfig{
		configJSON: fmt.Sprintf(`{"continuous-profiler-dir": %q,"continuous-profiler-frequency": "500ms"}`, profilerDir),
	}).vm

	require.Equal(t, vm.config.ContinuousProfilerDir, profilerDir, "profiler dir should be set")
	require.Equal(t, vm.config.ContinuousProfilerFrequency.Duration, profilerFrequency, "profiler frequency should be set")

	// Sleep for twice the frequency of the profiler to give it time
	// to generate the first profile.
	time.Sleep(2 * time.Second)
	require.NoError(t, vm.Shutdown(context.Background()))

	// Check that the first profile was generated
	expectedFileName := filepath.Join(profilerDir, "cpu.profile.1")
	_, err := os.Stat(expectedFileName)
	require.NoError(t, err, "Expected continuous profiler to generate the first CPU profile at %s", expectedFileName)
}

func TestExpectedGasPrice(t *testing.T) {
	for _, scheme := range schemes {
		t.Run(scheme, func(t *testing.T) {
			testExpectedGasPrice(t, scheme)
		})
	}
}

func testExpectedGasPrice(t *testing.T, scheme string) {
	genesisTests := []struct {
		name             string
		genesisJSON      string
		expectedGasPrice *big.Int
	}{
		{
			name:             "Subnet EVM",
			genesisJSON:      genesisJSONSubnetEVM,
			expectedGasPrice: big.NewInt(0),
		},
		{
			name:             "Durango",
			genesisJSON:      toGenesisJSON(params.TestDurangoChainConfig),
			expectedGasPrice: big.NewInt(0),
		},
	}

	for _, test := range genesisTests {
		t.Run(test.name, func(t *testing.T) {
			require := require.New(t)

			vm := newVM(t, testVMConfig{
				genesisJSON: test.genesisJSON,
				configJSON:  getConfig(scheme, ""),
			}).vm

			defer func() {
				require.NoError(vm.Shutdown(context.Background()))
			}()

			require.Equal(test.expectedGasPrice, vm.txPool.GasTip())

			// Verify that the genesis is correctly managed.
			lastAcceptedID, err := vm.LastAccepted(context.Background())
			require.NoError(err)
			require.Equal(ids.ID(vm.genesisHash), lastAcceptedID)

			genesisBlk, err := vm.GetBlock(context.Background(), lastAcceptedID)
			require.NoError(err)
			require.Zero(genesisBlk.Height())

			_, err = vm.ParseBlock(context.Background(), genesisBlk.Bytes())
			require.NoError(err)
		})
	}
}

func issueAndAccept(t *testing.T, vm *VM) snowman.Block {
	t.Helper()

	msg, err := vm.WaitForEvent(context.Background())
	require.NoError(t, err)
	require.Equal(t, commonEng.PendingTxs, msg)

	blk, err := vm.BuildBlock(context.Background())
	if err != nil {
		t.Fatal(err)
	}

	if err := blk.Verify(context.Background()); err != nil {
		t.Fatal(err)
	}

	if err := vm.SetPreference(context.Background(), blk.ID()); err != nil {
		t.Fatal(err)
	}

	if err := blk.Accept(context.Background()); err != nil {
		t.Fatal(err)
	}

	return blk
}

func TestBuildEthTxBlock(t *testing.T) {
	for _, scheme := range schemes {
		t.Run(scheme, func(t *testing.T) {
			testBuildEthTxBlock(t, scheme)
		})
	}
}

func testBuildEthTxBlock(t *testing.T, scheme string) {
	fork := upgradetest.ApricotPhase6
	tvm := newVM(t, testVMConfig{
		fork:        &fork,
		genesisJSON: genesisJSONSubnetEVM,
		configJSON:  getConfig(scheme, `"pruning-enabled":true`),
	})

	newTxPoolHeadChan := make(chan core.NewTxPoolReorgEvent, 1)
	tvm.vm.txPool.SubscribeNewReorgEvent(newTxPoolHeadChan)

	key := utilstest.NewKey(t)

	tx := types.NewTransaction(uint64(0), key.Address, firstTxAmount, 21000, big.NewInt(testMinGasPrice), nil)
	signedTx, err := types.SignTx(tx, types.NewEIP155Signer(tvm.vm.chainConfig.ChainID), testKeys[0].ToECDSA())
	if err != nil {
		t.Fatal(err)
	}
	errs := tvm.vm.txPool.AddRemotesSync([]*types.Transaction{signedTx})
	for i, err := range errs {
		if err != nil {
			t.Fatalf("Failed to add tx at index %d: %s", i, err)
		}
	}

	blk1 := issueAndAccept(t, tvm.vm)
	newHead := <-newTxPoolHeadChan
	if newHead.Head.Hash() != common.Hash(blk1.ID()) {
		t.Fatalf("Expected new block to match")
	}

	txs := make([]*types.Transaction, 10)
	for i := 0; i < 10; i++ {
		tx := types.NewTransaction(uint64(i), key.Address, big.NewInt(10), 21000, big.NewInt(testMinGasPrice), nil)
		signedTx, err := types.SignTx(tx, types.NewEIP155Signer(tvm.vm.chainConfig.ChainID), key.PrivateKey)
		if err != nil {
			t.Fatal(err)
		}
		txs[i] = signedTx
	}
	errs = tvm.vm.txPool.AddRemotesSync(txs)
	for i, err := range errs {
		if err != nil {
			t.Fatalf("Failed to add tx at index %d: %s", i, err)
		}
	}

	tvm.vm.clock.Set(tvm.vm.clock.Time().Add(2 * time.Second))
	blk2 := issueAndAccept(t, tvm.vm)
	newHead = <-newTxPoolHeadChan
	if newHead.Head.Hash() != common.Hash(blk2.ID()) {
		t.Fatalf("Expected new block to match")
	}

	lastAcceptedID, err := tvm.vm.LastAccepted(context.Background())
	if err != nil {
		t.Fatal(err)
	}
	if lastAcceptedID != blk2.ID() {
		t.Fatalf("Expected last accepted blockID to be the accepted block: %s, but found %s", blk2.ID(), lastAcceptedID)
	}

	ethBlk1 := blk1.(*chain.BlockWrapper).Block.(*wrappedBlock).ethBlock
	if ethBlk1Root := ethBlk1.Root(); !tvm.vm.blockChain.HasState(ethBlk1Root) {
		t.Fatalf("Expected blk1 state root to not yet be pruned after blk2 was accepted because of tip buffer")
	}

	// Clear the cache and ensure that GetBlock returns internal blocks with the correct status
	tvm.vm.State.Flush()
	blk2Refreshed, err := tvm.vm.GetBlockInternal(context.Background(), blk2.ID())
	if err != nil {
		t.Fatal(err)
	}

	blk1RefreshedID := blk2Refreshed.Parent()
	blk1Refreshed, err := tvm.vm.GetBlockInternal(context.Background(), blk1RefreshedID)
	if err != nil {
		t.Fatal(err)
	}

	if blk1Refreshed.ID() != blk1.ID() {
		t.Fatalf("Found unexpected blkID for parent of blk2")
	}

	// Close the vm and all databases
	if err := tvm.vm.Shutdown(context.Background()); err != nil {
		t.Fatal(err)
	}

	restartedVM := &VM{}
	newCTX := snowtest.Context(t, snowtest.CChainID)
	newCTX.NetworkUpgrades = upgradetest.GetConfig(fork)
	newCTX.ChainDataDir = tvm.vm.ctx.ChainDataDir
	conf := getConfig(scheme, "")
	if err := restartedVM.Initialize(
		context.Background(),
		newCTX,
		tvm.db,
		[]byte(toGenesisJSON(paramstest.ForkToChainConfig[fork])),
		[]byte(""),
		[]byte(conf),
		[]*commonEng.Fx{},
		nil,
	); err != nil {
		t.Fatal(err)
	}

	// State root should not have been committed and discarded on restart
	if ethBlk1Root := ethBlk1.Root(); restartedVM.blockChain.HasState(ethBlk1Root) {
		t.Fatalf("Expected blk1 state root to be pruned after blk2 was accepted on top of it in pruning mode")
	}

	// State root should be committed when accepted tip on shutdown
	ethBlk2 := blk2.(*chain.BlockWrapper).Block.(*wrappedBlock).ethBlock
	if ethBlk2Root := ethBlk2.Root(); !restartedVM.blockChain.HasState(ethBlk2Root) {
		t.Fatalf("Expected blk2 state root to not be pruned after shutdown (last accepted tip should be committed)")
	}

	// Shutdown the newest VM
	if err := restartedVM.Shutdown(context.Background()); err != nil {
		t.Fatal(err)
	}
}

// Regression test to ensure that after accepting block A
// then calling SetPreference on block B (when it becomes preferred)
// and the head of a longer chain (block D) does not corrupt the
// canonical chain.
//
//	  A
//	 / \
//	B   C
//	    |
//	    D
func TestSetPreferenceRace(t *testing.T) {
	for _, scheme := range schemes {
		t.Run(scheme, func(t *testing.T) {
			testSetPreferenceRace(t, scheme)
		})
	}
}

func testSetPreferenceRace(t *testing.T, scheme string) {
	// Create two VMs which will agree on block A and then
	// build the two distinct preferred chains above
	tvmConfig := testVMConfig{
		genesisJSON: genesisJSONSubnetEVM,
		configJSON:  getConfig(scheme, `"pruning-enabled":true`),
	}
	tvm1 := newVM(t, tvmConfig)
	tvm2 := newVM(t, tvmConfig)

	vm1 := tvm1.vm
	vm2 := tvm2.vm

	defer func() {
		if err := vm1.Shutdown(context.Background()); err != nil {
			t.Fatal(err)
		}

		if err := vm2.Shutdown(context.Background()); err != nil {
			t.Fatal(err)
		}
	}()

	newTxPoolHeadChan1 := make(chan core.NewTxPoolReorgEvent, 1)
	vm1.txPool.SubscribeNewReorgEvent(newTxPoolHeadChan1)
	newTxPoolHeadChan2 := make(chan core.NewTxPoolReorgEvent, 1)
	vm2.txPool.SubscribeNewReorgEvent(newTxPoolHeadChan2)

	tx := types.NewTransaction(uint64(0), testEthAddrs[1], firstTxAmount, 21000, big.NewInt(testMinGasPrice), nil)
	signedTx, err := types.SignTx(tx, types.NewEIP155Signer(vm1.chainConfig.ChainID), testKeys[0].ToECDSA())
	if err != nil {
		t.Fatal(err)
	}

	txErrors := vm1.txPool.AddRemotesSync([]*types.Transaction{signedTx})
	for i, err := range txErrors {
		if err != nil {
			t.Fatalf("Failed to add tx at index %d: %s", i, err)
		}
	}

	msg, err := vm1.WaitForEvent(context.Background())
	require.NoError(t, err)
	require.Equal(t, commonEng.PendingTxs, msg)

	vm1BlkA, err := vm1.BuildBlock(context.Background())
	if err != nil {
		t.Fatalf("Failed to build block with import transaction: %s", err)
	}

	if err := vm1BlkA.Verify(context.Background()); err != nil {
		t.Fatalf("Block failed verification on VM1: %s", err)
	}

	if err := vm1.SetPreference(context.Background(), vm1BlkA.ID()); err != nil {
		t.Fatal(err)
	}

	vm2BlkA, err := vm2.ParseBlock(context.Background(), vm1BlkA.Bytes())
	if err != nil {
		t.Fatalf("Unexpected error parsing block from vm2: %s", err)
	}
	if err := vm2BlkA.Verify(context.Background()); err != nil {
		t.Fatalf("Block failed verification on VM2: %s", err)
	}
	if err := vm2.SetPreference(context.Background(), vm2BlkA.ID()); err != nil {
		t.Fatal(err)
	}

	if err := vm1BlkA.Accept(context.Background()); err != nil {
		t.Fatalf("VM1 failed to accept block: %s", err)
	}
	if err := vm2BlkA.Accept(context.Background()); err != nil {
		t.Fatalf("VM2 failed to accept block: %s", err)
	}

	newHead := <-newTxPoolHeadChan1
	if newHead.Head.Hash() != common.Hash(vm1BlkA.ID()) {
		t.Fatalf("Expected new block to match")
	}
	newHead = <-newTxPoolHeadChan2
	if newHead.Head.Hash() != common.Hash(vm2BlkA.ID()) {
		t.Fatalf("Expected new block to match")
	}

	// Create list of 10 successive transactions to build block A on vm1
	// and to be split into two separate blocks on VM2
	txs := make([]*types.Transaction, 10)
	for i := 0; i < 10; i++ {
		tx := types.NewTransaction(uint64(i), testEthAddrs[0], big.NewInt(10), 21000, big.NewInt(testMinGasPrice), nil)
		signedTx, err := types.SignTx(tx, types.NewEIP155Signer(vm1.chainConfig.ChainID), testKeys[1].ToECDSA())
		if err != nil {
			t.Fatal(err)
		}
		txs[i] = signedTx
	}

	var errs []error

	// Add the remote transactions, build the block, and set VM1's preference for block A
	errs = vm1.txPool.AddRemotesSync(txs)
	for i, err := range errs {
		if err != nil {
			t.Fatalf("Failed to add transaction to VM1 at index %d: %s", i, err)
		}
	}

	msg, err = vm1.WaitForEvent(context.Background())
	require.NoError(t, err)
	require.Equal(t, commonEng.PendingTxs, msg)

	vm1BlkB, err := vm1.BuildBlock(context.Background())
	if err != nil {
		t.Fatal(err)
	}

	if err := vm1BlkB.Verify(context.Background()); err != nil {
		t.Fatal(err)
	}

	if err := vm1.SetPreference(context.Background(), vm1BlkB.ID()); err != nil {
		t.Fatal(err)
	}

	// Split the transactions over two blocks, and set VM2's preference to them in sequence
	// after building each block
	// Block C
	errs = vm2.txPool.AddRemotesSync(txs[0:5])
	for i, err := range errs {
		if err != nil {
			t.Fatalf("Failed to add transaction to VM2 at index %d: %s", i, err)
		}
	}

	msg, err = vm2.WaitForEvent(context.Background())
	require.NoError(t, err)
	require.Equal(t, commonEng.PendingTxs, msg)

	vm2BlkC, err := vm2.BuildBlock(context.Background())
	if err != nil {
		t.Fatalf("Failed to build BlkC on VM2: %s", err)
	}

	if err := vm2BlkC.Verify(context.Background()); err != nil {
		t.Fatalf("BlkC failed verification on VM2: %s", err)
	}

	if err := vm2.SetPreference(context.Background(), vm2BlkC.ID()); err != nil {
		t.Fatal(err)
	}

	newHead = <-newTxPoolHeadChan2
	if newHead.Head.Hash() != common.Hash(vm2BlkC.ID()) {
		t.Fatalf("Expected new block to match")
	}

	// Block D
	errs = vm2.txPool.AddRemotesSync(txs[5:10])
	for i, err := range errs {
		if err != nil {
			t.Fatalf("Failed to add transaction to VM2 at index %d: %s", i, err)
		}
	}

	msg, err = vm2.WaitForEvent(context.Background())
	require.NoError(t, err)
	require.Equal(t, commonEng.PendingTxs, msg)
	vm2BlkD, err := vm2.BuildBlock(context.Background())
	if err != nil {
		t.Fatalf("Failed to build BlkD on VM2: %s", err)
	}

	if err := vm2BlkD.Verify(context.Background()); err != nil {
		t.Fatalf("BlkD failed verification on VM2: %s", err)
	}

	if err := vm2.SetPreference(context.Background(), vm2BlkD.ID()); err != nil {
		t.Fatal(err)
	}

	// VM1 receives blkC and blkD from VM1
	// and happens to call SetPreference on blkD without ever calling SetPreference
	// on blkC
	// Here we parse them in reverse order to simulate receiving a chain from the tip
	// back to the last accepted block as would typically be the case in the consensus
	// engine
	vm1BlkD, err := vm1.ParseBlock(context.Background(), vm2BlkD.Bytes())
	if err != nil {
		t.Fatalf("VM1 errored parsing blkD: %s", err)
	}
	vm1BlkC, err := vm1.ParseBlock(context.Background(), vm2BlkC.Bytes())
	if err != nil {
		t.Fatalf("VM1 errored parsing blkC: %s", err)
	}

	// The blocks must be verified in order. This invariant is maintained
	// in the consensus engine.
	if err := vm1BlkC.Verify(context.Background()); err != nil {
		t.Fatalf("VM1 BlkC failed verification: %s", err)
	}
	if err := vm1BlkD.Verify(context.Background()); err != nil {
		t.Fatalf("VM1 BlkD failed verification: %s", err)
	}

	// Set VM1's preference to blockD, skipping blockC
	if err := vm1.SetPreference(context.Background(), vm1BlkD.ID()); err != nil {
		t.Fatal(err)
	}

	// Accept the longer chain on both VMs and ensure there are no errors
	// VM1 Accepts the blocks in order
	if err := vm1BlkC.Accept(context.Background()); err != nil {
		t.Fatalf("VM1 BlkC failed on accept: %s", err)
	}
	if err := vm1BlkD.Accept(context.Background()); err != nil {
		t.Fatalf("VM1 BlkC failed on accept: %s", err)
	}

	// VM2 Accepts the blocks in order
	if err := vm2BlkC.Accept(context.Background()); err != nil {
		t.Fatalf("VM2 BlkC failed on accept: %s", err)
	}
	if err := vm2BlkD.Accept(context.Background()); err != nil {
		t.Fatalf("VM2 BlkC failed on accept: %s", err)
	}

	log.Info("Validating canonical chain")
	// Verify the Canonical Chain for Both VMs
	if err := vm2.blockChain.ValidateCanonicalChain(); err != nil {
		t.Fatalf("VM2 failed canonical chain verification due to: %s", err)
	}

	if err := vm1.blockChain.ValidateCanonicalChain(); err != nil {
		t.Fatalf("VM1 failed canonical chain verification due to: %s", err)
	}
}

// Regression test to ensure that a VM that accepts block A and B
// will not attempt to orphan either when verifying blocks C and D
// from another VM (which have a common ancestor under the finalized
// frontier).
//
//	  A
//	 / \
//	B   C
//
// verifies block B and C, then Accepts block B. Then we test to ensure
// that the VM defends against any attempt to set the preference or to
// accept block C, which should be an orphaned block at this point and
// get rejected.
func TestReorgProtection(t *testing.T) {
	for _, scheme := range schemes {
		t.Run(scheme, func(t *testing.T) {
			testReorgProtection(t, scheme)
		})
	}
}

func testReorgProtection(t *testing.T, scheme string) {
	tvmConfig := testVMConfig{
		genesisJSON: genesisJSONSubnetEVM,
		configJSON:  getConfig(scheme, `"pruning-enabled":false`),
	}
	tvm1 := newVM(t, tvmConfig)
	tvm2 := newVM(t, tvmConfig)

	vm1 := tvm1.vm
	vm2 := tvm2.vm

	defer func() {
		if err := vm1.Shutdown(context.Background()); err != nil {
			t.Fatal(err)
		}

		if err := vm2.Shutdown(context.Background()); err != nil {
			t.Fatal(err)
		}
	}()

	newTxPoolHeadChan1 := make(chan core.NewTxPoolReorgEvent, 1)
	vm1.txPool.SubscribeNewReorgEvent(newTxPoolHeadChan1)
	newTxPoolHeadChan2 := make(chan core.NewTxPoolReorgEvent, 1)
	vm2.txPool.SubscribeNewReorgEvent(newTxPoolHeadChan2)

	tx := types.NewTransaction(uint64(0), testEthAddrs[1], firstTxAmount, 21000, big.NewInt(testMinGasPrice), nil)
	signedTx, err := types.SignTx(tx, types.NewEIP155Signer(vm1.chainConfig.ChainID), testKeys[0].ToECDSA())
	if err != nil {
		t.Fatal(err)
	}

	txErrors := vm1.txPool.AddRemotesSync([]*types.Transaction{signedTx})
	for i, err := range txErrors {
		if err != nil {
			t.Fatalf("Failed to add tx at index %d: %s", i, err)
		}
	}

	msg, err := vm1.WaitForEvent(context.Background())
	require.NoError(t, err)
	require.Equal(t, commonEng.PendingTxs, msg)

	vm1BlkA, err := vm1.BuildBlock(context.Background())
	if err != nil {
		t.Fatalf("Failed to build block with import transaction: %s", err)
	}

	if err := vm1BlkA.Verify(context.Background()); err != nil {
		t.Fatalf("Block failed verification on VM1: %s", err)
	}

	if err := vm1.SetPreference(context.Background(), vm1BlkA.ID()); err != nil {
		t.Fatal(err)
	}

	vm2BlkA, err := vm2.ParseBlock(context.Background(), vm1BlkA.Bytes())
	if err != nil {
		t.Fatalf("Unexpected error parsing block from vm2: %s", err)
	}
	if err := vm2BlkA.Verify(context.Background()); err != nil {
		t.Fatalf("Block failed verification on VM2: %s", err)
	}
	if err := vm2.SetPreference(context.Background(), vm2BlkA.ID()); err != nil {
		t.Fatal(err)
	}

	if err := vm1BlkA.Accept(context.Background()); err != nil {
		t.Fatalf("VM1 failed to accept block: %s", err)
	}
	if err := vm2BlkA.Accept(context.Background()); err != nil {
		t.Fatalf("VM2 failed to accept block: %s", err)
	}

	newHead := <-newTxPoolHeadChan1
	if newHead.Head.Hash() != common.Hash(vm1BlkA.ID()) {
		t.Fatalf("Expected new block to match")
	}
	newHead = <-newTxPoolHeadChan2
	if newHead.Head.Hash() != common.Hash(vm2BlkA.ID()) {
		t.Fatalf("Expected new block to match")
	}

	// Create list of 10 successive transactions to build block A on vm1
	// and to be split into two separate blocks on VM2
	txs := make([]*types.Transaction, 10)
	for i := 0; i < 10; i++ {
		tx := types.NewTransaction(uint64(i), testEthAddrs[0], big.NewInt(10), 21000, big.NewInt(testMinGasPrice), nil)
		signedTx, err := types.SignTx(tx, types.NewEIP155Signer(vm1.chainConfig.ChainID), testKeys[1].ToECDSA())
		if err != nil {
			t.Fatal(err)
		}
		txs[i] = signedTx
	}

	var errs []error

	// Add the remote transactions, build the block, and set VM1's preference for block A
	errs = vm1.txPool.AddRemotesSync(txs)
	for i, err := range errs {
		if err != nil {
			t.Fatalf("Failed to add transaction to VM1 at index %d: %s", i, err)
		}
	}

	msg, err = vm1.WaitForEvent(context.Background())
	require.NoError(t, err)
	require.Equal(t, commonEng.PendingTxs, msg)

	vm1BlkB, err := vm1.BuildBlock(context.Background())
	if err != nil {
		t.Fatal(err)
	}

	if err := vm1BlkB.Verify(context.Background()); err != nil {
		t.Fatal(err)
	}

	if err := vm1.SetPreference(context.Background(), vm1BlkB.ID()); err != nil {
		t.Fatal(err)
	}

	// Split the transactions over two blocks, and set VM2's preference to them in sequence
	// after building each block
	// Block C
	errs = vm2.txPool.AddRemotesSync(txs[0:5])
	for i, err := range errs {
		if err != nil {
			t.Fatalf("Failed to add transaction to VM2 at index %d: %s", i, err)
		}
	}

	msg, err = vm2.WaitForEvent(context.Background())
	require.NoError(t, err)
	require.Equal(t, commonEng.PendingTxs, msg)

	vm2BlkC, err := vm2.BuildBlock(context.Background())
	if err != nil {
		t.Fatalf("Failed to build BlkC on VM2: %s", err)
	}

	if err := vm2BlkC.Verify(context.Background()); err != nil {
		t.Fatalf("Block failed verification on VM2: %s", err)
	}

	vm1BlkC, err := vm1.ParseBlock(context.Background(), vm2BlkC.Bytes())
	if err != nil {
		t.Fatalf("Unexpected error parsing block from vm2: %s", err)
	}

	if err := vm1BlkC.Verify(context.Background()); err != nil {
		t.Fatalf("Block failed verification on VM1: %s", err)
	}

	// Accept B, such that block C should get Rejected.
	if err := vm1BlkB.Accept(context.Background()); err != nil {
		t.Fatalf("VM1 failed to accept block: %s", err)
	}

	// The below (setting preference blocks that have a common ancestor
	// with the preferred chain lower than the last finalized block)
	// should NEVER happen. However, the VM defends against this
	// just in case.
	if err := vm1.SetPreference(context.Background(), vm1BlkC.ID()); !strings.Contains(err.Error(), "cannot orphan finalized block") {
		t.Fatalf("Unexpected error when setting preference that would trigger reorg: %s", err)
	}

	if err := vm1BlkC.Accept(context.Background()); !strings.Contains(err.Error(), "expected accepted block to have parent") {
		t.Fatalf("Unexpected error when setting block at finalized height: %s", err)
	}
}

// Regression test to ensure that a VM that accepts block C while preferring
// block B will trigger a reorg.
//
//	  A
//	 / \
//	B   C
func TestNonCanonicalAccept(t *testing.T) {
	for _, scheme := range schemes {
		t.Run(scheme, func(t *testing.T) {
			testNonCanonicalAccept(t, scheme)
		})
	}
}

func testNonCanonicalAccept(t *testing.T, scheme string) {
	tvmConfig := testVMConfig{
		genesisJSON: genesisJSONSubnetEVM,
		configJSON:  getConfig(scheme, ""),
	}
	tvm1 := newVM(t, tvmConfig)
	tvm2 := newVM(t, tvmConfig)

	vm1 := tvm1.vm
	vm2 := tvm2.vm

	defer func() {
		if err := vm1.Shutdown(context.Background()); err != nil {
			t.Fatal(err)
		}

		if err := vm2.Shutdown(context.Background()); err != nil {
			t.Fatal(err)
		}
	}()

	newTxPoolHeadChan1 := make(chan core.NewTxPoolReorgEvent, 1)
	vm1.txPool.SubscribeNewReorgEvent(newTxPoolHeadChan1)
	newTxPoolHeadChan2 := make(chan core.NewTxPoolReorgEvent, 1)
	vm2.txPool.SubscribeNewReorgEvent(newTxPoolHeadChan2)

	tx := types.NewTransaction(uint64(0), testEthAddrs[1], firstTxAmount, 21000, big.NewInt(testMinGasPrice), nil)
	signedTx, err := types.SignTx(tx, types.NewEIP155Signer(vm1.chainConfig.ChainID), testKeys[0].ToECDSA())
	if err != nil {
		t.Fatal(err)
	}

	txErrors := vm1.txPool.AddRemotesSync([]*types.Transaction{signedTx})
	for i, err := range txErrors {
		if err != nil {
			t.Fatalf("Failed to add tx at index %d: %s", i, err)
		}
	}

	msg, err := vm1.WaitForEvent(context.Background())
	require.NoError(t, err)
	require.Equal(t, commonEng.PendingTxs, msg)

	vm1BlkA, err := vm1.BuildBlock(context.Background())
	if err != nil {
		t.Fatalf("Failed to build block with import transaction: %s", err)
	}

	if err := vm1BlkA.Verify(context.Background()); err != nil {
		t.Fatalf("Block failed verification on VM1: %s", err)
	}

	if _, err := vm1.GetBlockIDAtHeight(context.Background(), vm1BlkA.Height()); err != database.ErrNotFound {
		t.Fatalf("Expected unaccepted block not to be indexed by height, but found %s", err)
	}

	if err := vm1.SetPreference(context.Background(), vm1BlkA.ID()); err != nil {
		t.Fatal(err)
	}

	vm2BlkA, err := vm2.ParseBlock(context.Background(), vm1BlkA.Bytes())
	if err != nil {
		t.Fatalf("Unexpected error parsing block from vm2: %s", err)
	}
	if err := vm2BlkA.Verify(context.Background()); err != nil {
		t.Fatalf("Block failed verification on VM2: %s", err)
	}
	if _, err := vm2.GetBlockIDAtHeight(context.Background(), vm2BlkA.Height()); err != database.ErrNotFound {
		t.Fatalf("Expected unaccepted block not to be indexed by height, but found %s", err)
	}
	if err := vm2.SetPreference(context.Background(), vm2BlkA.ID()); err != nil {
		t.Fatal(err)
	}

	if err := vm1BlkA.Accept(context.Background()); err != nil {
		t.Fatalf("VM1 failed to accept block: %s", err)
	}
	if blkID, err := vm1.GetBlockIDAtHeight(context.Background(), vm1BlkA.Height()); err != nil {
		t.Fatalf("Height lookuped failed on accepted block: %s", err)
	} else if blkID != vm1BlkA.ID() {
		t.Fatalf("Expected accepted block to be indexed by height, but found %s", blkID)
	}
	if err := vm2BlkA.Accept(context.Background()); err != nil {
		t.Fatalf("VM2 failed to accept block: %s", err)
	}
	if blkID, err := vm2.GetBlockIDAtHeight(context.Background(), vm2BlkA.Height()); err != nil {
		t.Fatalf("Height lookuped failed on accepted block: %s", err)
	} else if blkID != vm2BlkA.ID() {
		t.Fatalf("Expected accepted block to be indexed by height, but found %s", blkID)
	}

	newHead := <-newTxPoolHeadChan1
	if newHead.Head.Hash() != common.Hash(vm1BlkA.ID()) {
		t.Fatalf("Expected new block to match")
	}
	newHead = <-newTxPoolHeadChan2
	if newHead.Head.Hash() != common.Hash(vm2BlkA.ID()) {
		t.Fatalf("Expected new block to match")
	}

	// Create list of 10 successive transactions to build block A on vm1
	// and to be split into two separate blocks on VM2
	txs := make([]*types.Transaction, 10)
	for i := 0; i < 10; i++ {
		tx := types.NewTransaction(uint64(i), testEthAddrs[0], big.NewInt(10), 21000, big.NewInt(testMinGasPrice), nil)
		signedTx, err := types.SignTx(tx, types.NewEIP155Signer(vm1.chainConfig.ChainID), testKeys[1].ToECDSA())
		if err != nil {
			t.Fatal(err)
		}
		txs[i] = signedTx
	}

	var errs []error

	// Add the remote transactions, build the block, and set VM1's preference for block A
	errs = vm1.txPool.AddRemotesSync(txs)
	for i, err := range errs {
		if err != nil {
			t.Fatalf("Failed to add transaction to VM1 at index %d: %s", i, err)
		}
	}

	msg, err = vm1.WaitForEvent(context.Background())
	require.NoError(t, err)
	require.Equal(t, commonEng.PendingTxs, msg)

	vm1BlkB, err := vm1.BuildBlock(context.Background())
	if err != nil {
		t.Fatal(err)
	}

	if err := vm1BlkB.Verify(context.Background()); err != nil {
		t.Fatal(err)
	}

	if _, err := vm1.GetBlockIDAtHeight(context.Background(), vm1BlkB.Height()); err != database.ErrNotFound {
		t.Fatalf("Expected unaccepted block not to be indexed by height, but found %s", err)
	}

	if err := vm1.SetPreference(context.Background(), vm1BlkB.ID()); err != nil {
		t.Fatal(err)
	}

	blkBHeight := vm1BlkB.Height()
	blkBHash := vm1BlkB.(*chain.BlockWrapper).Block.(*wrappedBlock).ethBlock.Hash()
	if b := vm1.blockChain.GetBlockByNumber(blkBHeight); b.Hash() != blkBHash {
		t.Fatalf("expected block at %d to have hash %s but got %s", blkBHeight, blkBHash.Hex(), b.Hash().Hex())
	}

	errs = vm2.txPool.AddRemotesSync(txs[0:5])
	for i, err := range errs {
		if err != nil {
			t.Fatalf("Failed to add transaction to VM2 at index %d: %s", i, err)
		}
	}

	msg, err = vm2.WaitForEvent(context.Background())
	require.NoError(t, err)
	require.Equal(t, commonEng.PendingTxs, msg)

	vm2BlkC, err := vm2.BuildBlock(context.Background())
	if err != nil {
		t.Fatalf("Failed to build BlkC on VM2: %s", err)
	}

	vm1BlkC, err := vm1.ParseBlock(context.Background(), vm2BlkC.Bytes())
	if err != nil {
		t.Fatalf("Unexpected error parsing block from vm2: %s", err)
	}

	if err := vm1BlkC.Verify(context.Background()); err != nil {
		t.Fatalf("Block failed verification on VM1: %s", err)
	}

	if _, err := vm1.GetBlockIDAtHeight(context.Background(), vm1BlkC.Height()); err != database.ErrNotFound {
		t.Fatalf("Expected unaccepted block not to be indexed by height, but found %s", err)
	}

	if err := vm1BlkC.Accept(context.Background()); err != nil {
		t.Fatalf("VM1 failed to accept block: %s", err)
	}

	if blkID, err := vm1.GetBlockIDAtHeight(context.Background(), vm1BlkC.Height()); err != nil {
		t.Fatalf("Height lookuped failed on accepted block: %s", err)
	} else if blkID != vm1BlkC.ID() {
		t.Fatalf("Expected accepted block to be indexed by height, but found %s", blkID)
	}

	blkCHash := vm1BlkC.(*chain.BlockWrapper).Block.(*wrappedBlock).ethBlock.Hash()
	if b := vm1.blockChain.GetBlockByNumber(blkBHeight); b.Hash() != blkCHash {
		t.Fatalf("expected block at %d to have hash %s but got %s", blkBHeight, blkCHash.Hex(), b.Hash().Hex())
	}
}

// Regression test to ensure that a VM that verifies block B, C, then
// D (preferring block B) does not trigger a reorg through the re-verification
// of block C or D.
//
//	  A
//	 / \
//	B   C
//	    |
//	    D
func TestStickyPreference(t *testing.T) {
	for _, scheme := range schemes {
		t.Run(scheme, func(t *testing.T) {
			testStickyPreference(t, scheme)
		})
	}
}

func testStickyPreference(t *testing.T, scheme string) {
	tvmConfig := testVMConfig{
		genesisJSON: genesisJSONSubnetEVM,
		configJSON:  getConfig(scheme, ""),
	}
	tvm1 := newVM(t, tvmConfig)
	tvm2 := newVM(t, tvmConfig)

	vm1 := tvm1.vm
	vm2 := tvm2.vm

	defer func() {
		if err := vm1.Shutdown(context.Background()); err != nil {
			t.Fatal(err)
		}

		if err := vm2.Shutdown(context.Background()); err != nil {
			t.Fatal(err)
		}
	}()

	newTxPoolHeadChan1 := make(chan core.NewTxPoolReorgEvent, 1)
	vm1.txPool.SubscribeNewReorgEvent(newTxPoolHeadChan1)
	newTxPoolHeadChan2 := make(chan core.NewTxPoolReorgEvent, 1)
	vm2.txPool.SubscribeNewReorgEvent(newTxPoolHeadChan2)

	tx := types.NewTransaction(uint64(0), testEthAddrs[1], firstTxAmount, 21000, big.NewInt(testMinGasPrice), nil)
	signedTx, err := types.SignTx(tx, types.NewEIP155Signer(vm1.chainConfig.ChainID), testKeys[0].ToECDSA())
	if err != nil {
		t.Fatal(err)
	}

	txErrors := vm1.txPool.AddRemotesSync([]*types.Transaction{signedTx})
	for i, err := range txErrors {
		if err != nil {
			t.Fatalf("Failed to add tx at index %d: %s", i, err)
		}
	}

	msg, err := vm1.WaitForEvent(context.Background())
	require.NoError(t, err)
	require.Equal(t, commonEng.PendingTxs, msg)

	vm1BlkA, err := vm1.BuildBlock(context.Background())
	if err != nil {
		t.Fatalf("Failed to build block with import transaction: %s", err)
	}

	if err := vm1BlkA.Verify(context.Background()); err != nil {
		t.Fatalf("Block failed verification on VM1: %s", err)
	}

	if err := vm1.SetPreference(context.Background(), vm1BlkA.ID()); err != nil {
		t.Fatal(err)
	}

	vm2BlkA, err := vm2.ParseBlock(context.Background(), vm1BlkA.Bytes())
	if err != nil {
		t.Fatalf("Unexpected error parsing block from vm2: %s", err)
	}
	if err := vm2BlkA.Verify(context.Background()); err != nil {
		t.Fatalf("Block failed verification on VM2: %s", err)
	}
	if err := vm2.SetPreference(context.Background(), vm2BlkA.ID()); err != nil {
		t.Fatal(err)
	}

	if err := vm1BlkA.Accept(context.Background()); err != nil {
		t.Fatalf("VM1 failed to accept block: %s", err)
	}
	if err := vm2BlkA.Accept(context.Background()); err != nil {
		t.Fatalf("VM2 failed to accept block: %s", err)
	}

	newHead := <-newTxPoolHeadChan1
	if newHead.Head.Hash() != common.Hash(vm1BlkA.ID()) {
		t.Fatalf("Expected new block to match")
	}
	newHead = <-newTxPoolHeadChan2
	if newHead.Head.Hash() != common.Hash(vm2BlkA.ID()) {
		t.Fatalf("Expected new block to match")
	}

	// Create list of 10 successive transactions to build block A on vm1
	// and to be split into two separate blocks on VM2
	txs := make([]*types.Transaction, 10)
	for i := 0; i < 10; i++ {
		tx := types.NewTransaction(uint64(i), testEthAddrs[0], big.NewInt(10), 21000, big.NewInt(testMinGasPrice), nil)
		signedTx, err := types.SignTx(tx, types.NewEIP155Signer(vm1.chainConfig.ChainID), testKeys[1].ToECDSA())
		if err != nil {
			t.Fatal(err)
		}
		txs[i] = signedTx
	}

	var errs []error

	// Add the remote transactions, build the block, and set VM1's preference for block A
	errs = vm1.txPool.AddRemotesSync(txs)
	for i, err := range errs {
		if err != nil {
			t.Fatalf("Failed to add transaction to VM1 at index %d: %s", i, err)
		}
	}

	msg, err = vm1.WaitForEvent(context.Background())
	require.NoError(t, err)
	require.Equal(t, commonEng.PendingTxs, msg)

	vm1BlkB, err := vm1.BuildBlock(context.Background())
	if err != nil {
		t.Fatal(err)
	}

	if err := vm1BlkB.Verify(context.Background()); err != nil {
		t.Fatal(err)
	}

	if err := vm1.SetPreference(context.Background(), vm1BlkB.ID()); err != nil {
		t.Fatal(err)
	}

	blkBHeight := vm1BlkB.Height()
	blkBHash := vm1BlkB.(*chain.BlockWrapper).Block.(*wrappedBlock).ethBlock.Hash()
	if b := vm1.blockChain.GetBlockByNumber(blkBHeight); b.Hash() != blkBHash {
		t.Fatalf("expected block at %d to have hash %s but got %s", blkBHeight, blkBHash.Hex(), b.Hash().Hex())
	}

	errs = vm2.txPool.AddRemotesSync(txs[0:5])
	for i, err := range errs {
		if err != nil {
			t.Fatalf("Failed to add transaction to VM2 at index %d: %s", i, err)
		}
	}

	msg, err = vm2.WaitForEvent(context.Background())
	require.NoError(t, err)
	require.Equal(t, commonEng.PendingTxs, msg)

	vm2BlkC, err := vm2.BuildBlock(context.Background())
	if err != nil {
		t.Fatalf("Failed to build BlkC on VM2: %s", err)
	}

	if err := vm2BlkC.Verify(context.Background()); err != nil {
		t.Fatalf("BlkC failed verification on VM2: %s", err)
	}

	if err := vm2.SetPreference(context.Background(), vm2BlkC.ID()); err != nil {
		t.Fatal(err)
	}

	newHead = <-newTxPoolHeadChan2
	if newHead.Head.Hash() != common.Hash(vm2BlkC.ID()) {
		t.Fatalf("Expected new block to match")
	}

	errs = vm2.txPool.AddRemotesSync(txs[5:])
	for i, err := range errs {
		if err != nil {
			t.Fatalf("Failed to add transaction to VM2 at index %d: %s", i, err)
		}
	}

	msg, err = vm2.WaitForEvent(context.Background())
	require.NoError(t, err)
	require.Equal(t, commonEng.PendingTxs, msg)

	vm2BlkD, err := vm2.BuildBlock(context.Background())
	if err != nil {
		t.Fatalf("Failed to build BlkD on VM2: %s", err)
	}

	// Parse blocks produced in vm2
	vm1BlkC, err := vm1.ParseBlock(context.Background(), vm2BlkC.Bytes())
	if err != nil {
		t.Fatalf("Unexpected error parsing block from vm2: %s", err)
	}
	blkCHash := vm1BlkC.(*chain.BlockWrapper).Block.(*wrappedBlock).ethBlock.Hash()

	vm1BlkD, err := vm1.ParseBlock(context.Background(), vm2BlkD.Bytes())
	if err != nil {
		t.Fatalf("Unexpected error parsing block from vm2: %s", err)
	}
	blkDHeight := vm1BlkD.Height()
	blkDHash := vm1BlkD.(*chain.BlockWrapper).Block.(*wrappedBlock).ethBlock.Hash()

	// Should be no-ops
	if err := vm1BlkC.Verify(context.Background()); err != nil {
		t.Fatalf("Block failed verification on VM1: %s", err)
	}
	if err := vm1BlkD.Verify(context.Background()); err != nil {
		t.Fatalf("Block failed verification on VM1: %s", err)
	}
	if b := vm1.blockChain.GetBlockByNumber(blkBHeight); b.Hash() != blkBHash {
		t.Fatalf("expected block at %d to have hash %s but got %s", blkBHeight, blkBHash.Hex(), b.Hash().Hex())
	}
	if b := vm1.blockChain.GetBlockByNumber(blkDHeight); b != nil {
		t.Fatalf("expected block at %d to be nil but got %s", blkDHeight, b.Hash().Hex())
	}
	if b := vm1.blockChain.CurrentBlock(); b.Hash() != blkBHash {
		t.Fatalf("expected current block to have hash %s but got %s", blkBHash.Hex(), b.Hash().Hex())
	}

	// Should still be no-ops on re-verify
	if err := vm1BlkC.Verify(context.Background()); err != nil {
		t.Fatalf("Block failed verification on VM1: %s", err)
	}
	if err := vm1BlkD.Verify(context.Background()); err != nil {
		t.Fatalf("Block failed verification on VM1: %s", err)
	}
	if b := vm1.blockChain.GetBlockByNumber(blkBHeight); b.Hash() != blkBHash {
		t.Fatalf("expected block at %d to have hash %s but got %s", blkBHeight, blkBHash.Hex(), b.Hash().Hex())
	}
	if b := vm1.blockChain.GetBlockByNumber(blkDHeight); b != nil {
		t.Fatalf("expected block at %d to be nil but got %s", blkDHeight, b.Hash().Hex())
	}
	if b := vm1.blockChain.CurrentBlock(); b.Hash() != blkBHash {
		t.Fatalf("expected current block to have hash %s but got %s", blkBHash.Hex(), b.Hash().Hex())
	}

	// Should be queryable after setting preference to side chain
	if err := vm1.SetPreference(context.Background(), vm1BlkD.ID()); err != nil {
		t.Fatal(err)
	}

	if b := vm1.blockChain.GetBlockByNumber(blkBHeight); b.Hash() != blkCHash {
		t.Fatalf("expected block at %d to have hash %s but got %s", blkBHeight, blkCHash.Hex(), b.Hash().Hex())
	}
	if b := vm1.blockChain.GetBlockByNumber(blkDHeight); b.Hash() != blkDHash {
		t.Fatalf("expected block at %d to have hash %s but got %s", blkDHeight, blkDHash.Hex(), b.Hash().Hex())
	}
	if b := vm1.blockChain.CurrentBlock(); b.Hash() != blkDHash {
		t.Fatalf("expected current block to have hash %s but got %s", blkDHash.Hex(), b.Hash().Hex())
	}

	// Attempt to accept out of order
	if err := vm1BlkD.Accept(context.Background()); !strings.Contains(err.Error(), "expected accepted block to have parent") {
		t.Fatalf("unexpected error when accepting out of order block: %s", err)
	}

	// Accept in order
	if err := vm1BlkC.Accept(context.Background()); err != nil {
		t.Fatalf("Block failed verification on VM1: %s", err)
	}
	if err := vm1BlkD.Accept(context.Background()); err != nil {
		t.Fatalf("Block failed acceptance on VM1: %s", err)
	}

	// Ensure queryable after accepting
	if b := vm1.blockChain.GetBlockByNumber(blkBHeight); b.Hash() != blkCHash {
		t.Fatalf("expected block at %d to have hash %s but got %s", blkBHeight, blkCHash.Hex(), b.Hash().Hex())
	}
	if b := vm1.blockChain.GetBlockByNumber(blkDHeight); b.Hash() != blkDHash {
		t.Fatalf("expected block at %d to have hash %s but got %s", blkDHeight, blkDHash.Hex(), b.Hash().Hex())
	}
	if b := vm1.blockChain.CurrentBlock(); b.Hash() != blkDHash {
		t.Fatalf("expected current block to have hash %s but got %s", blkDHash.Hex(), b.Hash().Hex())
	}
}

// Regression test to ensure that a VM that prefers block B is able to parse
// block C but unable to parse block D because it names B as an uncle, which
// are not supported.
//
//	  A
//	 / \
//	B   C
//	    |
//	    D
func TestUncleBlock(t *testing.T) {
	for _, scheme := range schemes {
		t.Run(scheme, func(t *testing.T) {
			testUncleBlock(t, scheme)
		})
	}
}

func testUncleBlock(t *testing.T, scheme string) {
	tvmConfig := testVMConfig{
		genesisJSON: genesisJSONSubnetEVM,
		configJSON:  getConfig(scheme, ""),
	}
	tvm1 := newVM(t, tvmConfig)
	tvm2 := newVM(t, tvmConfig)

	vm1 := tvm1.vm
	vm2 := tvm2.vm

	defer func() {
		if err := vm1.Shutdown(context.Background()); err != nil {
			t.Fatal(err)
		}
		if err := vm2.Shutdown(context.Background()); err != nil {
			t.Fatal(err)
		}
	}()

	newTxPoolHeadChan1 := make(chan core.NewTxPoolReorgEvent, 1)
	vm1.txPool.SubscribeNewReorgEvent(newTxPoolHeadChan1)
	newTxPoolHeadChan2 := make(chan core.NewTxPoolReorgEvent, 1)
	vm2.txPool.SubscribeNewReorgEvent(newTxPoolHeadChan2)

	tx := types.NewTransaction(uint64(0), testEthAddrs[1], firstTxAmount, 21000, big.NewInt(testMinGasPrice), nil)
	signedTx, err := types.SignTx(tx, types.NewEIP155Signer(vm1.chainConfig.ChainID), testKeys[0].ToECDSA())
	if err != nil {
		t.Fatal(err)
	}

	txErrors := vm1.txPool.AddRemotesSync([]*types.Transaction{signedTx})
	for i, err := range txErrors {
		if err != nil {
			t.Fatalf("Failed to add tx at index %d: %s", i, err)
		}
	}

	msg, err := vm1.WaitForEvent(context.Background())
	require.NoError(t, err)
	require.Equal(t, commonEng.PendingTxs, msg)

	vm1BlkA, err := vm1.BuildBlock(context.Background())
	if err != nil {
		t.Fatalf("Failed to build block with import transaction: %s", err)
	}

	if err := vm1BlkA.Verify(context.Background()); err != nil {
		t.Fatalf("Block failed verification on VM1: %s", err)
	}

	if err := vm1.SetPreference(context.Background(), vm1BlkA.ID()); err != nil {
		t.Fatal(err)
	}

	vm2BlkA, err := vm2.ParseBlock(context.Background(), vm1BlkA.Bytes())
	if err != nil {
		t.Fatalf("Unexpected error parsing block from vm2: %s", err)
	}
	if err := vm2BlkA.Verify(context.Background()); err != nil {
		t.Fatalf("Block failed verification on VM2: %s", err)
	}
	if err := vm2.SetPreference(context.Background(), vm2BlkA.ID()); err != nil {
		t.Fatal(err)
	}

	if err := vm1BlkA.Accept(context.Background()); err != nil {
		t.Fatalf("VM1 failed to accept block: %s", err)
	}
	if err := vm2BlkA.Accept(context.Background()); err != nil {
		t.Fatalf("VM2 failed to accept block: %s", err)
	}

	newHead := <-newTxPoolHeadChan1
	if newHead.Head.Hash() != common.Hash(vm1BlkA.ID()) {
		t.Fatalf("Expected new block to match")
	}
	newHead = <-newTxPoolHeadChan2
	if newHead.Head.Hash() != common.Hash(vm2BlkA.ID()) {
		t.Fatalf("Expected new block to match")
	}

	txs := make([]*types.Transaction, 10)
	for i := 0; i < 10; i++ {
		tx := types.NewTransaction(uint64(i), testEthAddrs[0], big.NewInt(10), 21000, big.NewInt(testMinGasPrice), nil)
		signedTx, err := types.SignTx(tx, types.NewEIP155Signer(vm1.chainConfig.ChainID), testKeys[1].ToECDSA())
		if err != nil {
			t.Fatal(err)
		}
		txs[i] = signedTx
	}

	var errs []error

	errs = vm1.txPool.AddRemotesSync(txs)
	for i, err := range errs {
		if err != nil {
			t.Fatalf("Failed to add transaction to VM1 at index %d: %s", i, err)
		}
	}

	msg, err = vm1.WaitForEvent(context.Background())
	require.NoError(t, err)
	require.Equal(t, commonEng.PendingTxs, msg)

	vm1BlkB, err := vm1.BuildBlock(context.Background())
	if err != nil {
		t.Fatal(err)
	}

	if err := vm1BlkB.Verify(context.Background()); err != nil {
		t.Fatal(err)
	}

	if err := vm1.SetPreference(context.Background(), vm1BlkB.ID()); err != nil {
		t.Fatal(err)
	}

	errs = vm2.txPool.AddRemotesSync(txs[0:5])
	for i, err := range errs {
		if err != nil {
			t.Fatalf("Failed to add transaction to VM2 at index %d: %s", i, err)
		}
	}

	msg, err = vm2.WaitForEvent(context.Background())
	require.NoError(t, err)
	require.Equal(t, commonEng.PendingTxs, msg)

	vm2BlkC, err := vm2.BuildBlock(context.Background())
	if err != nil {
		t.Fatalf("Failed to build BlkC on VM2: %s", err)
	}

	if err := vm2BlkC.Verify(context.Background()); err != nil {
		t.Fatalf("BlkC failed verification on VM2: %s", err)
	}

	if err := vm2.SetPreference(context.Background(), vm2BlkC.ID()); err != nil {
		t.Fatal(err)
	}

	newHead = <-newTxPoolHeadChan2
	if newHead.Head.Hash() != common.Hash(vm2BlkC.ID()) {
		t.Fatalf("Expected new block to match")
	}

	errs = vm2.txPool.AddRemotesSync(txs[5:10])
	for i, err := range errs {
		if err != nil {
			t.Fatalf("Failed to add transaction to VM2 at index %d: %s", i, err)
		}
	}

	msg, err = vm2.WaitForEvent(context.Background())
	require.NoError(t, err)
	require.Equal(t, commonEng.PendingTxs, msg)

	vm2BlkD, err := vm2.BuildBlock(context.Background())
	if err != nil {
		t.Fatalf("Failed to build BlkD on VM2: %s", err)
	}

	// Create uncle block from blkD
	blkDEthBlock := vm2BlkD.(*chain.BlockWrapper).Block.(*wrappedBlock).ethBlock
	uncles := []*types.Header{vm1BlkB.(*chain.BlockWrapper).Block.(*wrappedBlock).ethBlock.Header()}
	uncleBlockHeader := types.CopyHeader(blkDEthBlock.Header())
	uncleBlockHeader.UncleHash = types.CalcUncleHash(uncles)

	uncleEthBlock := types.NewBlock(
		uncleBlockHeader,
		blkDEthBlock.Transactions(),
		uncles,
		nil,
		trie.NewStackTrie(nil),
	)
	uncleBlock, _ := wrapBlock(uncleEthBlock, tvm2.vm)

	if err := uncleBlock.Verify(context.Background()); !errors.Is(err, errUnclesUnsupported) {
		t.Fatalf("VM2 should have failed with %q but got %q", errUnclesUnsupported, err.Error())
	}
	if _, err := vm1.ParseBlock(context.Background(), vm2BlkC.Bytes()); err != nil {
		t.Fatalf("VM1 errored parsing blkC: %s", err)
	}
	if _, err := vm1.ParseBlock(context.Background(), uncleBlock.Bytes()); !errors.Is(err, errUnclesUnsupported) {
		t.Fatalf("VM1 should have failed with %q but got %q", errUnclesUnsupported, err.Error())
	}
}

// Regression test to ensure that a VM that is not able to parse a block that
// contains no transactions.
func TestEmptyBlock(t *testing.T) {
	for _, scheme := range schemes {
		t.Run(scheme, func(t *testing.T) {
			testEmptyBlock(t, scheme)
		})
	}
}

func testEmptyBlock(t *testing.T, scheme string) {
	tvm := newVM(t, testVMConfig{
		genesisJSON: genesisJSONSubnetEVM,
		configJSON:  getConfig(scheme, ""),
	})

	defer func() {
		if err := tvm.vm.Shutdown(context.Background()); err != nil {
			t.Fatal(err)
		}
	}()

	tx := types.NewTransaction(uint64(0), testEthAddrs[1], firstTxAmount, 21000, big.NewInt(testMinGasPrice), nil)
	signedTx, err := types.SignTx(tx, types.NewEIP155Signer(tvm.vm.chainConfig.ChainID), testKeys[0].ToECDSA())
	if err != nil {
		t.Fatal(err)
	}

	txErrors := tvm.vm.txPool.AddRemotesSync([]*types.Transaction{signedTx})
	for i, err := range txErrors {
		if err != nil {
			t.Fatalf("Failed to add tx at index %d: %s", i, err)
		}
	}

	msg, err := tvm.vm.WaitForEvent(context.Background())
	require.NoError(t, err)
	require.Equal(t, commonEng.PendingTxs, msg)

	blk, err := tvm.vm.BuildBlock(context.Background())
	if err != nil {
		t.Fatalf("Failed to build block with import transaction: %s", err)
	}

	// Create empty block from blkA
	ethBlock := blk.(*chain.BlockWrapper).Block.(extension.ExtendedBlock).GetEthBlock()

	emptyEthBlock := types.NewBlock(
		types.CopyHeader(ethBlock.Header()),
		nil,
		nil,
		nil,
		new(trie.Trie),
	)

	emptyBlock, err := wrapBlock(emptyEthBlock, tvm.vm)
	if err != nil {
		t.Fatal(err)
	}

	if _, err := tvm.vm.ParseBlock(context.Background(), emptyBlock.Bytes()); !errors.Is(err, errEmptyBlock) {
		t.Fatalf("VM should have failed with errEmptyBlock but got %s", err.Error())
	}
	if err := emptyBlock.Verify(context.Background()); !errors.Is(err, errEmptyBlock) {
		t.Fatalf("block should have failed verification with errEmptyBlock but got %s", err.Error())
	}
}

// Regression test to ensure that a VM that verifies block B, C, then
// D (preferring block B) reorgs when C and then D are accepted.
//
//	  A
//	 / \
//	B   C
//	    |
//	    D
func TestAcceptReorg(t *testing.T) {
	for _, scheme := range schemes {
		t.Run(scheme, func(t *testing.T) {
			testAcceptReorg(t, scheme)
		})
	}
}

func testAcceptReorg(t *testing.T, scheme string) {
	tvmConfig := testVMConfig{
		genesisJSON: genesisJSONSubnetEVM,
		configJSON:  getConfig(scheme, ""),
	}
	tvm1 := newVM(t, tvmConfig)
	tvm2 := newVM(t, tvmConfig)

	vm1 := tvm1.vm
	vm2 := tvm2.vm

	defer func() {
		if err := vm1.Shutdown(context.Background()); err != nil {
			t.Fatal(err)
		}

		if err := vm2.Shutdown(context.Background()); err != nil {
			t.Fatal(err)
		}
	}()

	newTxPoolHeadChan1 := make(chan core.NewTxPoolReorgEvent, 1)
	vm1.txPool.SubscribeNewReorgEvent(newTxPoolHeadChan1)
	newTxPoolHeadChan2 := make(chan core.NewTxPoolReorgEvent, 1)
	vm2.txPool.SubscribeNewReorgEvent(newTxPoolHeadChan2)

	tx := types.NewTransaction(uint64(0), testEthAddrs[1], firstTxAmount, 21000, big.NewInt(testMinGasPrice), nil)
	signedTx, err := types.SignTx(tx, types.NewEIP155Signer(vm1.chainConfig.ChainID), testKeys[0].ToECDSA())
	if err != nil {
		t.Fatal(err)
	}

	txErrors := vm1.txPool.AddRemotesSync([]*types.Transaction{signedTx})
	for i, err := range txErrors {
		if err != nil {
			t.Fatalf("Failed to add tx at index %d: %s", i, err)
		}
	}

	msg, err := vm1.WaitForEvent(context.Background())
	require.NoError(t, err)
	require.Equal(t, commonEng.PendingTxs, msg)

	vm1BlkA, err := vm1.BuildBlock(context.Background())
	if err != nil {
		t.Fatalf("Failed to build block with import transaction: %s", err)
	}

	if err := vm1BlkA.Verify(context.Background()); err != nil {
		t.Fatalf("Block failed verification on VM1: %s", err)
	}

	if err := vm1.SetPreference(context.Background(), vm1BlkA.ID()); err != nil {
		t.Fatal(err)
	}

	vm2BlkA, err := vm2.ParseBlock(context.Background(), vm1BlkA.Bytes())
	if err != nil {
		t.Fatalf("Unexpected error parsing block from vm2: %s", err)
	}
	if err := vm2BlkA.Verify(context.Background()); err != nil {
		t.Fatalf("Block failed verification on VM2: %s", err)
	}
	if err := vm2.SetPreference(context.Background(), vm2BlkA.ID()); err != nil {
		t.Fatal(err)
	}

	if err := vm1BlkA.Accept(context.Background()); err != nil {
		t.Fatalf("VM1 failed to accept block: %s", err)
	}
	if err := vm2BlkA.Accept(context.Background()); err != nil {
		t.Fatalf("VM2 failed to accept block: %s", err)
	}

	newHead := <-newTxPoolHeadChan1
	if newHead.Head.Hash() != common.Hash(vm1BlkA.ID()) {
		t.Fatalf("Expected new block to match")
	}
	newHead = <-newTxPoolHeadChan2
	if newHead.Head.Hash() != common.Hash(vm2BlkA.ID()) {
		t.Fatalf("Expected new block to match")
	}

	// Create list of 10 successive transactions to build block A on vm1
	// and to be split into two separate blocks on VM2
	txs := make([]*types.Transaction, 10)
	for i := 0; i < 10; i++ {
		tx := types.NewTransaction(uint64(i), testEthAddrs[0], big.NewInt(10), 21000, big.NewInt(testMinGasPrice), nil)
		signedTx, err := types.SignTx(tx, types.NewEIP155Signer(vm1.chainConfig.ChainID), testKeys[1].ToECDSA())
		if err != nil {
			t.Fatal(err)
		}
		txs[i] = signedTx
	}

	// Add the remote transactions, build the block, and set VM1's preference
	// for block B
	errs := vm1.txPool.AddRemotesSync(txs)
	for i, err := range errs {
		if err != nil {
			t.Fatalf("Failed to add transaction to VM1 at index %d: %s", i, err)
		}
	}

	msg, err = vm1.WaitForEvent(context.Background())
	require.NoError(t, err)
	require.Equal(t, commonEng.PendingTxs, msg)

	vm1BlkB, err := vm1.BuildBlock(context.Background())
	if err != nil {
		t.Fatal(err)
	}

	if err := vm1BlkB.Verify(context.Background()); err != nil {
		t.Fatal(err)
	}

	if err := vm1.SetPreference(context.Background(), vm1BlkB.ID()); err != nil {
		t.Fatal(err)
	}

	errs = vm2.txPool.AddRemotesSync(txs[0:5])
	for i, err := range errs {
		if err != nil {
			t.Fatalf("Failed to add transaction to VM2 at index %d: %s", i, err)
		}
	}

	msg, err = vm2.WaitForEvent(context.Background())
	require.NoError(t, err)
	require.Equal(t, commonEng.PendingTxs, msg)

	vm2BlkC, err := vm2.BuildBlock(context.Background())
	if err != nil {
		t.Fatalf("Failed to build BlkC on VM2: %s", err)
	}

	if err := vm2BlkC.Verify(context.Background()); err != nil {
		t.Fatalf("BlkC failed verification on VM2: %s", err)
	}

	if err := vm2.SetPreference(context.Background(), vm2BlkC.ID()); err != nil {
		t.Fatal(err)
	}

	newHead = <-newTxPoolHeadChan2
	if newHead.Head.Hash() != common.Hash(vm2BlkC.ID()) {
		t.Fatalf("Expected new block to match")
	}

	errs = vm2.txPool.AddRemotesSync(txs[5:])
	for i, err := range errs {
		if err != nil {
			t.Fatalf("Failed to add transaction to VM2 at index %d: %s", i, err)
		}
	}

	msg, err = vm2.WaitForEvent(context.Background())
	require.NoError(t, err)
	require.Equal(t, commonEng.PendingTxs, msg)

	vm2BlkD, err := vm2.BuildBlock(context.Background())
	if err != nil {
		t.Fatalf("Failed to build BlkD on VM2: %s", err)
	}

	// Parse blocks produced in vm2
	vm1BlkC, err := vm1.ParseBlock(context.Background(), vm2BlkC.Bytes())
	if err != nil {
		t.Fatalf("Unexpected error parsing block from vm2: %s", err)
	}

	vm1BlkD, err := vm1.ParseBlock(context.Background(), vm2BlkD.Bytes())
	if err != nil {
		t.Fatalf("Unexpected error parsing block from vm2: %s", err)
	}

	if err := vm1BlkC.Verify(context.Background()); err != nil {
		t.Fatalf("Block failed verification on VM1: %s", err)
	}
	if err := vm1BlkD.Verify(context.Background()); err != nil {
		t.Fatalf("Block failed verification on VM1: %s", err)
	}

	blkBHash := vm1BlkB.(*chain.BlockWrapper).Block.(extension.ExtendedBlock).GetEthBlock().Hash()
	if b := vm1.blockChain.CurrentBlock(); b.Hash() != blkBHash {
		t.Fatalf("expected current block to have hash %s but got %s", blkBHash.Hex(), b.Hash().Hex())
	}

	if err := vm1BlkC.Accept(context.Background()); err != nil {
		t.Fatal(err)
	}

	blkCHash := vm1BlkC.(*chain.BlockWrapper).Block.(extension.ExtendedBlock).GetEthBlock().Hash()
	if b := vm1.blockChain.CurrentBlock(); b.Hash() != blkCHash {
		t.Fatalf("expected current block to have hash %s but got %s", blkCHash.Hex(), b.Hash().Hex())
	}
	if err := vm1BlkB.Reject(context.Background()); err != nil {
		t.Fatal(err)
	}

	if err := vm1BlkD.Accept(context.Background()); err != nil {
		t.Fatal(err)
	}
	blkDHash := vm1BlkD.(*chain.BlockWrapper).Block.(extension.ExtendedBlock).GetEthBlock().Hash()
	if b := vm1.blockChain.CurrentBlock(); b.Hash() != blkDHash {
		t.Fatalf("expected current block to have hash %s but got %s", blkDHash.Hex(), b.Hash().Hex())
	}
}

func TestTimeSemanticVerify(t *testing.T) {
	timestamp := time.Unix(1714339200, 123_456_789)
	cases := []struct {
		name             string
		fork             upgradetest.Fork
		timeSeconds      uint64
		timeMilliseconds *uint64
		expectedError    error
	}{
		{
			name:             "Fortuna without TimeMilliseconds",
			fork:             upgradetest.Fortuna,
			timeSeconds:      uint64(timestamp.Unix()),
			timeMilliseconds: nil,
		},
		{
			name:             "Granite with TimeMilliseconds",
			fork:             upgradetest.Granite,
			timeSeconds:      uint64(timestamp.Unix()),
			timeMilliseconds: utils.NewUint64(uint64(timestamp.UnixMilli())),
		},
		{
			name:             "Fortuna with TimeMilliseconds",
			fork:             upgradetest.Fortuna,
			timeSeconds:      uint64(timestamp.Unix()),
			timeMilliseconds: utils.NewUint64(uint64(timestamp.UnixMilli())),
			expectedError:    customheader.ErrTimeMillisecondsBeforeGranite,
		},
		{
			name:             "Granite without TimeMilliseconds",
			fork:             upgradetest.Granite,
			timeSeconds:      uint64(timestamp.Unix()),
			timeMilliseconds: nil,
			expectedError:    customheader.ErrTimeMillisecondsRequired,
		},
		{
			name:             "Granite with mismatched TimeMilliseconds",
			fork:             upgradetest.Granite,
			timeSeconds:      uint64(timestamp.Unix()),
			timeMilliseconds: utils.NewUint64(uint64(timestamp.UnixMilli()) + 1000),
			expectedError:    customheader.ErrTimeMillisecondsMismatched,
		},
		{
			name:             "Block too far in the future",
			fork:             upgradetest.Granite,
			timeSeconds:      uint64(timestamp.Add(2 * time.Hour).Unix()),
			timeMilliseconds: utils.NewUint64(uint64(timestamp.Add(2 * time.Hour).UnixMilli())),
			expectedError:    customheader.ErrBlockTooFarInFuture,
		},
	}

	for _, test := range cases {
		t.Run(test.name, func(t *testing.T) {
			tvm := newVM(t, testVMConfig{
				genesisJSON: genesisJSONSubnetEVM,
				fork:        &test.fork,
			})

			defer func() {
				if err := tvm.vm.Shutdown(context.Background()); err != nil {
					t.Fatal(err)
				}
			}()

			tx := types.NewTransaction(uint64(0), testEthAddrs[1], firstTxAmount, 21000, big.NewInt(testMinGasPrice), nil)
			signedTx, err := types.SignTx(tx, types.LatestSigner(tvm.vm.chainConfig), testKeys[0].ToECDSA())
			if err != nil {
				t.Fatal(err)
			}

			txErrors := tvm.vm.txPool.AddRemotesSync([]*types.Transaction{signedTx})
			for i, err := range txErrors {
				if err != nil {
					t.Fatalf("Failed to add tx at index %d: %s", i, err)
				}
			}

			msg, err := tvm.vm.WaitForEvent(context.Background())
			require.NoError(t, err)
			require.Equal(t, commonEng.PendingTxs, msg)

			blk, err := tvm.vm.BuildBlock(context.Background())
			if err != nil {
				t.Fatalf("Failed to build block with import transaction: %s", err)
			}

			if err := blk.Verify(context.Background()); err != nil {
				t.Fatalf("Block failed verification on VM: %s", err)
			}

			// Create empty block from blkA
			ethBlk := blk.(*chain.BlockWrapper).Block.(*wrappedBlock).ethBlock

			// Modify the header to have the desired time values
			modifiedHeader := types.CopyHeader(ethBlk.Header())
			modifiedHeader.Time = test.timeSeconds
			modifiedExtra := customtypes.GetHeaderExtra(modifiedHeader)
			modifiedExtra.TimeMilliseconds = test.timeMilliseconds

			// Build new block with modified header
			receipts := tvm.vm.blockChain.GetReceiptsByHash(ethBlk.Hash())
			modifiedBlock := types.NewBlock(
				modifiedHeader,
				ethBlk.Transactions(),
				nil,
				receipts,
				trie.NewStackTrie(nil),
			)
			modifiedBlk, err := wrapBlock(modifiedBlock, tvm.vm)
			require.NoError(t, err)

			tvm.vm.clock.Set(timestamp) // set current time to base for time checks
			err = modifiedBlk.Verify(context.Background())
			require.ErrorIs(t, err, test.expectedError)
		})
	}
}

func TestBuildTimeMilliseconds(t *testing.T) {
	buildTime := time.Unix(1714339200, 123_456_789)
	cases := []struct {
		name                     string
		fork                     upgradetest.Fork
		expectedTimeMilliseconds *uint64
	}{
		{
			name:                     "fortuna_should_not_have_timestamp_milliseconds",
			fork:                     upgradetest.Fortuna,
			expectedTimeMilliseconds: nil,
		},
		{
			name:                     "granite_should_have_timestamp_milliseconds",
			fork:                     upgradetest.Granite,
			expectedTimeMilliseconds: utils.NewUint64(uint64(buildTime.UnixMilli())),
		},
	}

	for _, test := range cases {
		t.Run(test.name, func(t *testing.T) {
			tvm := newVM(t, testVMConfig{
				fork:        &test.fork,
				genesisJSON: genesisJSONSubnetEVM,
			})

			defer func() {
				if err := tvm.vm.Shutdown(context.Background()); err != nil {
					t.Fatal(err)
				}
			}()

<<<<<<< HEAD
	// Create empty block from blkA
	internalBlkA := blkA.(*chain.BlockWrapper).Block.(extension.ExtendedBlock)
	modifiedHeader := types.CopyHeader(internalBlkA.GetEthBlock().Header())
	// Set the VM's clock to the time of the produced block
	tvm.vm.clock.Set(time.Unix(int64(modifiedHeader.Time), 0))
	// Set the modified time to exceed the allowed future time
	modifiedTime := modifiedHeader.Time + uint64(maxFutureBlockTime.Seconds()+1)
	modifiedHeader.Time = modifiedTime
	modifiedBlock := types.NewBlock(
		modifiedHeader,
		internalBlkA.GetEthBlock().Transactions(),
		nil,
		nil,
		trie.NewStackTrie(nil),
	)
=======
			tvm.vm.clock.Set(buildTime)
			tx := types.NewTransaction(uint64(0), testEthAddrs[1], firstTxAmount, 21000, big.NewInt(testMinGasPrice), nil)
			signedTx, err := types.SignTx(tx, types.NewEIP155Signer(tvm.vm.chainConfig.ChainID), testKeys[0].ToECDSA())
			if err != nil {
				t.Fatal(err)
			}
>>>>>>> 9af16ac2

			txErrors := tvm.vm.txPool.AddRemotesSync([]*types.Transaction{signedTx})
			for i, err := range txErrors {
				if err != nil {
					t.Fatalf("Failed to add tx at index %d: %s", i, err)
				}
			}

			msg, err := tvm.vm.WaitForEvent(context.Background())
			require.NoError(t, err)
			require.Equal(t, commonEng.PendingTxs, msg)

			blk, err := tvm.vm.BuildBlock(context.Background())
			if err != nil {
				t.Fatalf("Failed to build block with import transaction: %s", err)
			}
			require.NoError(t, err)
			ethBlk := blk.(*chain.BlockWrapper).Block.(*wrappedBlock).ethBlock
			require.Equal(t, test.expectedTimeMilliseconds, customtypes.BlockTimeMilliseconds(ethBlk))
		})
	}
}

func TestLastAcceptedBlockNumberAllow(t *testing.T) {
	for _, scheme := range schemes {
		t.Run(scheme, func(t *testing.T) {
			testLastAcceptedBlockNumberAllow(t, scheme)
		})
	}
}

func testLastAcceptedBlockNumberAllow(t *testing.T, scheme string) {
	tvm := newVM(t, testVMConfig{
		genesisJSON: genesisJSONSubnetEVM,
		configJSON:  getConfig(scheme, ""),
	})

	defer func() {
		if err := tvm.vm.Shutdown(context.Background()); err != nil {
			t.Fatal(err)
		}
	}()

	tx := types.NewTransaction(uint64(0), testEthAddrs[1], firstTxAmount, 21000, big.NewInt(testMinGasPrice), nil)
	signedTx, err := types.SignTx(tx, types.NewEIP155Signer(tvm.vm.chainConfig.ChainID), testKeys[0].ToECDSA())
	if err != nil {
		t.Fatal(err)
	}

	txErrors := tvm.vm.txPool.AddRemotesSync([]*types.Transaction{signedTx})
	for i, err := range txErrors {
		if err != nil {
			t.Fatalf("Failed to add tx at index %d: %s", i, err)
		}
	}

	msg, err := tvm.vm.WaitForEvent(context.Background())
	require.NoError(t, err)
	require.Equal(t, commonEng.PendingTxs, msg)

	blk, err := tvm.vm.BuildBlock(context.Background())
	if err != nil {
		t.Fatalf("Failed to build block with import transaction: %s", err)
	}

	if err := blk.Verify(context.Background()); err != nil {
		t.Fatalf("Block failed verification on VM: %s", err)
	}

	if err := tvm.vm.SetPreference(context.Background(), blk.ID()); err != nil {
		t.Fatal(err)
	}

	blkHeight := blk.Height()
	blkHash := blk.(*chain.BlockWrapper).Block.(extension.ExtendedBlock).GetEthBlock().Hash()

	tvm.vm.eth.APIBackend.SetAllowUnfinalizedQueries(true)

	ctx := context.Background()
	b, err := tvm.vm.eth.APIBackend.BlockByNumber(ctx, rpc.BlockNumber(blkHeight))
	if err != nil {
		t.Fatal(err)
	}
	if b.Hash() != blkHash {
		t.Fatalf("expected block at %d to have hash %s but got %s", blkHeight, blkHash.Hex(), b.Hash().Hex())
	}

	tvm.vm.eth.APIBackend.SetAllowUnfinalizedQueries(false)

	_, err = tvm.vm.eth.APIBackend.BlockByNumber(ctx, rpc.BlockNumber(blkHeight))
	if !errors.Is(err, eth.ErrUnfinalizedData) {
		t.Fatalf("expected ErrUnfinalizedData but got %s", err.Error())
	}

	if err := blk.Accept(context.Background()); err != nil {
		t.Fatalf("VM failed to accept block: %s", err)
	}

	if b := tvm.vm.blockChain.GetBlockByNumber(blkHeight); b.Hash() != blkHash {
		t.Fatalf("expected block at %d to have hash %s but got %s", blkHeight, blkHash.Hex(), b.Hash().Hex())
	}
}

<<<<<<< HEAD
// Regression test to ensure we can build blocks if we are starting with the
// Subnet EVM ruleset in genesis.
func TestBuildSubnetEVMBlock(t *testing.T) {
	for _, scheme := range schemes {
		t.Run(scheme, func(t *testing.T) {
			testBuildSubnetEVMBlock(t, scheme)
		})
	}
}

func testBuildSubnetEVMBlock(t *testing.T, scheme string) {
	tvm := newVM(t, testVMConfig{
		genesisJSON: genesisJSONSubnetEVM,
		configJSON:  getConfig(scheme, ""),
	})

	defer func() {
		if err := tvm.vm.Shutdown(context.Background()); err != nil {
			t.Fatal(err)
		}
	}()

	newTxPoolHeadChan := make(chan core.NewTxPoolReorgEvent, 1)
	tvm.vm.txPool.SubscribeNewReorgEvent(newTxPoolHeadChan)

	tx := types.NewTransaction(uint64(0), testEthAddrs[1], new(big.Int).Mul(firstTxAmount, big.NewInt(4)), 21000, big.NewInt(testMinGasPrice*3), nil)
	signedTx, err := types.SignTx(tx, types.NewEIP155Signer(tvm.vm.chainConfig.ChainID), testKeys[0].ToECDSA())
	if err != nil {
		t.Fatal(err)
	}

	txErrors := tvm.vm.txPool.AddRemotesSync([]*types.Transaction{signedTx})
	for i, err := range txErrors {
		if err != nil {
			t.Fatalf("Failed to add tx at index %d: %s", i, err)
		}
	}

	blk := issueAndAccept(t, tvm.vm)
	newHead := <-newTxPoolHeadChan
	if newHead.Head.Hash() != common.Hash(blk.ID()) {
		t.Fatalf("Expected new block to match")
	}

	txs := make([]*types.Transaction, 10)
	for i := 0; i < 10; i++ {
		tx := types.NewTransaction(uint64(i), testEthAddrs[0], big.NewInt(10), 21000, big.NewInt(testMinGasPrice*3), nil)
		signedTx, err := types.SignTx(tx, types.NewEIP155Signer(tvm.vm.chainConfig.ChainID), testKeys[1].ToECDSA())
		if err != nil {
			t.Fatal(err)
		}
		txs[i] = signedTx
	}
	errs := tvm.vm.txPool.AddRemotesSync(txs)
	for i, err := range errs {
		if err != nil {
			t.Fatalf("Failed to add tx at index %d: %s", i, err)
		}
	}

	blk = issueAndAccept(t, tvm.vm)
	ethBlk := blk.(*chain.BlockWrapper).Block.(extension.ExtendedBlock).GetEthBlock()
	if customtypes.BlockGasCost(ethBlk) == nil || customtypes.BlockGasCost(ethBlk).Cmp(big.NewInt(100)) < 0 {
		t.Fatalf("expected blockGasCost to be at least 100 but got %d", customtypes.BlockGasCost(ethBlk))
	}
	chainConfig := params.GetExtra(tvm.vm.chainConfig)
	minRequiredTip, err := customheader.EstimateRequiredTip(chainConfig, ethBlk.Header())
	if err != nil {
		t.Fatal(err)
	}
	if minRequiredTip == nil || minRequiredTip.Cmp(big.NewInt(0.05*utils.GWei)) < 0 {
		t.Fatalf("expected minRequiredTip to be at least 0.05 gwei but got %d", minRequiredTip)
	}

	lastAcceptedID, err := tvm.vm.LastAccepted(context.Background())
	if err != nil {
		t.Fatal(err)
	}
	if lastAcceptedID != blk.ID() {
		t.Fatalf("Expected last accepted blockID to be the accepted block: %s, but found %s", blk.ID(), lastAcceptedID)
	}

	// Confirm all txs are present
	ethBlkTxs := tvm.vm.blockChain.GetBlockByNumber(2).Transactions()
	for i, tx := range txs {
		if len(ethBlkTxs) <= i {
			t.Fatalf("missing transactions expected: %d but found: %d", len(txs), len(ethBlkTxs))
		}
		if ethBlkTxs[i].Hash() != tx.Hash() {
			t.Fatalf("expected tx at index %d to have hash: %x but has: %x", i, txs[i].Hash(), tx.Hash())
		}
	}
}

=======
>>>>>>> 9af16ac2
func TestBuildAllowListActivationBlock(t *testing.T) {
	for _, scheme := range schemes {
		t.Run(scheme, func(t *testing.T) {
			testBuildAllowListActivationBlock(t, scheme)
		})
	}
}

func testBuildAllowListActivationBlock(t *testing.T, scheme string) {
	genesis := &core.Genesis{}
	if err := genesis.UnmarshalJSON([]byte(genesisJSONSubnetEVM)); err != nil {
		t.Fatal(err)
	}
	params.GetExtra(genesis.Config).GenesisPrecompiles = extras.Precompiles{
		deployerallowlist.ConfigKey: deployerallowlist.NewConfig(utils.TimeToNewUint64(time.Now()), testEthAddrs, nil, nil),
	}

	genesisJSON, err := genesis.MarshalJSON()
	if err != nil {
		t.Fatal(err)
	}
	tvm := newVM(t, testVMConfig{
		genesisJSON: string(genesisJSON),
		configJSON:  getConfig(scheme, ""),
	})

	defer func() {
		if err := tvm.vm.Shutdown(context.Background()); err != nil {
			t.Fatal(err)
		}
	}()

	newTxPoolHeadChan := make(chan core.NewTxPoolReorgEvent, 1)
	tvm.vm.txPool.SubscribeNewReorgEvent(newTxPoolHeadChan)

	genesisState, err := tvm.vm.blockChain.StateAt(tvm.vm.blockChain.Genesis().Root())
	if err != nil {
		t.Fatal(err)
	}
	role := deployerallowlist.GetContractDeployerAllowListStatus(genesisState, testEthAddrs[0])
	if role != allowlist.NoRole {
		t.Fatalf("Expected allow list status to be set to no role: %s, but found: %s", allowlist.NoRole, role)
	}

	// Send basic transaction to construct a simple block and confirm that the precompile state configuration in the worker behaves correctly.
	tx := types.NewTransaction(uint64(0), testEthAddrs[1], new(big.Int).Mul(firstTxAmount, big.NewInt(4)), 21000, big.NewInt(testMinGasPrice*3), nil)
	signedTx, err := types.SignTx(tx, types.NewEIP155Signer(tvm.vm.chainConfig.ChainID), testKeys[0].ToECDSA())
	if err != nil {
		t.Fatal(err)
	}

	txErrors := tvm.vm.txPool.AddRemotesSync([]*types.Transaction{signedTx})
	for i, err := range txErrors {
		if err != nil {
			t.Fatalf("Failed to add tx at index %d: %s", i, err)
		}
	}

	blk := issueAndAccept(t, tvm.vm)
	newHead := <-newTxPoolHeadChan
	if newHead.Head.Hash() != common.Hash(blk.ID()) {
		t.Fatalf("Expected new block to match")
	}

	// Verify that the allow list config activation was handled correctly in the first block.
	blkState, err := tvm.vm.blockChain.StateAt(blk.(*chain.BlockWrapper).Block.(extension.ExtendedBlock).GetEthBlock().Root())
	if err != nil {
		t.Fatal(err)
	}
	role = deployerallowlist.GetContractDeployerAllowListStatus(blkState, testEthAddrs[0])
	if role != allowlist.AdminRole {
		t.Fatalf("Expected allow list status to be set role %s, but found: %s", allowlist.AdminRole, role)
	}
}

// Test that the tx allow list allows whitelisted transactions and blocks non-whitelisted addresses
func TestTxAllowListSuccessfulTx(t *testing.T) {
	// Setup chain params
	managerKey := testKeys[1]
	managerAddress := testEthAddrs[1]
	genesis := &core.Genesis{}
	if err := genesis.UnmarshalJSON([]byte(toGenesisJSON(paramstest.ForkToChainConfig[upgradetest.Durango]))); err != nil {
		t.Fatal(err)
	}
	// this manager role should not be activated because DurangoTimestamp is in the future
	params.GetExtra(genesis.Config).GenesisPrecompiles = extras.Precompiles{
		txallowlist.ConfigKey: txallowlist.NewConfig(utils.NewUint64(0), testEthAddrs[0:1], nil, nil),
	}
	durangoTime := time.Now().Add(10 * time.Hour)
	params.GetExtra(genesis.Config).DurangoTimestamp = utils.TimeToNewUint64(durangoTime)
	genesisJSON, err := genesis.MarshalJSON()
	if err != nil {
		t.Fatal(err)
	}

	// prepare the new upgrade bytes to disable the TxAllowList
	disableAllowListTime := durangoTime.Add(10 * time.Hour)
	reenableAllowlistTime := disableAllowListTime.Add(10 * time.Hour)
	upgradeConfig := &extras.UpgradeConfig{
		PrecompileUpgrades: []extras.PrecompileUpgrade{
			{
				Config: txallowlist.NewDisableConfig(utils.TimeToNewUint64(disableAllowListTime)),
			},
			// re-enable the tx allowlist after Durango to set the manager role
			{
				Config: txallowlist.NewConfig(utils.TimeToNewUint64(reenableAllowlistTime), testEthAddrs[0:1], nil, []common.Address{managerAddress}),
			},
		},
	}
	upgradeBytesJSON, err := json.Marshal(upgradeConfig)
	require.NoError(t, err)

	fork := upgradetest.Durango
	tvm := newVM(t, testVMConfig{
		fork:        &fork,
		genesisJSON: string(genesisJSON),
		upgradeJSON: string(upgradeBytesJSON),
	})

	defer func() {
		if err := tvm.vm.Shutdown(context.Background()); err != nil {
			t.Fatal(err)
		}
	}()

	newTxPoolHeadChan := make(chan core.NewTxPoolReorgEvent, 1)
	tvm.vm.txPool.SubscribeNewReorgEvent(newTxPoolHeadChan)

	genesisState, err := tvm.vm.blockChain.StateAt(tvm.vm.blockChain.Genesis().Root())
	if err != nil {
		t.Fatal(err)
	}

	// Check that address 0 is whitelisted and address 1 is not
	role := txallowlist.GetTxAllowListStatus(genesisState, testEthAddrs[0])
	if role != allowlist.AdminRole {
		t.Fatalf("Expected allow list status to be set to admin: %s, but found: %s", allowlist.AdminRole, role)
	}
	role = txallowlist.GetTxAllowListStatus(genesisState, testEthAddrs[1])
	if role != allowlist.NoRole {
		t.Fatalf("Expected allow list status to be set to no role: %s, but found: %s", allowlist.NoRole, role)
	}
	// Should not be a manager role because Durango has not activated yet
	role = txallowlist.GetTxAllowListStatus(genesisState, managerAddress)
	require.Equal(t, allowlist.NoRole, role)

	// Submit a successful transaction
	tx0 := types.NewTransaction(uint64(0), testEthAddrs[0], big.NewInt(1), 21000, big.NewInt(testMinGasPrice), nil)
	signedTx0, err := types.SignTx(tx0, types.NewEIP155Signer(tvm.vm.chainConfig.ChainID), testKeys[0].ToECDSA())
	require.NoError(t, err)

	errs := tvm.vm.txPool.AddRemotesSync([]*types.Transaction{signedTx0})
	if err := errs[0]; err != nil {
		t.Fatalf("Failed to add tx at index: %s", err)
	}

	// Submit a rejected transaction, should throw an error
	tx1 := types.NewTransaction(uint64(0), testEthAddrs[1], big.NewInt(2), 21000, big.NewInt(testMinGasPrice), nil)
	signedTx1, err := types.SignTx(tx1, types.NewEIP155Signer(tvm.vm.chainConfig.ChainID), testKeys[1].ToECDSA())
	if err != nil {
		t.Fatal(err)
	}

	errs = tvm.vm.txPool.AddRemotesSync([]*types.Transaction{signedTx1})
	if err := errs[0]; !errors.Is(err, vmerrors.ErrSenderAddressNotAllowListed) {
		t.Fatalf("expected ErrSenderAddressNotAllowListed, got: %s", err)
	}

	// Submit a rejected transaction, should throw an error because manager is not activated
	tx2 := types.NewTransaction(uint64(0), managerAddress, big.NewInt(2), 21000, big.NewInt(testMinGasPrice), nil)
	signedTx2, err := types.SignTx(tx2, types.NewEIP155Signer(tvm.vm.chainConfig.ChainID), managerKey.ToECDSA())
	require.NoError(t, err)

	errs = tvm.vm.txPool.AddRemotesSync([]*types.Transaction{signedTx2})
	require.ErrorIs(t, errs[0], vmerrors.ErrSenderAddressNotAllowListed)

	blk := issueAndAccept(t, tvm.vm)
	newHead := <-newTxPoolHeadChan
	require.Equal(t, newHead.Head.Hash(), common.Hash(blk.ID()))

	// Verify that the constructed block only has the whitelisted tx
	block := blk.(*chain.BlockWrapper).Block.(extension.ExtendedBlock).GetEthBlock()

	txs := block.Transactions()

	if txs.Len() != 1 {
		t.Fatalf("Expected number of txs to be %d, but found %d", 1, txs.Len())
	}

	require.Equal(t, signedTx0.Hash(), txs[0].Hash())

	tvm.vm.clock.Set(reenableAllowlistTime.Add(time.Hour))

	// Re-Submit a successful transaction
	tx0 = types.NewTransaction(uint64(1), testEthAddrs[0], big.NewInt(1), 21000, big.NewInt(testMinGasPrice), nil)
	signedTx0, err = types.SignTx(tx0, types.NewEIP155Signer(tvm.vm.chainConfig.ChainID), testKeys[0].ToECDSA())
	require.NoError(t, err)

	errs = tvm.vm.txPool.AddRemotesSync([]*types.Transaction{signedTx0})
	require.NoError(t, errs[0])

	// accept block to trigger upgrade
	blk = issueAndAccept(t, tvm.vm)
	newHead = <-newTxPoolHeadChan
	require.Equal(t, newHead.Head.Hash(), common.Hash(blk.ID()))
	block = blk.(*chain.BlockWrapper).Block.(extension.ExtendedBlock).GetEthBlock()

	blkState, err := tvm.vm.blockChain.StateAt(block.Root())
	require.NoError(t, err)

	// Check that address 0 is admin and address 1 is manager
	role = txallowlist.GetTxAllowListStatus(blkState, testEthAddrs[0])
	require.Equal(t, allowlist.AdminRole, role)
	role = txallowlist.GetTxAllowListStatus(blkState, managerAddress)
	require.Equal(t, allowlist.ManagerRole, role)

	tvm.vm.clock.Set(tvm.vm.clock.Time().Add(2 * time.Second)) // add 2 seconds for gas fee to adjust
	// Submit a successful transaction, should not throw an error because manager is activated
	tx3 := types.NewTransaction(uint64(0), managerAddress, big.NewInt(1), 21000, big.NewInt(testMinGasPrice), nil)
	signedTx3, err := types.SignTx(tx3, types.NewEIP155Signer(tvm.vm.chainConfig.ChainID), managerKey.ToECDSA())
	require.NoError(t, err)

	tvm.vm.clock.Set(tvm.vm.clock.Time().Add(2 * time.Second)) // add 2 seconds for gas fee to adjust
	errs = tvm.vm.txPool.AddRemotesSync([]*types.Transaction{signedTx3})
	require.NoError(t, errs[0])

	blk = issueAndAccept(t, tvm.vm)
	newHead = <-newTxPoolHeadChan
	require.Equal(t, newHead.Head.Hash(), common.Hash(blk.ID()))

	// Verify that the constructed block only has the whitelisted tx
	block = blk.(*chain.BlockWrapper).Block.(extension.ExtendedBlock).GetEthBlock()
	txs = block.Transactions()

	require.Len(t, txs, 1)
	require.Equal(t, signedTx3.Hash(), txs[0].Hash())
}

func TestVerifyManagerConfig(t *testing.T) {
	genesis := &core.Genesis{}
	ctx, dbManager, genesisBytes := setupGenesis(t, upgradetest.Durango)
	require.NoError(t, genesis.UnmarshalJSON(genesisBytes))

	durangoTimestamp := time.Now().Add(10 * time.Hour)
	params.GetExtra(genesis.Config).DurangoTimestamp = utils.TimeToNewUint64(durangoTimestamp)
	// this manager role should not be activated because DurangoTimestamp is in the future
	params.GetExtra(genesis.Config).GenesisPrecompiles = extras.Precompiles{
		txallowlist.ConfigKey: txallowlist.NewConfig(utils.NewUint64(0), testEthAddrs[0:1], nil, []common.Address{testEthAddrs[1]}),
	}

	genesisJSON, err := genesis.MarshalJSON()
	require.NoError(t, err)

	vm := &VM{}
	err = vm.Initialize(
		context.Background(),
		ctx,
		dbManager,
		genesisJSON, // Manually set genesis bytes due to custom genesis
		[]byte(""),
		[]byte(""),
		[]*commonEng.Fx{},
		nil,
	)
	require.ErrorIs(t, err, allowlist.ErrCannotAddManagersBeforeDurango)

	genesis = &core.Genesis{}
	require.NoError(t, genesis.UnmarshalJSON([]byte(toGenesisJSON(paramstest.ForkToChainConfig[upgradetest.Durango]))))
	params.GetExtra(genesis.Config).DurangoTimestamp = utils.TimeToNewUint64(durangoTimestamp)
	genesisJSON, err = genesis.MarshalJSON()
	require.NoError(t, err)
	// use an invalid upgrade now with managers set before Durango
	upgradeConfig := &extras.UpgradeConfig{
		PrecompileUpgrades: []extras.PrecompileUpgrade{
			{
				Config: txallowlist.NewConfig(utils.TimeToNewUint64(durangoTimestamp.Add(-time.Second)), nil, nil, []common.Address{testEthAddrs[1]}),
			},
		},
	}
	upgradeBytesJSON, err := json.Marshal(upgradeConfig)
	require.NoError(t, err)

	vm = &VM{}
	ctx, dbManager, _ = setupGenesis(t, upgradetest.Latest)
	err = vm.Initialize(
		context.Background(),
		ctx,
		dbManager,
		genesisJSON, // Manually set genesis bytes due to custom genesis
		upgradeBytesJSON,
		[]byte(""),
		[]*commonEng.Fx{},
		nil,
	)
	require.ErrorIs(t, err, allowlist.ErrCannotAddManagersBeforeDurango)
}

// Test that the tx allow list allows whitelisted transactions and blocks non-whitelisted addresses
// and the allowlist is removed after the precompile is disabled.
func TestTxAllowListDisablePrecompile(t *testing.T) {
	// Setup chain params
	genesis := &core.Genesis{}
	if err := genesis.UnmarshalJSON([]byte(toGenesisJSON(paramstest.ForkToChainConfig[upgradetest.Latest]))); err != nil {
		t.Fatal(err)
	}
	enableAllowListTimestamp := upgrade.InitiallyActiveTime // enable at initially active time
	params.GetExtra(genesis.Config).GenesisPrecompiles = extras.Precompiles{
		txallowlist.ConfigKey: txallowlist.NewConfig(utils.TimeToNewUint64(enableAllowListTimestamp), testEthAddrs[0:1], nil, nil),
	}
	genesisJSON, err := genesis.MarshalJSON()
	if err != nil {
		t.Fatal(err)
	}

	// arbitrary choice ahead of enableAllowListTimestamp
	disableAllowListTimestamp := enableAllowListTimestamp.Add(10 * time.Hour)
	// configure a network upgrade to remove the allowlist
	upgradeConfig := fmt.Sprintf(`
	{
		"precompileUpgrades": [
			{
				"txAllowListConfig": {
					"blockTimestamp": %d,
					"disable": true
				}
			}
		]
	}
	`, disableAllowListTimestamp.Unix())

	tvm := newVM(t, testVMConfig{
		genesisJSON: string(genesisJSON),
		upgradeJSON: upgradeConfig,
	})

	tvm.vm.clock.Set(disableAllowListTimestamp) // upgrade takes effect after a block is issued, so we can set vm's clock here.

	defer func() {
		if err := tvm.vm.Shutdown(context.Background()); err != nil {
			t.Fatal(err)
		}
	}()

	newTxPoolHeadChan := make(chan core.NewTxPoolReorgEvent, 1)
	tvm.vm.txPool.SubscribeNewReorgEvent(newTxPoolHeadChan)

	genesisState, err := tvm.vm.blockChain.StateAt(tvm.vm.blockChain.Genesis().Root())
	if err != nil {
		t.Fatal(err)
	}

	// Check that address 0 is whitelisted and address 1 is not
	role := txallowlist.GetTxAllowListStatus(genesisState, testEthAddrs[0])
	if role != allowlist.AdminRole {
		t.Fatalf("Expected allow list status to be set to admin: %s, but found: %s", allowlist.AdminRole, role)
	}
	role = txallowlist.GetTxAllowListStatus(genesisState, testEthAddrs[1])
	if role != allowlist.NoRole {
		t.Fatalf("Expected allow list status to be set to no role: %s, but found: %s", allowlist.NoRole, role)
	}

	// Submit a successful transaction
	tx0 := types.NewTransaction(uint64(0), testEthAddrs[0], big.NewInt(1), 21000, big.NewInt(testMinGasPrice), nil)
	signedTx0, err := types.SignTx(tx0, types.NewEIP155Signer(tvm.vm.chainConfig.ChainID), testKeys[0].ToECDSA())
	require.NoError(t, err)

	errs := tvm.vm.txPool.AddRemotesSync([]*types.Transaction{signedTx0})
	if err := errs[0]; err != nil {
		t.Fatalf("Failed to add tx at index: %s", err)
	}

	// Submit a rejected transaction, should throw an error
	tx1 := types.NewTransaction(uint64(0), testEthAddrs[1], big.NewInt(2), 21000, big.NewInt(testMinGasPrice), nil)
	signedTx1, err := types.SignTx(tx1, types.NewEIP155Signer(tvm.vm.chainConfig.ChainID), testKeys[1].ToECDSA())
	if err != nil {
		t.Fatal(err)
	}

	errs = tvm.vm.txPool.AddRemotesSync([]*types.Transaction{signedTx1})
	if err := errs[0]; !errors.Is(err, vmerrors.ErrSenderAddressNotAllowListed) {
		t.Fatalf("expected ErrSenderAddressNotAllowListed, got: %s", err)
	}

	blk := issueAndAccept(t, tvm.vm)

	// Verify that the constructed block only has the whitelisted tx
	block := blk.(*chain.BlockWrapper).Block.(extension.ExtendedBlock).GetEthBlock()
	txs := block.Transactions()
	if txs.Len() != 1 {
		t.Fatalf("Expected number of txs to be %d, but found %d", 1, txs.Len())
	}
	require.Equal(t, signedTx0.Hash(), txs[0].Hash())

	// verify the issued block is after the network upgrade
	require.GreaterOrEqual(t, int64(block.Time()), disableAllowListTimestamp.Unix())

	<-newTxPoolHeadChan // wait for new head in tx pool

	// retry the rejected Tx, which should now succeed
	errs = tvm.vm.txPool.AddRemotesSync([]*types.Transaction{signedTx1})
	if err := errs[0]; err != nil {
		t.Fatalf("Failed to add tx at index: %s", err)
	}

	tvm.vm.clock.Set(tvm.vm.clock.Time().Add(2 * time.Second)) // add 2 seconds for gas fee to adjust
	blk = issueAndAccept(t, tvm.vm)

	// Verify that the constructed block only has the previously rejected tx
	block = blk.(*chain.BlockWrapper).Block.(extension.ExtendedBlock).GetEthBlock()
	txs = block.Transactions()
	if txs.Len() != 1 {
		t.Fatalf("Expected number of txs to be %d, but found %d", 1, txs.Len())
	}
	require.Equal(t, signedTx1.Hash(), txs[0].Hash())
}

// Test that the fee manager changes fee configuration
func TestFeeManagerChangeFee(t *testing.T) {
	// Setup chain params
	genesis := &core.Genesis{}
	if err := genesis.UnmarshalJSON([]byte(genesisJSONSubnetEVM)); err != nil {
		t.Fatal(err)
	}
	configExtra := params.GetExtra(genesis.Config)
	configExtra.GenesisPrecompiles = extras.Precompiles{
		feemanager.ConfigKey: feemanager.NewConfig(utils.NewUint64(0), testEthAddrs[0:1], nil, nil, nil),
	}

	// set a lower fee config now
	testLowFeeConfig := commontype.FeeConfig{
		GasLimit:        big.NewInt(8_000_000),
		TargetBlockRate: 5, // in seconds

		MinBaseFee:               big.NewInt(5_000_000_000),
		TargetGas:                big.NewInt(18_000_000),
		BaseFeeChangeDenominator: big.NewInt(3396),

		MinBlockGasCost:  big.NewInt(0),
		MaxBlockGasCost:  big.NewInt(4_000_000),
		BlockGasCostStep: big.NewInt(500_000),
	}

	configExtra.FeeConfig = testLowFeeConfig
	genesisJSON, err := genesis.MarshalJSON()
	if err != nil {
		t.Fatal(err)
	}
	tvm := newVM(t, testVMConfig{
		genesisJSON: string(genesisJSON),
	})

	defer func() {
		if err := tvm.vm.Shutdown(context.Background()); err != nil {
			t.Fatal(err)
		}
	}()

	newTxPoolHeadChan := make(chan core.NewTxPoolReorgEvent, 1)
	tvm.vm.txPool.SubscribeNewReorgEvent(newTxPoolHeadChan)

	genesisState, err := tvm.vm.blockChain.StateAt(tvm.vm.blockChain.Genesis().Root())
	if err != nil {
		t.Fatal(err)
	}

	// Check that address 0 is whitelisted and address 1 is not
	role := feemanager.GetFeeManagerStatus(genesisState, testEthAddrs[0])
	if role != allowlist.AdminRole {
		t.Fatalf("Expected fee manager list status to be set to admin: %s, but found: %s", allowlist.AdminRole, role)
	}
	role = feemanager.GetFeeManagerStatus(genesisState, testEthAddrs[1])
	if role != allowlist.NoRole {
		t.Fatalf("Expected fee manager list status to be set to no role: %s, but found: %s", allowlist.NoRole, role)
	}
	// Contract is initialized but no preconfig is given, reader should return genesis fee config
	feeConfig, lastChangedAt, err := tvm.vm.blockChain.GetFeeConfigAt(tvm.vm.blockChain.Genesis().Header())
	require.NoError(t, err)
	require.EqualValues(t, feeConfig, testLowFeeConfig)
	require.Zero(t, tvm.vm.blockChain.CurrentBlock().Number.Cmp(lastChangedAt))

	// set a different fee config now
	testHighFeeConfig := testLowFeeConfig
	testHighFeeConfig.MinBaseFee = big.NewInt(28_000_000_000)

	data, err := feemanager.PackSetFeeConfig(testHighFeeConfig)
	require.NoError(t, err)

	tx := types.NewTx(&types.DynamicFeeTx{
		ChainID:   genesis.Config.ChainID,
		Nonce:     uint64(0),
		To:        &feemanager.ContractAddress,
		Gas:       testLowFeeConfig.GasLimit.Uint64(),
		Value:     common.Big0,
		GasFeeCap: testLowFeeConfig.MinBaseFee, // give low fee, it should work since we still haven't applied high fees
		GasTipCap: common.Big0,
		Data:      data,
	})

	signedTx, err := types.SignTx(tx, types.LatestSigner(genesis.Config), testKeys[0].ToECDSA())
	if err != nil {
		t.Fatal(err)
	}

	errs := tvm.vm.txPool.AddRemotesSync([]*types.Transaction{signedTx})
	if err := errs[0]; err != nil {
		t.Fatalf("Failed to add tx at index: %s", err)
	}

	blk := issueAndAccept(t, tvm.vm)
	newHead := <-newTxPoolHeadChan
	if newHead.Head.Hash() != common.Hash(blk.ID()) {
		t.Fatalf("Expected new block to match")
	}

	block := blk.(*chain.BlockWrapper).Block.(extension.ExtendedBlock).GetEthBlock()

	feeConfig, lastChangedAt, err = tvm.vm.blockChain.GetFeeConfigAt(block.Header())
	require.NoError(t, err)
	require.EqualValues(t, testHighFeeConfig, feeConfig)
	require.EqualValues(t, tvm.vm.blockChain.CurrentBlock().Number, lastChangedAt)

	// should fail, with same params since fee is higher now
	tx2 := types.NewTx(&types.DynamicFeeTx{
		ChainID:   genesis.Config.ChainID,
		Nonce:     uint64(1),
		To:        &feemanager.ContractAddress,
		Gas:       configExtra.FeeConfig.GasLimit.Uint64(),
		Value:     common.Big0,
		GasFeeCap: testLowFeeConfig.MinBaseFee, // this is too low for applied config, should fail
		GasTipCap: common.Big0,
		Data:      data,
	})

	signedTx2, err := types.SignTx(tx2, types.LatestSigner(genesis.Config), testKeys[0].ToECDSA())
	if err != nil {
		t.Fatal(err)
	}

	err = tvm.vm.txPool.AddRemotesSync([]*types.Transaction{signedTx2})[0]
	require.ErrorIs(t, err, txpool.ErrUnderpriced)
}

// Test Allow Fee Recipients is disabled and, etherbase must be blackhole address
func TestAllowFeeRecipientDisabled(t *testing.T) {
	for _, scheme := range schemes {
		t.Run(scheme, func(t *testing.T) {
			testAllowFeeRecipientDisabled(t, scheme)
		})
	}
}

func testAllowFeeRecipientDisabled(t *testing.T, scheme string) {
	genesis := &core.Genesis{}
	if err := genesis.UnmarshalJSON([]byte(genesisJSONSubnetEVM)); err != nil {
		t.Fatal(err)
	}
	params.GetExtra(genesis.Config).AllowFeeRecipients = false // set to false initially
	genesisJSON, err := genesis.MarshalJSON()
	if err != nil {
		t.Fatal(err)
	}
	tvm := newVM(t, testVMConfig{
		genesisJSON: string(genesisJSON),
		configJSON:  getConfig(scheme, ""),
	})

	tvm.vm.miner.SetEtherbase(common.HexToAddress("0x0123456789")) // set non-blackhole address by force
	defer func() {
		if err := tvm.vm.Shutdown(context.Background()); err != nil {
			t.Fatal(err)
		}
	}()

	newTxPoolHeadChan := make(chan core.NewTxPoolReorgEvent, 1)
	tvm.vm.txPool.SubscribeNewReorgEvent(newTxPoolHeadChan)

	tx := types.NewTransaction(uint64(0), testEthAddrs[1], new(big.Int).Mul(firstTxAmount, big.NewInt(4)), 21000, big.NewInt(testMinGasPrice*3), nil)
	signedTx, err := types.SignTx(tx, types.NewEIP155Signer(tvm.vm.chainConfig.ChainID), testKeys[0].ToECDSA())
	if err != nil {
		t.Fatal(err)
	}

	txErrors := tvm.vm.txPool.AddRemotesSync([]*types.Transaction{signedTx})
	for i, err := range txErrors {
		if err != nil {
			t.Fatalf("Failed to add tx at index %d: %s", i, err)
		}
	}

	msg, err := tvm.vm.WaitForEvent(context.Background())
	require.NoError(t, err)
	require.Equal(t, commonEng.PendingTxs, msg)

	blk, err := tvm.vm.BuildBlock(context.Background())
	require.NoError(t, err) // this won't return an error since miner will set the etherbase to blackhole address

	ethBlock := blk.(*chain.BlockWrapper).Block.(extension.ExtendedBlock).GetEthBlock()
	require.Equal(t, constants.BlackholeAddr, ethBlock.Coinbase())

	// Create empty block from blk
	internalBlk := blk.(*chain.BlockWrapper).Block.(extension.ExtendedBlock)
	modifiedHeader := types.CopyHeader(internalBlk.GetEthBlock().Header())
	modifiedHeader.Coinbase = common.HexToAddress("0x0123456789") // set non-blackhole address by force
	modifiedBlock := types.NewBlock(
		modifiedHeader,
		internalBlk.GetEthBlock().Transactions(),
		nil,
		nil,
		trie.NewStackTrie(nil),
	)

	modifiedBlk, err := wrapBlock(modifiedBlock, tvm.vm)
	if err != nil {
		t.Fatal(err)
	}

	err = modifiedBlk.Verify(context.Background())
	require.ErrorIs(t, err, vmerrors.ErrInvalidCoinbase)
}

func TestAllowFeeRecipientEnabled(t *testing.T) {
	genesis := &core.Genesis{}
	if err := genesis.UnmarshalJSON([]byte(genesisJSONSubnetEVM)); err != nil {
		t.Fatal(err)
	}
	params.GetExtra(genesis.Config).AllowFeeRecipients = true
	genesisJSON, err := genesis.MarshalJSON()
	if err != nil {
		t.Fatal(err)
	}

	etherBase := common.HexToAddress("0x0123456789")
	c := config.NewDefaultConfig()
	c.FeeRecipient = etherBase.String()
	configJSON, err := json.Marshal(c)
	if err != nil {
		t.Fatal(err)
	}
	tvm := newVM(t, testVMConfig{
		genesisJSON: string(genesisJSON),
		configJSON:  string(configJSON),
	})

	defer func() {
		if err := tvm.vm.Shutdown(context.Background()); err != nil {
			t.Fatal(err)
		}
	}()

	newTxPoolHeadChan := make(chan core.NewTxPoolReorgEvent, 1)
	tvm.vm.txPool.SubscribeNewReorgEvent(newTxPoolHeadChan)

	tx := types.NewTransaction(uint64(0), testEthAddrs[1], new(big.Int).Mul(firstTxAmount, big.NewInt(4)), 21000, big.NewInt(testMinGasPrice*3), nil)
	signedTx, err := types.SignTx(tx, types.NewEIP155Signer(tvm.vm.chainConfig.ChainID), testKeys[0].ToECDSA())
	if err != nil {
		t.Fatal(err)
	}

	txErrors := tvm.vm.txPool.AddRemotesSync([]*types.Transaction{signedTx})
	for i, err := range txErrors {
		if err != nil {
			t.Fatalf("Failed to add tx at index %d: %s", i, err)
		}
	}

	blk := issueAndAccept(t, tvm.vm)
	newHead := <-newTxPoolHeadChan
	if newHead.Head.Hash() != common.Hash(blk.ID()) {
		t.Fatalf("Expected new block to match")
	}
	ethBlock := blk.(*chain.BlockWrapper).Block.(extension.ExtendedBlock).GetEthBlock()
	require.Equal(t, etherBase, ethBlock.Coinbase())
	// Verify that etherBase has received fees
	blkState, err := tvm.vm.blockChain.StateAt(ethBlock.Root())
	if err != nil {
		t.Fatal(err)
	}

	balance := blkState.GetBalance(etherBase)
	require.Equal(t, 1, balance.Cmp(common.U2560))
}

func TestRewardManagerPrecompileSetRewardAddress(t *testing.T) {
	genesis := &core.Genesis{}
	require.NoError(t, genesis.UnmarshalJSON([]byte(genesisJSONSubnetEVM)))

	params.GetExtra(genesis.Config).GenesisPrecompiles = extras.Precompiles{
		rewardmanager.ConfigKey: rewardmanager.NewConfig(utils.NewUint64(0), testEthAddrs[0:1], nil, nil, nil),
	}
	params.GetExtra(genesis.Config).AllowFeeRecipients = true // enable this in genesis to test if this is recognized by the reward manager
	genesisJSON, err := genesis.MarshalJSON()
	require.NoError(t, err)

	etherBase := common.HexToAddress("0x0123456789") // give custom ether base
	c := config.NewDefaultConfig()
	c.FeeRecipient = etherBase.String()
	configJSON, err := json.Marshal(c)
	require.NoError(t, err)

	// arbitrary choice ahead of enableAllowListTimestamp
	// configure a network upgrade to remove the reward manager
	disableTime := time.Now().Add(10 * time.Hour)

	// configure a network upgrade to remove the allowlist
	upgradeConfig := fmt.Sprintf(`
		{
			"precompileUpgrades": [
				{
					"rewardManagerConfig": {
						"blockTimestamp": %d,
						"disable": true
					}
				}
			]
		}
		`, disableTime.Unix())

	tvm := newVM(t, testVMConfig{
		genesisJSON: string(genesisJSON),
		configJSON:  string(configJSON),
		upgradeJSON: upgradeConfig,
	})

	defer func() {
		require.NoError(t, tvm.vm.Shutdown(context.Background()))
	}()

	newTxPoolHeadChan := make(chan core.NewTxPoolReorgEvent, 1)
	tvm.vm.txPool.SubscribeNewReorgEvent(newTxPoolHeadChan)

	testAddr := common.HexToAddress("0x9999991111")
	data, err := rewardmanager.PackSetRewardAddress(testAddr)
	require.NoError(t, err)

	gas := 21000 + 240 + rewardmanager.SetRewardAddressGasCost + rewardmanager.RewardAddressChangedEventGasCost // 21000 for tx, 240 for tx data

	tx := types.NewTransaction(uint64(0), rewardmanager.ContractAddress, big.NewInt(1), gas, big.NewInt(testMinGasPrice), data)

	signedTx, err := types.SignTx(tx, types.NewEIP155Signer(tvm.vm.chainConfig.ChainID), testKeys[0].ToECDSA())
	require.NoError(t, err)

	txErrors := tvm.vm.txPool.AddRemotesSync([]*types.Transaction{signedTx})
	for _, err := range txErrors {
		require.NoError(t, err)
	}

	blk := issueAndAccept(t, tvm.vm)
	newHead := <-newTxPoolHeadChan
	require.Equal(t, newHead.Head.Hash(), common.Hash(blk.ID()))
	ethBlock := blk.(*chain.BlockWrapper).Block.(extension.ExtendedBlock).GetEthBlock()
	require.Equal(t, etherBase, ethBlock.Coinbase()) // reward address is activated at this block so this is fine

	tx1 := types.NewTransaction(uint64(0), testEthAddrs[0], big.NewInt(2), 21000, big.NewInt(testMinGasPrice*3), nil)
	signedTx1, err := types.SignTx(tx1, types.NewEIP155Signer(tvm.vm.chainConfig.ChainID), testKeys[1].ToECDSA())
	require.NoError(t, err)

	txErrors = tvm.vm.txPool.AddRemotesSync([]*types.Transaction{signedTx1})
	for _, err := range txErrors {
		require.NoError(t, err)
	}

	blk = issueAndAccept(t, tvm.vm)
	newHead = <-newTxPoolHeadChan
	require.Equal(t, newHead.Head.Hash(), common.Hash(blk.ID()))
	ethBlock = blk.(*chain.BlockWrapper).Block.(extension.ExtendedBlock).GetEthBlock()
	require.Equal(t, testAddr, ethBlock.Coinbase()) // reward address was activated at previous block
	// Verify that etherBase has received fees
	blkState, err := tvm.vm.blockChain.StateAt(ethBlock.Root())
	require.NoError(t, err)

	balance := blkState.GetBalance(testAddr)
	require.Equal(t, 1, balance.Cmp(common.U2560))

	// Test Case: Disable reward manager
	// This should revert back to enabling fee recipients
	previousBalance := blkState.GetBalance(etherBase)

	// issue a new block to trigger the upgrade
	tvm.vm.clock.Set(disableTime) // upgrade takes effect after a block is issued, so we can set vm's clock here.
	tx2 := types.NewTransaction(uint64(1), testEthAddrs[0], big.NewInt(2), 21000, big.NewInt(testMinGasPrice), nil)
	signedTx2, err := types.SignTx(tx2, types.NewEIP155Signer(tvm.vm.chainConfig.ChainID), testKeys[1].ToECDSA())
	require.NoError(t, err)

	txErrors = tvm.vm.txPool.AddRemotesSync([]*types.Transaction{signedTx2})
	for _, err := range txErrors {
		require.NoError(t, err)
	}

	blk = issueAndAccept(t, tvm.vm)
	newHead = <-newTxPoolHeadChan
	require.Equal(t, newHead.Head.Hash(), common.Hash(blk.ID()))
	ethBlock = blk.(*chain.BlockWrapper).Block.(extension.ExtendedBlock).GetEthBlock()
	// Reward manager deactivated at this block, so we expect the parent state
	// to determine the coinbase for this block before full deactivation in the
	// next block.
	require.Equal(t, testAddr, ethBlock.Coinbase())
	require.GreaterOrEqual(t, int64(ethBlock.Time()), disableTime.Unix())

	tvm.vm.clock.Set(tvm.vm.clock.Time().Add(3 * time.Hour)) // let time pass to decrease gas price
	// issue another block to verify that the reward manager is disabled
	tx2 = types.NewTransaction(uint64(2), testEthAddrs[0], big.NewInt(2), 21000, big.NewInt(testMinGasPrice), nil)
	signedTx2, err = types.SignTx(tx2, types.NewEIP155Signer(tvm.vm.chainConfig.ChainID), testKeys[1].ToECDSA())
	require.NoError(t, err)

	txErrors = tvm.vm.txPool.AddRemotesSync([]*types.Transaction{signedTx2})
	for _, err := range txErrors {
		require.NoError(t, err)
	}

	blk = issueAndAccept(t, tvm.vm)
	newHead = <-newTxPoolHeadChan
	require.Equal(t, newHead.Head.Hash(), common.Hash(blk.ID()))
	ethBlock = blk.(*chain.BlockWrapper).Block.(extension.ExtendedBlock).GetEthBlock()
	// reward manager was disabled at previous block
	// so this block should revert back to enabling fee recipients
	require.Equal(t, etherBase, ethBlock.Coinbase())
	require.GreaterOrEqual(t, int64(ethBlock.Time()), disableTime.Unix())

	// Verify that Blackhole has received fees
	blkState, err = tvm.vm.blockChain.StateAt(ethBlock.Root())
	require.NoError(t, err)

	balance = blkState.GetBalance(etherBase)
	require.Equal(t, 1, balance.Cmp(previousBalance))
}

func TestRewardManagerPrecompileAllowFeeRecipients(t *testing.T) {
	genesis := &core.Genesis{}
	require.NoError(t, genesis.UnmarshalJSON([]byte(genesisJSONSubnetEVM)))

	params.GetExtra(genesis.Config).GenesisPrecompiles = extras.Precompiles{
		rewardmanager.ConfigKey: rewardmanager.NewConfig(utils.NewUint64(0), testEthAddrs[0:1], nil, nil, nil),
	}
	params.GetExtra(genesis.Config).AllowFeeRecipients = false // disable this in genesis
	genesisJSON, err := genesis.MarshalJSON()
	require.NoError(t, err)
	etherBase := common.HexToAddress("0x0123456789") // give custom ether base
	c := config.NewDefaultConfig()
	c.FeeRecipient = etherBase.String()
	configJSON, err := json.Marshal(c)
	require.NoError(t, err)
	// configure a network upgrade to remove the reward manager
	// arbitrary choice ahead of enableAllowListTimestamp
	// configure a network upgrade to remove the reward manager
	disableTime := time.Now().Add(10 * time.Hour)

	// configure a network upgrade to remove the allowlist
	upgradeConfig := fmt.Sprintf(`
		{
			"precompileUpgrades": [
				{
					"rewardManagerConfig": {
						"blockTimestamp": %d,
						"disable": true
					}
				}
			]
		}
		`, disableTime.Unix())
	tvm := newVM(t, testVMConfig{
		genesisJSON: string(genesisJSON),
		configJSON:  string(configJSON),
		upgradeJSON: upgradeConfig,
	})

	defer func() {
		require.NoError(t, tvm.vm.Shutdown(context.Background()))
	}()

	newTxPoolHeadChan := make(chan core.NewTxPoolReorgEvent, 1)
	tvm.vm.txPool.SubscribeNewReorgEvent(newTxPoolHeadChan)

	data, err := rewardmanager.PackAllowFeeRecipients()
	require.NoError(t, err)

	gas := 21000 + 240 + rewardmanager.SetRewardAddressGasCost + rewardmanager.RewardAddressChangedEventGasCost // 21000 for tx, 240 for tx data

	tx := types.NewTransaction(uint64(0), rewardmanager.ContractAddress, big.NewInt(1), gas, big.NewInt(testMinGasPrice), data)

	signedTx, err := types.SignTx(tx, types.NewEIP155Signer(tvm.vm.chainConfig.ChainID), testKeys[0].ToECDSA())
	require.NoError(t, err)

	txErrors := tvm.vm.txPool.AddRemotesSync([]*types.Transaction{signedTx})
	for _, err := range txErrors {
		require.NoError(t, err)
	}

	blk := issueAndAccept(t, tvm.vm)
	newHead := <-newTxPoolHeadChan
	require.Equal(t, newHead.Head.Hash(), common.Hash(blk.ID()))
	ethBlock := blk.(*chain.BlockWrapper).Block.(extension.ExtendedBlock).GetEthBlock()
	require.Equal(t, constants.BlackholeAddr, ethBlock.Coinbase()) // reward address is activated at this block so this is fine

	tx1 := types.NewTransaction(uint64(0), testEthAddrs[0], big.NewInt(2), 21000, big.NewInt(testMinGasPrice*3), nil)
	signedTx1, err := types.SignTx(tx1, types.NewEIP155Signer(tvm.vm.chainConfig.ChainID), testKeys[1].ToECDSA())
	require.NoError(t, err)

	txErrors = tvm.vm.txPool.AddRemotesSync([]*types.Transaction{signedTx1})
	for _, err := range txErrors {
		require.NoError(t, err)
	}

	blk = issueAndAccept(t, tvm.vm)
	newHead = <-newTxPoolHeadChan
	require.Equal(t, newHead.Head.Hash(), common.Hash(blk.ID()))
	ethBlock = blk.(*chain.BlockWrapper).Block.(extension.ExtendedBlock).GetEthBlock()
	require.Equal(t, etherBase, ethBlock.Coinbase()) // reward address was activated at previous block
	// Verify that etherBase has received fees
	blkState, err := tvm.vm.blockChain.StateAt(ethBlock.Root())
	require.NoError(t, err)

	balance := blkState.GetBalance(etherBase)
	require.Equal(t, 1, balance.Cmp(common.U2560))

	// Test Case: Disable reward manager
	// This should revert back to burning fees
	previousBalance := blkState.GetBalance(constants.BlackholeAddr)

	tvm.vm.clock.Set(disableTime) // upgrade takes effect after a block is issued, so we can set vm's clock here.
	tx2 := types.NewTransaction(uint64(1), testEthAddrs[0], big.NewInt(2), 21000, big.NewInt(testMinGasPrice), nil)
	signedTx2, err := types.SignTx(tx2, types.NewEIP155Signer(tvm.vm.chainConfig.ChainID), testKeys[1].ToECDSA())
	require.NoError(t, err)

	txErrors = tvm.vm.txPool.AddRemotesSync([]*types.Transaction{signedTx2})
	for _, err := range txErrors {
		require.NoError(t, err)
	}

	blk = issueAndAccept(t, tvm.vm)
	newHead = <-newTxPoolHeadChan
	require.Equal(t, newHead.Head.Hash(), common.Hash(blk.ID()))
	ethBlock = blk.(*chain.BlockWrapper).Block.(extension.ExtendedBlock).GetEthBlock()
	require.Equal(t, etherBase, ethBlock.Coinbase()) // reward address was activated at previous block
	require.GreaterOrEqual(t, int64(ethBlock.Time()), disableTime.Unix())

	tvm.vm.clock.Set(tvm.vm.clock.Time().Add(3 * time.Hour)) // let time pass so that gas price is reduced
	tx2 = types.NewTransaction(uint64(2), testEthAddrs[0], big.NewInt(2), 21000, big.NewInt(testMinGasPrice), nil)
	signedTx2, err = types.SignTx(tx2, types.NewEIP155Signer(tvm.vm.chainConfig.ChainID), testKeys[1].ToECDSA())
	require.NoError(t, err)

	txErrors = tvm.vm.txPool.AddRemotesSync([]*types.Transaction{signedTx2})
	for _, err := range txErrors {
		require.NoError(t, err)
	}

	blk = issueAndAccept(t, tvm.vm)
	newHead = <-newTxPoolHeadChan
	require.Equal(t, newHead.Head.Hash(), common.Hash(blk.ID()))
	ethBlock = blk.(*chain.BlockWrapper).Block.(extension.ExtendedBlock).GetEthBlock()
	require.Equal(t, constants.BlackholeAddr, ethBlock.Coinbase()) // reward address was activated at previous block
	require.Greater(t, int64(ethBlock.Time()), disableTime.Unix())

	// Verify that Blackhole has received fees
	blkState, err = tvm.vm.blockChain.StateAt(ethBlock.Root())
	require.NoError(t, err)

	balance = blkState.GetBalance(constants.BlackholeAddr)
	require.Equal(t, 1, balance.Cmp(previousBalance))
}

func TestSkipChainConfigCheckCompatible(t *testing.T) {
	// The most recent network upgrade in Subnet-EVM is SubnetEVM itself, which cannot be disabled for this test since it results in
	// disabling dynamic fees and causes a panic since some code assumes that this is enabled.
	// TODO update this test when there is a future network upgrade that can be skipped in the config.
	t.Skip("no skippable upgrades")

	tvm := newVM(t, testVMConfig{
		genesisJSON: genesisJSONPreSubnetEVM,
		configJSON:  `{"pruning-enabled":true}`,
	})

	defer func() {
		if err := tvm.vm.Shutdown(context.Background()); err != nil {
			t.Fatal(err)
		}
	}()

	newTxPoolHeadChan := make(chan core.NewTxPoolReorgEvent, 1)
	tvm.vm.txPool.SubscribeNewReorgEvent(newTxPoolHeadChan)

	key := utilstest.NewKey(t)

	tx := types.NewTransaction(uint64(0), key.Address, firstTxAmount, 21000, big.NewInt(testMinGasPrice), nil)
	signedTx, err := types.SignTx(tx, types.NewEIP155Signer(tvm.vm.chainConfig.ChainID), testKeys[0].ToECDSA())
	if err != nil {
		t.Fatal(err)
	}
	errs := tvm.vm.txPool.AddRemotesSync([]*types.Transaction{signedTx})
	for i, err := range errs {
		if err != nil {
			t.Fatalf("Failed to add tx at index %d: %s", i, err)
		}
	}

	blk := issueAndAccept(t, tvm.vm)
	newHead := <-newTxPoolHeadChan
	if newHead.Head.Hash() != common.Hash(blk.ID()) {
		t.Fatalf("Expected new block to match")
	}

	reinitVM := &VM{}
	// use the block's timestamp instead of 0 since rewind to genesis
	// is hardcoded to be allowed in core/genesis.go.
	genesisWithUpgrade := &core.Genesis{}
	require.NoError(t, json.Unmarshal([]byte(toGenesisJSON(paramstest.ForkToChainConfig[upgradetest.Durango])), genesisWithUpgrade))
	params.GetExtra(genesisWithUpgrade.Config).EtnaTimestamp = utils.TimeToNewUint64(blk.Timestamp())
	genesisWithUpgradeBytes, err := json.Marshal(genesisWithUpgrade)
	require.NoError(t, err)

	// Reset metrics to allow re-initialization
	tvm.vm.ctx.Metrics = metrics.NewPrefixGatherer()

	// this will not be allowed
	require.ErrorContains(t, reinitVM.Initialize(context.Background(), tvm.vm.ctx, tvm.db, genesisWithUpgradeBytes, []byte{}, []byte{}, []*commonEng.Fx{}, tvm.appSender), "mismatching Cancun fork timestamp in database")

	// Reset metrics to allow re-initialization
	tvm.vm.ctx.Metrics = metrics.NewPrefixGatherer()

	// try again with skip-upgrade-check
	config := []byte(`{"skip-upgrade-check": true}`)
	require.NoError(t, reinitVM.Initialize(context.Background(), tvm.vm.ctx, tvm.db, genesisWithUpgradeBytes, []byte{}, config, []*commonEng.Fx{}, tvm.appSender))
	require.NoError(t, reinitVM.Shutdown(context.Background()))
}

func TestParentBeaconRootBlock(t *testing.T) {
	tests := []struct {
		name          string
		fork          upgradetest.Fork
		beaconRoot    *common.Hash
		expectedError bool
		errString     string
	}{
		{
			name:          "non-empty parent beacon root in Durango",
			fork:          upgradetest.Durango,
			beaconRoot:    &common.Hash{0x01},
			expectedError: true,
			// err string wont work because it will also fail with blob gas is non-empty (zeroed)
		},
		{
			name:          "empty parent beacon root in Durango",
			fork:          upgradetest.Durango,
			beaconRoot:    &common.Hash{},
			expectedError: true,
		},
		{
			name:          "nil parent beacon root in Durango",
			fork:          upgradetest.Durango,
			beaconRoot:    nil,
			expectedError: false,
		},
		{
			name:          "non-empty parent beacon root in E-Upgrade (Cancun)",
			fork:          upgradetest.Etna,
			beaconRoot:    &common.Hash{0x01},
			expectedError: true,
			errString:     "expected empty hash",
		},
		{
			name:          "empty parent beacon root in E-Upgrade (Cancun)",
			fork:          upgradetest.Etna,
			beaconRoot:    &common.Hash{},
			expectedError: false,
		},
		{
			name:          "nil parent beacon root in E-Upgrade (Cancun)",
			fork:          upgradetest.Etna,
			beaconRoot:    nil,
			expectedError: true,
			errString:     "header is missing parentBeaconRoot",
		},
	}

	for _, test := range tests {
		t.Run(test.name, func(t *testing.T) {
			tvm := newVM(t, testVMConfig{
				fork: &test.fork,
			})

			defer func() {
				if err := tvm.vm.Shutdown(context.Background()); err != nil {
					t.Fatal(err)
				}
			}()

			tx := types.NewTransaction(uint64(0), testEthAddrs[1], firstTxAmount, 21000, big.NewInt(testMinGasPrice), nil)
			signedTx, err := types.SignTx(tx, types.NewEIP155Signer(tvm.vm.chainConfig.ChainID), testKeys[0].ToECDSA())
			if err != nil {
				t.Fatal(err)
			}

			txErrors := tvm.vm.txPool.AddRemotesSync([]*types.Transaction{signedTx})
			for i, err := range txErrors {
				if err != nil {
					t.Fatalf("Failed to add tx at index %d: %s", i, err)
				}
			}

			msg, err := tvm.vm.WaitForEvent(context.Background())
			require.NoError(t, err)
			require.Equal(t, commonEng.PendingTxs, msg)

			blk, err := tvm.vm.BuildBlock(context.Background())
			if err != nil {
				t.Fatalf("Failed to build block with import transaction: %s", err)
			}

			// Modify the block to have a parent beacon root
			ethBlock := blk.(*chain.BlockWrapper).Block.(extension.ExtendedBlock).GetEthBlock()
			header := types.CopyHeader(ethBlock.Header())
			header.ParentBeaconRoot = test.beaconRoot
			parentBeaconEthBlock := ethBlock.WithSeal(header)

			parentBeaconBlock, err := wrapBlock(parentBeaconEthBlock, tvm.vm)
			if err != nil {
				t.Fatal(err)
			}

			errCheck := func(err error) {
				if test.expectedError {
					if test.errString != "" {
						require.ErrorContains(t, err, test.errString)
					} else {
						require.Error(t, err)
					}
				} else {
					require.NoError(t, err)
				}
			}

			_, err = tvm.vm.ParseBlock(context.Background(), parentBeaconBlock.Bytes())
			errCheck(err)
			err = parentBeaconBlock.Verify(context.Background())
			errCheck(err)
		})
	}
}

func TestStandaloneDB(t *testing.T) {
	vm := &VM{}
	ctx := utilstest.NewTestSnowContext(t)
	baseDB := memdb.New()
	atomicMemory := atomic.NewMemory(prefixdb.New([]byte{0}, baseDB))
	ctx.SharedMemory = atomicMemory.NewSharedMemory(ctx.ChainID)
	sharedDB := prefixdb.New([]byte{1}, baseDB)
	// alter network ID to use standalone database
	ctx.NetworkID = 123456
	appSender := &enginetest.Sender{T: t}
	appSender.CantSendAppGossip = true
	appSender.SendAppGossipF = func(context.Context, commonEng.SendConfig, []byte) error { return nil }
	configJSON := `{"database-type": "memdb"}`

	isDBEmpty := func(db database.Database) bool {
		it := db.NewIterator()
		defer it.Release()
		return !it.Next()
	}
	// Ensure that the database is empty
	require.True(t, isDBEmpty(baseDB))

	err := vm.Initialize(
		context.Background(),
		ctx,
		sharedDB,
		[]byte(toGenesisJSON(paramstest.ForkToChainConfig[upgradetest.Latest])),
		nil,
		[]byte(configJSON),
		[]*commonEng.Fx{},
		appSender,
	)
	defer vm.Shutdown(context.Background())
	require.NoError(t, err, "error initializing VM")
	require.NoError(t, vm.SetState(context.Background(), snow.Bootstrapping))
	require.NoError(t, vm.SetState(context.Background(), snow.NormalOp))

	// Issue a block
	acceptedBlockEvent := make(chan core.ChainEvent, 1)
	vm.blockChain.SubscribeChainAcceptedEvent(acceptedBlockEvent)
	tx0 := types.NewTransaction(uint64(0), testEthAddrs[0], big.NewInt(1), 21000, big.NewInt(testMinGasPrice), nil)
	signedTx0, err := types.SignTx(tx0, types.NewEIP155Signer(vm.chainConfig.ChainID), testKeys[0].ToECDSA())
	require.NoError(t, err)
	errs := vm.txPool.AddRemotesSync([]*types.Transaction{signedTx0})
	require.NoError(t, errs[0])

	// accept block
	blk := issueAndAccept(t, vm)
	newBlock := <-acceptedBlockEvent
	require.Equal(t, newBlock.Block.Hash(), common.Hash(blk.ID()))

	// Ensure that the shared database is empty
	assert.True(t, isDBEmpty(baseDB))
	// Ensure that the standalone database is not empty
	assert.False(t, isDBEmpty(vm.db))
	assert.False(t, isDBEmpty(vm.acceptedBlockDB))
}

func TestFeeManagerRegressionMempoolMinFeeAfterRestart(t *testing.T) {
	// Setup chain params
	genesis := &core.Genesis{}
	if err := genesis.UnmarshalJSON([]byte(genesisJSONSubnetEVM)); err != nil {
		t.Fatal(err)
	}
	precompileActivationTime := utils.NewUint64(genesis.Timestamp + 5) // 5 seconds after genesis
	configExtra := params.GetExtra(genesis.Config)
	configExtra.GenesisPrecompiles = extras.Precompiles{
		feemanager.ConfigKey: feemanager.NewConfig(precompileActivationTime, testEthAddrs[0:1], nil, nil, nil),
	}

	// set a higher fee config now
	testHighFeeConfig := commontype.FeeConfig{
		GasLimit:        big.NewInt(8_000_000),
		TargetBlockRate: 5, // in seconds

		MinBaseFee:               big.NewInt(50_000_000),
		TargetGas:                big.NewInt(18_000_000),
		BaseFeeChangeDenominator: big.NewInt(3396),

		MinBlockGasCost:  big.NewInt(0),
		MaxBlockGasCost:  big.NewInt(4_000_000),
		BlockGasCostStep: big.NewInt(500_000),
	}

	configExtra.FeeConfig = testHighFeeConfig
	genesisJSON, err := genesis.MarshalJSON()
	if err != nil {
		t.Fatal(err)
	}
	tvm := newVM(t, testVMConfig{
		genesisJSON: string(genesisJSON),
	})

	// tx pool min base fee should be the high fee config
	tx := types.NewTx(&types.DynamicFeeTx{
		ChainID:   genesis.Config.ChainID,
		Nonce:     uint64(0),
		To:        &feemanager.ContractAddress,
		Gas:       21_000,
		Value:     common.Big0,
		GasFeeCap: big.NewInt(5_000_000), // give a lower base fee
		GasTipCap: common.Big0,
		Data:      nil,
	})
	signedTx, err := types.SignTx(tx, types.LatestSigner(genesis.Config), testKeys[0].ToECDSA())
	require.NoError(t, err)

	errs := tvm.vm.txPool.AddRemotesSync([]*types.Transaction{signedTx})
	require.Len(t, errs, 1)
	require.ErrorIs(t, errs[0], txpool.ErrUnderpriced) // should fail because mempool expects higher fee

	// restart vm and try again
	restartedTVM, err := restartVM(tvm, testVMConfig{
		genesisJSON: string(genesisJSON),
	})
	require.NoError(t, err)
	restartedVM := restartedTVM.vm

	// it still should fail
	errs = restartedVM.txPool.AddRemotesSync([]*types.Transaction{signedTx})
	require.Len(t, errs, 1)
	require.ErrorIs(t, errs[0], txpool.ErrUnderpriced)

	// send a tx to activate the precompile
	newTxPoolHeadChan := make(chan core.NewTxPoolReorgEvent, 1)
	restartedVM.txPool.SubscribeNewReorgEvent(newTxPoolHeadChan)
	restartedVM.clock.Set(utils.Uint64ToTime(precompileActivationTime).Add(time.Second * 10))
	tx = types.NewTransaction(uint64(0), testEthAddrs[0], common.Big0, 21000, big.NewInt(testHighFeeConfig.MinBaseFee.Int64()), nil)
	signedTx, err = types.SignTx(tx, types.LatestSigner(genesis.Config), testKeys[0].ToECDSA())
	require.NoError(t, err)
	errs = restartedVM.txPool.AddRemotesSync([]*types.Transaction{signedTx})
	require.NoError(t, errs[0])
	blk := issueAndAccept(t, restartedVM)
	newHead := <-newTxPoolHeadChan
	require.Equal(t, newHead.Head.Hash(), common.Hash(blk.ID()))
	// Contract is initialized but no preconfig is given, reader should return genesis fee config
	// We must query the current block header here (not genesis) because the FeeManager precompile
	// is only activated at precompileActivationTime, not at genesis. Querying the genesis header would
	// return the chain config fee config and lastChangedAt as zero, which is not correct after activation.
	feeConfig, lastChangedAt, err := restartedVM.blockChain.GetFeeConfigAt(restartedVM.blockChain.CurrentBlock())
	require.NoError(t, err)
	require.EqualValues(t, feeConfig, testHighFeeConfig)
	require.EqualValues(t, restartedVM.blockChain.CurrentBlock().Number, lastChangedAt)

	// set a lower fee config now through feemanager
	testLowFeeConfig := testHighFeeConfig
	testLowFeeConfig.MinBaseFee = big.NewInt(25_000_000)
	data, err := feemanager.PackSetFeeConfig(testLowFeeConfig)
	require.NoError(t, err)
	tx = types.NewTx(&types.DynamicFeeTx{
		ChainID:   genesis.Config.ChainID,
		Nonce:     uint64(1),
		To:        &feemanager.ContractAddress,
		Gas:       1_000_000,
		Value:     common.Big0,
		GasFeeCap: testHighFeeConfig.MinBaseFee, // the blockchain state still expects high fee
		Data:      data,
	})
	// let some time pass for block gas cost
	restartedVM.clock.Set(restartedVM.clock.Time().Add(time.Second * 10))
	signedTx, err = types.SignTx(tx, types.LatestSigner(genesis.Config), testKeys[0].ToECDSA())
	require.NoError(t, err)
	errs = restartedVM.txPool.AddRemotesSync([]*types.Transaction{signedTx})
	require.NoError(t, errs[0])
	blk = issueAndAccept(t, restartedVM)
	newHead = <-newTxPoolHeadChan
	require.Equal(t, newHead.Head.Hash(), common.Hash(blk.ID()))

	// check that the fee config is updated
	block := blk.(*chain.BlockWrapper).Block.(extension.ExtendedBlock).GetEthBlock()
	feeConfig, lastChangedAt, err = restartedVM.blockChain.GetFeeConfigAt(block.Header())
	require.NoError(t, err)
	require.EqualValues(t, restartedVM.blockChain.CurrentBlock().Number, lastChangedAt)
	require.EqualValues(t, testLowFeeConfig, feeConfig)

	// send another tx with low fee
	tx = types.NewTransaction(uint64(2), testEthAddrs[0], common.Big0, 21000, big.NewInt(testLowFeeConfig.MinBaseFee.Int64()), nil)
	signedTx, err = types.SignTx(tx, types.LatestSigner(genesis.Config), testKeys[0].ToECDSA())
	require.NoError(t, err)
	errs = restartedVM.txPool.AddRemotesSync([]*types.Transaction{signedTx})
	require.NoError(t, errs[0])
	// let some time pass for block gas cost and fees to be updated
	restartedVM.clock.Set(restartedVM.clock.Time().Add(time.Hour * 10))
	blk = issueAndAccept(t, restartedVM)
	newHead = <-newTxPoolHeadChan
	require.Equal(t, newHead.Head.Hash(), common.Hash(blk.ID()))

	// Regression: Mempool should see the new config after restart
	restartedTVM, err = restartVM(restartedTVM, testVMConfig{
		genesisJSON: string(genesisJSON),
	})
	restartedVM = restartedTVM.vm
	require.NoError(t, err)
	newTxPoolHeadChan = make(chan core.NewTxPoolReorgEvent, 1)
	restartedVM.txPool.SubscribeNewReorgEvent(newTxPoolHeadChan)
	// send a tx with low fee
	tx = types.NewTransaction(uint64(3), testEthAddrs[0], common.Big0, 21000, big.NewInt(testLowFeeConfig.MinBaseFee.Int64()), nil)
	signedTx, err = types.SignTx(tx, types.LatestSigner(genesis.Config), testKeys[0].ToECDSA())
	require.NoError(t, err)
	errs = restartedVM.txPool.AddRemotesSync([]*types.Transaction{signedTx})
	require.NoError(t, errs[0])
	blk = issueAndAccept(t, restartedVM)
	newHead = <-newTxPoolHeadChan
	require.Equal(t, newHead.Head.Hash(), common.Hash(blk.ID()))
}

func restartVM(tvm *testVM, tvmConfig testVMConfig) (*testVM, error) {
	if err := tvm.vm.Shutdown(context.Background()); err != nil {
		return nil, err
	}
	restartedVM := &VM{}
	tvm.vm.ctx.Metrics = metrics.NewPrefixGatherer()
	err := restartedVM.Initialize(context.Background(), tvm.vm.ctx, tvm.db, []byte(tvmConfig.genesisJSON), []byte(tvmConfig.upgradeJSON), []byte(tvmConfig.configJSON), []*commonEng.Fx{}, tvm.appSender)
	if err != nil {
		return nil, err
	}

	if !tvmConfig.isSyncing {
		err = restartedVM.SetState(context.Background(), snow.Bootstrapping)
		if err != nil {
			return nil, err
		}
		err = restartedVM.SetState(context.Background(), snow.NormalOp)
		if err != nil {
			return nil, err
		}
	}
	return &testVM{
		vm:           restartedVM,
		db:           tvm.db,
		atomicMemory: tvm.atomicMemory,
		appSender:    tvm.appSender,
		config:       tvmConfig,
	}, nil
}

func TestWaitForEvent(t *testing.T) {
	for _, testCase := range []struct {
		name     string
		testCase func(*testing.T, *VM)
	}{
		{
			name: "WaitForEvent with context cancelled returns 0",
			testCase: func(t *testing.T, vm *VM) {
				ctx, cancel := context.WithTimeout(context.Background(), time.Millisecond*100)
				defer cancel()

				var wg sync.WaitGroup
				wg.Add(1)

				// We run WaitForEvent in a goroutine to ensure it can be safely called concurrently.
				go func() {
					defer wg.Done()
					msg, err := vm.WaitForEvent(ctx)
					require.ErrorIs(t, err, context.DeadlineExceeded)
					require.Zero(t, msg)
				}()

				wg.Wait()
			},
		},
		{
			name: "WaitForEvent returns when a transaction is added to the mempool",
			testCase: func(t *testing.T, vm *VM) {
				var wg sync.WaitGroup
				wg.Add(1)

				go func() {
					defer wg.Done()
					msg, err := vm.WaitForEvent(context.Background())
					require.NoError(t, err)
					require.Equal(t, commonEng.PendingTxs, msg)
				}()

				tx := types.NewTransaction(uint64(0), testEthAddrs[1], firstTxAmount, 21000, big.NewInt(testMinGasPrice), nil)
				signedTx, err := types.SignTx(tx, types.NewEIP155Signer(vm.chainConfig.ChainID), testKeys[0].ToECDSA())
				require.NoError(t, err)

				for _, err := range vm.txPool.AddRemotesSync([]*types.Transaction{signedTx}) {
					require.NoError(t, err)
				}

				wg.Wait()
			},
		},
		{
			name: "WaitForEvent doesn't return once a block is built and accepted",
			testCase: func(t *testing.T, vm *VM) {
				tx := types.NewTransaction(uint64(0), testEthAddrs[1], firstTxAmount, 21000, big.NewInt(testMinGasPrice), nil)
				signedTx, err := types.SignTx(tx, types.NewEIP155Signer(vm.chainConfig.ChainID), testKeys[0].ToECDSA())
				require.NoError(t, err)

				for _, err := range vm.txPool.AddRemotesSync([]*types.Transaction{signedTx}) {
					require.NoError(t, err)
				}

				blk, err := vm.BuildBlock(context.Background())
				require.NoError(t, err)

				require.NoError(t, blk.Verify(context.Background()))

				require.NoError(t, vm.SetPreference(context.Background(), blk.ID()))

				require.NoError(t, blk.Accept(context.Background()))

				ctx, cancel := context.WithTimeout(context.Background(), time.Millisecond*100)
				defer cancel()

				var wg sync.WaitGroup
				wg.Add(1)

				// We run WaitForEvent in a goroutine to ensure it can be safely called concurrently.
				go func() {
					defer wg.Done()
					msg, err := vm.WaitForEvent(ctx)
					require.ErrorIs(t, err, context.DeadlineExceeded)
					require.Zero(t, msg)
				}()

				wg.Wait()

				t.Log("WaitForEvent returns when regular transactions are added to the mempool")

				time.Sleep(time.Second * 2) // sleep some time to let the gas capacity to refill

				tx = types.NewTransaction(uint64(1), testEthAddrs[1], firstTxAmount, 21000, big.NewInt(testMinGasPrice), nil)
				signedTx, err = types.SignTx(tx, types.NewEIP155Signer(vm.chainConfig.ChainID), testKeys[0].ToECDSA())
				require.NoError(t, err)

				for _, err := range vm.txPool.AddRemotesSync([]*types.Transaction{signedTx}) {
					require.NoError(t, err)
				}

				wg.Add(1)

				go func() {
					defer wg.Done()
					msg, err := vm.WaitForEvent(context.Background())
					require.NoError(t, err)
					require.Equal(t, commonEng.PendingTxs, msg)
				}()

				wg.Wait()

				// Build a block again to wipe out the subscription
				blk, err = vm.BuildBlock(context.Background())
				require.NoError(t, err)

				require.NoError(t, blk.Verify(context.Background()))

				require.NoError(t, vm.SetPreference(context.Background(), blk.ID()))

				require.NoError(t, blk.Accept(context.Background()))
			},
		},
		{
			name: "WaitForEvent waits some time after a block is built",
			testCase: func(t *testing.T, vm *VM) {
				tx := types.NewTransaction(uint64(0), testEthAddrs[1], firstTxAmount, 21000, big.NewInt(testMinGasPrice), nil)
				signedTx, err := types.SignTx(tx, types.NewEIP155Signer(vm.chainConfig.ChainID), testKeys[0].ToECDSA())
				require.NoError(t, err)

				for _, err := range vm.txPool.AddRemotesSync([]*types.Transaction{signedTx}) {
					require.NoError(t, err)
				}

				lastBuildBlockTime := time.Now()

				blk, err := vm.BuildBlock(context.Background())
				require.NoError(t, err)

				require.NoError(t, blk.Verify(context.Background()))

				require.NoError(t, vm.SetPreference(context.Background(), blk.ID()))

				require.NoError(t, blk.Accept(context.Background()))

				tx = types.NewTransaction(uint64(1), testEthAddrs[1], firstTxAmount, 21000, big.NewInt(testMinGasPrice), nil)
				signedTx, err = types.SignTx(tx, types.NewEIP155Signer(vm.chainConfig.ChainID), testKeys[0].ToECDSA())
				require.NoError(t, err)

				for _, err := range vm.txPool.AddRemotesSync([]*types.Transaction{signedTx}) {
					require.NoError(t, err)
				}

				var wg sync.WaitGroup
				wg.Add(1)

				go func() {
					defer wg.Done()
					msg, err := vm.WaitForEvent(context.Background())
					require.NoError(t, err)
					require.Equal(t, commonEng.PendingTxs, msg)
					require.GreaterOrEqual(t, time.Since(lastBuildBlockTime), minBlockBuildingRetryDelay)
				}()

				wg.Wait()
			},
		},
	} {
		t.Run(testCase.name, func(t *testing.T) {
			genesis := &core.Genesis{}
			require.NoError(t, genesis.UnmarshalJSON([]byte(genesisJSONSubnetEVM)))
			genesisJSON, err := genesis.MarshalJSON()
			require.NoError(t, err)
			tvm := newVM(t, testVMConfig{
				genesisJSON: string(genesisJSON),
			}).vm

			testCase.testCase(t, tvm)
			tvm.Shutdown(context.Background())
		})
	}
}

func TestGenesisGasLimit(t *testing.T) {
	ctx, db, genesisBytes := setupGenesis(t, upgradetest.Granite)
	genesis := &core.Genesis{}
	require.NoError(t, genesis.UnmarshalJSON(genesisBytes))
	// change the gas limit in the genesis to be different from the fee config
	genesis.GasLimit = params.GetExtra(genesis.Config).FeeConfig.GasLimit.Uint64() - 1
	genesisBytes, err := genesis.MarshalJSON()
	require.NoError(t, err)

	vm := &VM{}
	err = vm.Initialize(context.Background(), ctx, db, genesisBytes, []byte{}, []byte{}, []*commonEng.Fx{}, &enginetest.Sender{})
	// This should fail because the gas limit is different from the fee config
	require.ErrorContains(t, err, "failed to verify genesis")

	// This should succeed because the gas limit is the same as the fee config
	genesis.GasLimit = params.GetExtra(genesis.Config).FeeConfig.GasLimit.Uint64()
	genesisBytes, err = genesis.MarshalJSON()
	require.NoError(t, err)
	ctx.Metrics = metrics.NewPrefixGatherer()

	require.NoError(t, vm.Initialize(context.Background(), ctx, db, genesisBytes, []byte{}, []byte{}, []*commonEng.Fx{}, &enginetest.Sender{}))
	require.NoError(t, vm.Shutdown(context.Background()))
}

// Copied from rpc/testservice_test.go
type testService struct{}

type echoArgs struct {
	S string
}
type echoResult struct {
	String string
	Int    int
	Args   *echoArgs
}

func (*testService) Echo(str string, i int, args *echoArgs) echoResult {
	return echoResult{str, i, args}
}

// emulates server test
func TestCreateHandlers(t *testing.T) {
	var (
		ctx = context.Background()
		vm  = newVM(t, testVMConfig{
			genesisJSON: genesisJSONSubnetEVM,
		}).vm
	)
	defer func() {
		require.NoError(t, vm.Shutdown(ctx))
	}()

	handlers, err := vm.CreateHandlers(ctx)
	require.NoError(t, err)
	require.NotNil(t, handlers)

	handler, ok := handlers[ethRPCEndpoint]
	require.True(t, ok)
	server, ok := handler.(*rpc.Server)
	require.True(t, ok)

	// registers at test_echo
	require.NoError(t, server.RegisterName("test", new(testService)))
	var (
		batch        []rpc.BatchElem
		client       = rpc.DialInProc(server)
		maxResponses = node.DefaultConfig.BatchRequestLimit // Should be default
	)
	defer client.Close()

	// Make a request at limit, ensure that all requests are handled
	for i := 0; i < maxResponses; i++ {
		batch = append(batch, rpc.BatchElem{
			Method: "test_echo",
			Args:   []any{"x", 1},
			Result: new(echoResult),
		})
	}
	require.NoError(t, client.BatchCall(batch))
	for _, r := range batch {
		require.NoError(t, r.Error, "error in batch response")
	}

	// Create a new batch that is too large
	batch = nil
	for i := 0; i < maxResponses+1; i++ {
		batch = append(batch, rpc.BatchElem{
			Method: "test_echo",
			Args:   []any{"x", 1},
			Result: new(echoResult),
		})
	}
	require.NoError(t, client.BatchCall(batch))
	require.ErrorContains(t, batch[0].Error, "batch too large")

	// All other elements should have an error indicating there's no response
	for _, elem := range batch[1:] {
		require.ErrorIs(t, elem.Error, rpc.ErrMissingBatchResponse)
	}
}

// TestBlockGasValidation tests the two validation checks:
// 1. invalid gas used relative to capacity
// 2. total intrinsic gas cost is greater than claimed gas used
func TestBlockGasValidation(t *testing.T) {
	newBlock := func(
		t *testing.T,
		vm *VM,
		claimedGasUsed uint64,
	) *types.Block {
		require := require.New(t)

		blk, err := vm.BuildBlock(context.Background())
		require.NoError(err)

		callPayload, err := payload.NewAddressedCall(nil, nil)
		require.NoError(err)
		unsignedMessage, err := avalancheWarp.NewUnsignedMessage(
			1,
			ids.Empty,
			callPayload.Bytes(),
		)
		require.NoError(err)
		signersBitSet := set.NewBits()
		warpSignature := &avalancheWarp.BitSetSignature{
			Signers: signersBitSet.Bytes(),
		}
		signedMessage, err := avalancheWarp.NewMessage(
			unsignedMessage,
			warpSignature,
		)
		require.NoError(err)

		// 9401 is the maximum number of predicates so that the block is less
		// than 2 MiB.
		const numPredicates = 9401
		accessList := make(types.AccessList, 0, numPredicates)
		predicate := predicate.New(signedMessage.Bytes())
		for range numPredicates {
			accessList = append(accessList, types.AccessTuple{
				Address:     warpcontract.ContractAddress,
				StorageKeys: predicate,
			})
		}

		tx, err := types.SignTx(
			types.NewTx(&types.DynamicFeeTx{
				ChainID:    vm.chainConfig.ChainID,
				Nonce:      1,
				To:         &testEthAddrs[0],
				Gas:        8_000_000, // block gas limit
				GasFeeCap:  big.NewInt(10),
				GasTipCap:  big.NewInt(10),
				Value:      common.Big0,
				AccessList: accessList,
			}),
			types.LatestSigner(vm.chainConfig),
			testKeys[0].ToECDSA(),
		)
		require.NoError(err)

		ethBlock := blk.(*chain.BlockWrapper).Block.(*wrappedBlock).ethBlock
		modifiedHeader := types.CopyHeader(ethBlock.Header())

		// Set the gasUsed after calculating the extra prefix to support large
		// claimed gas used values.
		modifiedHeader.GasUsed = claimedGasUsed
		return types.NewBlock(
			modifiedHeader,
			[]*types.Transaction{tx},
			nil,
			nil,
			trie.NewStackTrie(nil),
		)
	}

	tests := []struct {
		name    string
		gasUsed uint64
		want    error
	}{
		{
			name:    "gas_used_over_capacity",
			gasUsed: math.MaxUint64,
			want:    errInvalidGasUsedRelativeToCapacity,
		},
		{
			name:    "intrinsic_gas_over_gas_used",
			gasUsed: 0,
			want:    errTotalIntrinsicGasCostExceedsClaimed,
		},
	}
	for _, test := range tests {
		t.Run(test.name, func(t *testing.T) {
			require := require.New(t)
			ctx := context.Background()

			// Configure genesis with warp precompile enabled since test uses warp predicates
			genesis := &core.Genesis{}
			require.NoError(genesis.UnmarshalJSON([]byte(genesisJSONSubnetEVM)))
			params.GetExtra(genesis.Config).GenesisPrecompiles = extras.Precompiles{
				warpcontract.ConfigKey: warpcontract.NewDefaultConfig(utils.TimeToNewUint64(upgrade.InitiallyActiveTime)),
			}
			genesisJSON, err := genesis.MarshalJSON()
			require.NoError(err)

			tvm := newVM(t, testVMConfig{
				genesisJSON: string(genesisJSON),
			})
			vm := tvm.vm
			defer func() {
				require.NoError(vm.Shutdown(ctx))
			}()

			// Add a transaction to the pool so BuildBlock doesn't create an empty block
			// (subnet-evm doesn't allow empty blocks)
			tx := types.NewTransaction(uint64(0), testEthAddrs[1], big.NewInt(1), 21000, big.NewInt(testMinGasPrice), nil)
			signedTx, err := types.SignTx(tx, types.NewEIP155Signer(vm.chainConfig.ChainID), testKeys[0].ToECDSA())
			require.NoError(err)
			errs := vm.txPool.AddRemotesSync([]*types.Transaction{signedTx})
			for i, err := range errs {
				require.NoError(err, "Failed to add tx at index %d", i)
			}

			blk := newBlock(t, vm, test.gasUsed)

			modifiedBlk, err := wrapBlock(blk, vm)
			require.NoError(err)

			err = modifiedBlk.Verify(ctx)
			require.ErrorIs(err, test.want)
		})
	}
}

// newSignedLegacyTx builds a legacy transaction and signs it using the
// LatestSigner derived from the provided chain config.
func newSignedLegacyTx(
	t *testing.T,
	cfg *params.ChainConfig,
	key *ecdsa.PrivateKey,
	nonce uint64,
	to *common.Address,
	value *big.Int,
	gas uint64,
	gasPrice *big.Int,
	data []byte,
) *types.Transaction {
	t.Helper()

	tx := types.NewTx(&types.LegacyTx{
		Nonce:    nonce,
		To:       to,
		Value:    value,
		Gas:      gas,
		GasPrice: gasPrice,
		Data:     data,
	})
	signedTx, err := types.SignTx(tx, types.LatestSigner(cfg), key)
	require.NoError(t, err)
	return signedTx
}

// deployContract deploys the provided EVM bytecode using a prefunded test account
// and returns the created contract address. It is reusable for any contract code.
func deployContract(ctx context.Context, t *testing.T, vm *VM, gasPrice *big.Int, code []byte) common.Address {
	callerAddr := testEthAddrs[0]
	callerKey := testKeys[0]

	nonce := vm.txPool.Nonce(callerAddr)
	signedTx := newSignedLegacyTx(t, vm.chainConfig, callerKey.ToECDSA(), nonce, nil, big.NewInt(0), 1000000, gasPrice, code)

	for _, err := range vm.txPool.AddRemotesSync([]*types.Transaction{signedTx}) {
		require.NoError(t, err)
	}

	blk, err := vm.BuildBlock(ctx)
	require.NoError(t, err)
	require.NoError(t, blk.Verify(ctx))
	require.NoError(t, vm.SetPreference(ctx, blk.ID()))
	require.NoError(t, blk.Accept(ctx))

	ethBlock := blk.(*chain.BlockWrapper).Block.(*wrappedBlock).ethBlock
	receipts := vm.blockChain.GetReceiptsByHash(ethBlock.Hash())
	require.Len(t, receipts, len(ethBlock.Transactions()))

	found := false
	for i, btx := range ethBlock.Transactions() {
		if btx.Hash() == signedTx.Hash() {
			found = true
			require.Equal(t, types.ReceiptStatusSuccessful, receipts[i].Status)
			break
		}
	}
	require.True(t, found, "deployContract: expected deploy tx %s to be included in block %s (caller=%s, nonce=%d)",
		signedTx.Hash().Hex(),
		ethBlock.Hash().Hex(),
		callerAddr.Hex(),
		nonce,
	)

	return crypto.CreateAddress(callerAddr, nonce)
}

func TestDelegatePrecompile_BehaviorAcrossUpgrades(t *testing.T) {
	ctx := context.Background()
	tests := []struct {
		name                  string
		fork                  upgradetest.Fork
		deployGasPrice        *big.Int
		txGasPrice            *big.Int
		preDeployTime         int64
		setTime               int64
		refillCapacityFortuna bool
		wantIncluded          bool
		wantReceiptStatus     uint64
	}{
		{
			name:           "granite_should_revert",
			fork:           upgradetest.Granite,
			deployGasPrice: big.NewInt(testMinGasPrice),
			txGasPrice:     big.NewInt(testMinGasPrice),
			// Time is irrelevant as only the fork dictates the logic
			refillCapacityFortuna: false,
			wantIncluded:          true,
			wantReceiptStatus:     types.ReceiptStatusFailed,
		},
		{
			name:                  "fortuna_post_cutoff_should_invalidate",
			fork:                  upgradetest.Fortuna,
			deployGasPrice:        big.NewInt(testMinGasPrice),
			txGasPrice:            big.NewInt(testMinGasPrice),
			setTime:               params.InvalidateDelegateUnix + 1,
			refillCapacityFortuna: true,
			wantIncluded:          false,
		},
		{
			name:                  "fortuna_pre_cutoff_should_succeed",
			fork:                  upgradetest.Fortuna,
			deployGasPrice:        big.NewInt(testMinGasPrice),
			txGasPrice:            big.NewInt(testMinGasPrice),
			preDeployTime:         params.InvalidateDelegateUnix - acp176.TimeToFillCapacity - 1,
			refillCapacityFortuna: true,
			wantIncluded:          true,
			wantReceiptStatus:     types.ReceiptStatusSuccessful,
		},
	}

	for _, tt := range tests {
		t.Run(tt.name, func(t *testing.T) {
			genesis := &core.Genesis{}
			require.NoError(t, genesis.UnmarshalJSON([]byte(toGenesisJSON(paramstest.ForkToChainConfig[tt.fork]))))
			params.GetExtra(genesis.Config).GenesisPrecompiles = extras.Precompiles{
				warpcontract.ConfigKey: warpcontract.NewDefaultConfig(utils.TimeToNewUint64(upgrade.InitiallyActiveTime)),
			}
			genesisJSON, err := genesis.MarshalJSON()
			require.NoError(t, err)

			vm := newVM(t, testVMConfig{
				genesisJSON: string(genesisJSON),
				fork:        &tt.fork,
			}).vm
			defer vm.Shutdown(ctx)

			if tt.preDeployTime != 0 {
				vm.clock.Set(time.Unix(tt.preDeployTime, 0))
			}

			contractAddr := deployContract(ctx, t, vm, tt.deployGasPrice, common.FromHex(delegateCallPrecompileCode))

			if tt.setTime != 0 {
				vm.clock.Set(time.Unix(tt.setTime, 0))
			}

			if tt.refillCapacityFortuna {
				// Ensure gas capacity is refilled relative to the parent block's timestamp
				parent := vm.blockChain.CurrentBlock()
				parentTime := time.Unix(int64(parent.Time), 0)
				minRefillTime := parentTime.Add(acp176.TimeToFillCapacity * time.Second)
				if vm.clock.Time().Before(minRefillTime) {
					vm.clock.Set(minRefillTime)
				}
			}

			data := crypto.Keccak256([]byte("delegateSendHello()"))[:4]
			nonce := vm.txPool.Nonce(testEthAddrs[0])
			signedTx := newSignedLegacyTx(t, vm.chainConfig, testKeys[0].ToECDSA(), nonce, &contractAddr, big.NewInt(0), 100000, tt.txGasPrice, data)
			for _, err := range vm.txPool.AddRemotesSync([]*types.Transaction{signedTx}) {
				require.NoError(t, err)
			}

			blk, err := vm.BuildBlock(ctx)

			if !tt.wantIncluded {
				// On subnet-evm, InvalidateExecution causes the transaction to be excluded from the block.
				// BuildBlock will create a block but it will fail verification because it's empty
				// and subnet-evm doesn't allow empty blocks.
				require.Error(t, err, "BuildBlock should fail because it would create an empty block")
				require.ErrorContains(t, err, "empty block", "Should fail with empty block error")
				return
			}

			require.NoError(t, err)
			require.NoError(t, blk.Verify(ctx))
			require.NoError(t, vm.SetPreference(ctx, blk.ID()))
			require.NoError(t, blk.Accept(ctx))

			ethBlock := blk.(*chain.BlockWrapper).Block.(*wrappedBlock).ethBlock
			require.Len(t, ethBlock.Transactions(), 1)
			receipts := vm.blockChain.GetReceiptsByHash(ethBlock.Hash())
			require.Len(t, receipts, 1)
			require.Equal(t, tt.wantReceiptStatus, receipts[0].Status)
		})
	}
}<|MERGE_RESOLUTION|>--- conflicted
+++ resolved
@@ -2082,30 +2082,12 @@
 				}
 			}()
 
-<<<<<<< HEAD
-	// Create empty block from blkA
-	internalBlkA := blkA.(*chain.BlockWrapper).Block.(extension.ExtendedBlock)
-	modifiedHeader := types.CopyHeader(internalBlkA.GetEthBlock().Header())
-	// Set the VM's clock to the time of the produced block
-	tvm.vm.clock.Set(time.Unix(int64(modifiedHeader.Time), 0))
-	// Set the modified time to exceed the allowed future time
-	modifiedTime := modifiedHeader.Time + uint64(maxFutureBlockTime.Seconds()+1)
-	modifiedHeader.Time = modifiedTime
-	modifiedBlock := types.NewBlock(
-		modifiedHeader,
-		internalBlkA.GetEthBlock().Transactions(),
-		nil,
-		nil,
-		trie.NewStackTrie(nil),
-	)
-=======
 			tvm.vm.clock.Set(buildTime)
 			tx := types.NewTransaction(uint64(0), testEthAddrs[1], firstTxAmount, 21000, big.NewInt(testMinGasPrice), nil)
 			signedTx, err := types.SignTx(tx, types.NewEIP155Signer(tvm.vm.chainConfig.ChainID), testKeys[0].ToECDSA())
 			if err != nil {
 				t.Fatal(err)
 			}
->>>>>>> 9af16ac2
 
 			txErrors := tvm.vm.txPool.AddRemotesSync([]*types.Transaction{signedTx})
 			for i, err := range txErrors {
@@ -2209,103 +2191,6 @@
 	}
 }
 
-<<<<<<< HEAD
-// Regression test to ensure we can build blocks if we are starting with the
-// Subnet EVM ruleset in genesis.
-func TestBuildSubnetEVMBlock(t *testing.T) {
-	for _, scheme := range schemes {
-		t.Run(scheme, func(t *testing.T) {
-			testBuildSubnetEVMBlock(t, scheme)
-		})
-	}
-}
-
-func testBuildSubnetEVMBlock(t *testing.T, scheme string) {
-	tvm := newVM(t, testVMConfig{
-		genesisJSON: genesisJSONSubnetEVM,
-		configJSON:  getConfig(scheme, ""),
-	})
-
-	defer func() {
-		if err := tvm.vm.Shutdown(context.Background()); err != nil {
-			t.Fatal(err)
-		}
-	}()
-
-	newTxPoolHeadChan := make(chan core.NewTxPoolReorgEvent, 1)
-	tvm.vm.txPool.SubscribeNewReorgEvent(newTxPoolHeadChan)
-
-	tx := types.NewTransaction(uint64(0), testEthAddrs[1], new(big.Int).Mul(firstTxAmount, big.NewInt(4)), 21000, big.NewInt(testMinGasPrice*3), nil)
-	signedTx, err := types.SignTx(tx, types.NewEIP155Signer(tvm.vm.chainConfig.ChainID), testKeys[0].ToECDSA())
-	if err != nil {
-		t.Fatal(err)
-	}
-
-	txErrors := tvm.vm.txPool.AddRemotesSync([]*types.Transaction{signedTx})
-	for i, err := range txErrors {
-		if err != nil {
-			t.Fatalf("Failed to add tx at index %d: %s", i, err)
-		}
-	}
-
-	blk := issueAndAccept(t, tvm.vm)
-	newHead := <-newTxPoolHeadChan
-	if newHead.Head.Hash() != common.Hash(blk.ID()) {
-		t.Fatalf("Expected new block to match")
-	}
-
-	txs := make([]*types.Transaction, 10)
-	for i := 0; i < 10; i++ {
-		tx := types.NewTransaction(uint64(i), testEthAddrs[0], big.NewInt(10), 21000, big.NewInt(testMinGasPrice*3), nil)
-		signedTx, err := types.SignTx(tx, types.NewEIP155Signer(tvm.vm.chainConfig.ChainID), testKeys[1].ToECDSA())
-		if err != nil {
-			t.Fatal(err)
-		}
-		txs[i] = signedTx
-	}
-	errs := tvm.vm.txPool.AddRemotesSync(txs)
-	for i, err := range errs {
-		if err != nil {
-			t.Fatalf("Failed to add tx at index %d: %s", i, err)
-		}
-	}
-
-	blk = issueAndAccept(t, tvm.vm)
-	ethBlk := blk.(*chain.BlockWrapper).Block.(extension.ExtendedBlock).GetEthBlock()
-	if customtypes.BlockGasCost(ethBlk) == nil || customtypes.BlockGasCost(ethBlk).Cmp(big.NewInt(100)) < 0 {
-		t.Fatalf("expected blockGasCost to be at least 100 but got %d", customtypes.BlockGasCost(ethBlk))
-	}
-	chainConfig := params.GetExtra(tvm.vm.chainConfig)
-	minRequiredTip, err := customheader.EstimateRequiredTip(chainConfig, ethBlk.Header())
-	if err != nil {
-		t.Fatal(err)
-	}
-	if minRequiredTip == nil || minRequiredTip.Cmp(big.NewInt(0.05*utils.GWei)) < 0 {
-		t.Fatalf("expected minRequiredTip to be at least 0.05 gwei but got %d", minRequiredTip)
-	}
-
-	lastAcceptedID, err := tvm.vm.LastAccepted(context.Background())
-	if err != nil {
-		t.Fatal(err)
-	}
-	if lastAcceptedID != blk.ID() {
-		t.Fatalf("Expected last accepted blockID to be the accepted block: %s, but found %s", blk.ID(), lastAcceptedID)
-	}
-
-	// Confirm all txs are present
-	ethBlkTxs := tvm.vm.blockChain.GetBlockByNumber(2).Transactions()
-	for i, tx := range txs {
-		if len(ethBlkTxs) <= i {
-			t.Fatalf("missing transactions expected: %d but found: %d", len(txs), len(ethBlkTxs))
-		}
-		if ethBlkTxs[i].Hash() != tx.Hash() {
-			t.Fatalf("expected tx at index %d to have hash: %x but has: %x", i, txs[i].Hash(), tx.Hash())
-		}
-	}
-}
-
-=======
->>>>>>> 9af16ac2
 func TestBuildAllowListActivationBlock(t *testing.T) {
 	for _, scheme := range schemes {
 		t.Run(scheme, func(t *testing.T) {
