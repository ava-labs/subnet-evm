--- conflicted
+++ resolved
@@ -397,61 +397,6 @@
 	return blk
 }
 
-<<<<<<< HEAD
-func TestSubnetEVMUpgradeRequiredAtGenesis(t *testing.T) {
-	genesisTests := []struct {
-		genesisJSON string
-		configJSON  string
-		expectedErr error
-	}{
-		{
-			// we expect an error when subnet evm upgrade is nil in chain config
-			genesisJSON: genesisJSONPreSubnetEVM,
-			configJSON:  "",
-			expectedErr: errSubnetEVMUpgradeNotEnabled,
-		},
-		{
-			// we expect an error when subnet evm upgrade is not enabled at genesis and at a later block instead
-			genesisJSON: genesisJSONSubnetEVMLateEnablement,
-			configJSON:  "",
-			expectedErr: errSubnetEVMUpgradeNotEnabled,
-		},
-		{
-			// we do not expect an err when skip-subnet-evm-upgrade-check is set to true
-			genesisJSON: genesisJSONPreSubnetEVM,
-			configJSON:  "{\"skip-subnet-evm-upgrade-check\": true}",
-			expectedErr: nil,
-		},
-		{
-			// we do not expect an err when skip-subnet-evm-upgrade-check is set to true
-			genesisJSON: genesisJSONSubnetEVMLateEnablement,
-			configJSON:  "{\"skip-subnet-evm-upgrade-check\": true}",
-			expectedErr: nil,
-		},
-	}
-
-	for _, test := range genesisTests {
-		ctx, dbManager, genesisBytes, issuer, _ := setupGenesis(t, test.genesisJSON)
-		vm := &VM{}
-		createValidatorPrivateKeyIfNotExists()
-		err := vm.Initialize(
-			context.Background(),
-			ctx,
-			dbManager,
-			genesisBytes,
-			[]byte(""),
-			[]byte(test.configJSON),
-			issuer,
-			[]*commonEng.Fx{},
-			nil,
-		)
-
-		require.ErrorIs(t, err, test.expectedErr)
-	}
-}
-
-=======
->>>>>>> 402510e4
 func TestBuildEthTxBlock(t *testing.T) {
 	// reduce block gas cost
 	issuer, vm, dbManager, _ := GenesisVM(t, true, genesisJSONSubnetEVM, "{\"pruning-enabled\":true}", "")
