--- conflicted
+++ resolved
@@ -3267,67 +3267,6 @@
 	err = vm.Network.CrossChainAppRequest(context.Background(), requestingChainID, 1, time.Now().Add(60*time.Second), crossChainRequest)
 	require.NoError(err)
 	require.True(calledSendCrossChainAppResponseFn, "sendCrossChainAppResponseFn was not called")
-<<<<<<< HEAD
-}
-
-func TestMessageSignatureRequestsToVM(t *testing.T) {
-	_, vm, _, appSender := GenesisVM(t, true, genesisJSONSubnetEVM, "", "")
-
-	defer func() {
-		err := vm.Shutdown(context.Background())
-		require.NoError(t, err)
-	}()
-
-	// Generate a new warp unsigned message and add to warp backend
-	warpMessage, err := avalancheWarp.NewUnsignedMessage(vm.ctx.NetworkID, vm.ctx.ChainID, []byte{1, 2, 3})
-	require.NoError(t, err)
-
-	// Add the known message and get its signature to confirm.
-	err = vm.warpBackend.AddMessage(warpMessage)
-	require.NoError(t, err)
-	signature, err := vm.warpBackend.GetMessageSignature(warpMessage.ID())
-	require.NoError(t, err)
-
-	tests := map[string]struct {
-		messageID        ids.ID
-		expectedResponse [bls.SignatureLen]byte
-	}{
-		"known": {
-			messageID:        warpMessage.ID(),
-			expectedResponse: signature,
-		},
-		"unknown": {
-			messageID:        ids.GenerateTestID(),
-			expectedResponse: [bls.SignatureLen]byte{},
-		},
-	}
-
-	for name, test := range tests {
-		calledSendAppResponseFn := false
-		appSender.SendAppResponseF = func(ctx context.Context, nodeID ids.NodeID, requestID uint32, responseBytes []byte) error {
-			calledSendAppResponseFn = true
-			var response message.SignatureResponse
-			_, err := message.Codec.Unmarshal(responseBytes, &response)
-			require.NoError(t, err)
-			require.Equal(t, test.expectedResponse, response.Signature)
-
-			return nil
-		}
-		t.Run(name, func(t *testing.T) {
-			var signatureRequest message.Request = message.MessageSignatureRequest{
-				MessageID: test.messageID,
-			}
-
-			requestBytes, err := message.Codec.Marshal(message.Version, &signatureRequest)
-			require.NoError(t, err)
-
-			// Send the app request and make sure we called SendAppResponseFn
-			deadline := time.Now().Add(60 * time.Second)
-			err = vm.Network.AppRequest(context.Background(), ids.GenerateTestNodeID(), 1, deadline, requestBytes)
-			require.NoError(t, err)
-			require.True(t, calledSendAppResponseFn)
-		})
-	}
 }
 
 func createValidatorPrivateKeyIfNotExists() {
@@ -3342,62 +3281,4 @@
 		privateKey := []byte(key)
 		os.WriteFile(defaultValidatorPrivateKeyFile, privateKey, 0644)
 	}
-}
-
-func TestBlockSignatureRequestsToVM(t *testing.T) {
-	_, vm, _, appSender := GenesisVM(t, true, genesisJSONSubnetEVM, "", "")
-
-	defer func() {
-		err := vm.Shutdown(context.Background())
-		require.NoError(t, err)
-	}()
-
-	lastAcceptedID, err := vm.LastAccepted(context.Background())
-	require.NoError(t, err)
-
-	signature, err := vm.warpBackend.GetBlockSignature(lastAcceptedID)
-	require.NoError(t, err)
-
-	tests := map[string]struct {
-		blockID          ids.ID
-		expectedResponse [bls.SignatureLen]byte
-	}{
-		"known": {
-			blockID:          lastAcceptedID,
-			expectedResponse: signature,
-		},
-		"unknown": {
-			blockID:          ids.GenerateTestID(),
-			expectedResponse: [bls.SignatureLen]byte{},
-		},
-	}
-
-	for name, test := range tests {
-		calledSendAppResponseFn := false
-		appSender.SendAppResponseF = func(ctx context.Context, nodeID ids.NodeID, requestID uint32, responseBytes []byte) error {
-			calledSendAppResponseFn = true
-			var response message.SignatureResponse
-			_, err := message.Codec.Unmarshal(responseBytes, &response)
-			require.NoError(t, err)
-			require.Equal(t, test.expectedResponse, response.Signature)
-
-			return nil
-		}
-		t.Run(name, func(t *testing.T) {
-			var signatureRequest message.Request = message.BlockSignatureRequest{
-				BlockID: test.blockID,
-			}
-
-			requestBytes, err := message.Codec.Marshal(message.Version, &signatureRequest)
-			require.NoError(t, err)
-
-			// Send the app request and make sure we called SendAppResponseFn
-			deadline := time.Now().Add(60 * time.Second)
-			err = vm.Network.AppRequest(context.Background(), ids.GenerateTestNodeID(), 1, deadline, requestBytes)
-			require.NoError(t, err)
-			require.True(t, calledSendAppResponseFn)
-		})
-	}
-=======
->>>>>>> ba46d7b4
 }