--- conflicted
+++ resolved
@@ -3658,11 +3658,7 @@
 				wg.Add(1)
 				go func() {
 					defer wg.Done()
-<<<<<<< HEAD
-					msg, err := vm.WaitForEvent(context.Background())
-=======
 					msg, err := vm.WaitForEvent(ctx)
->>>>>>> f9d536ea
 					assert.NoError(t, err)
 					assert.Equal(t, commonEng.PendingTxs, msg)
 				}()
@@ -3694,11 +3690,7 @@
 					msg, err := vm.WaitForEvent(context.Background())
 					assert.NoError(t, err)
 					assert.Equal(t, commonEng.PendingTxs, msg)
-<<<<<<< HEAD
-					assert.GreaterOrEqual(t, time.Since(lastBuildBlockTime), minBlockBuildingRetryDelay)
-=======
 					assert.GreaterOrEqual(t, time.Since(lastBuildBlockTime), RetryDelay)
->>>>>>> f9d536ea
 				}()
 				wg.Wait()
 			},
