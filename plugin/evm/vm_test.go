// (c) 2019-2020, Ava Labs, Inc. All rights reserved.
// See the file LICENSE for licensing terms.

package evm

import (
	"context"
	"crypto/ecdsa"
	"crypto/rand"
	"encoding/json"
	"errors"
	"fmt"
	"math/big"
	"os"
	"path/filepath"
	"strings"
	"testing"
	"time"

	"github.com/ava-labs/subnet-evm/commontype"
	"github.com/ava-labs/subnet-evm/internal/ethapi"
	"github.com/ava-labs/subnet-evm/metrics"
	"github.com/ava-labs/subnet-evm/plugin/evm/message"
	"github.com/ava-labs/subnet-evm/precompile/allowlist"
	"github.com/ava-labs/subnet-evm/precompile/contracts/deployerallowlist"
	"github.com/ava-labs/subnet-evm/precompile/contracts/feemanager"
	"github.com/ava-labs/subnet-evm/precompile/contracts/rewardmanager"
	"github.com/ava-labs/subnet-evm/precompile/contracts/txallowlist"
	"github.com/ava-labs/subnet-evm/trie"
	"github.com/ava-labs/subnet-evm/vmerrs"
	"github.com/ethereum/go-ethereum/common"
	"github.com/ethereum/go-ethereum/common/hexutil"
	"github.com/ethereum/go-ethereum/crypto"
	"github.com/ethereum/go-ethereum/log"

	"github.com/stretchr/testify/require"

	"github.com/ava-labs/avalanchego/api/keystore"
	"github.com/ava-labs/avalanchego/chains/atomic"
	"github.com/ava-labs/avalanchego/database/manager"
	"github.com/ava-labs/avalanchego/database/prefixdb"
	"github.com/ava-labs/avalanchego/ids"
	"github.com/ava-labs/avalanchego/snow"
	"github.com/ava-labs/avalanchego/snow/choices"
	"github.com/ava-labs/avalanchego/snow/consensus/snowman"
	"github.com/ava-labs/avalanchego/snow/validators"
	avalancheConstants "github.com/ava-labs/avalanchego/utils/constants"
	"github.com/ava-labs/avalanchego/utils/formatting"
	"github.com/ava-labs/avalanchego/utils/logging"
	"github.com/ava-labs/avalanchego/version"
	"github.com/ava-labs/avalanchego/vms/components/chain"

	engCommon "github.com/ava-labs/avalanchego/snow/engine/common"

	"github.com/ava-labs/subnet-evm/consensus/dummy"
	"github.com/ava-labs/subnet-evm/constants"
	"github.com/ava-labs/subnet-evm/core"
	"github.com/ava-labs/subnet-evm/core/types"
	"github.com/ava-labs/subnet-evm/eth"
	"github.com/ava-labs/subnet-evm/params"
	"github.com/ava-labs/subnet-evm/rpc"

	"github.com/ava-labs/subnet-evm/accounts/abi"
	accountKeystore "github.com/ava-labs/subnet-evm/accounts/keystore"
)

var (
	testNetworkID   uint32 = 10
	testCChainID           = ids.ID{'c', 'c', 'h', 'a', 'i', 'n', 't', 'e', 's', 't'}
	testXChainID           = ids.ID{'t', 'e', 's', 't', 'x'}
	testMinGasPrice int64  = 225_000_000_000
	testKeys        []*ecdsa.PrivateKey
	testEthAddrs    []common.Address // testEthAddrs[i] corresponds to testKeys[i]
	testAvaxAssetID = ids.ID{1, 2, 3}
	username        = "Johns"
	password        = "CjasdjhiPeirbSenfeI13" // #nosec G101
	// Use chainId: 43111, so that it does not overlap with any Avalanche ChainIDs, which may have their
	// config overridden in vm.Initialize.
	genesisJSONSubnetEVMLateEnablement = "{\"config\":{\"chainId\":43111,\"homesteadBlock\":0,\"eip150Block\":0,\"eip150Hash\":\"0x2086799aeebeae135c246c65021c82b4e15a2c451340993aacfd2751886514f0\",\"eip155Block\":0,\"eip158Block\":0,\"byzantiumBlock\":0,\"constantinopleBlock\":0,\"petersburgBlock\":0,\"istanbulBlock\":0,\"muirGlacierBlock\":0,\"subnetEVMTimestamp\":50},\"nonce\":\"0x0\",\"timestamp\":\"0x0\",\"extraData\":\"0x00\",\"gasLimit\":\"0x7A1200\",\"difficulty\":\"0x0\",\"mixHash\":\"0x0000000000000000000000000000000000000000000000000000000000000000\",\"coinbase\":\"0x0000000000000000000000000000000000000000\",\"alloc\":{\"0x71562b71999873DB5b286dF957af199Ec94617F7\": {\"balance\":\"0x4192927743b88000\"}, \"0x703c4b2bD70c169f5717101CaeE543299Fc946C7\": {\"balance\":\"0x4192927743b88000\"}},\"number\":\"0x0\",\"gasUsed\":\"0x0\",\"parentHash\":\"0x0000000000000000000000000000000000000000000000000000000000000000\"}"
	genesisJSONSubnetEVM               = "{\"config\":{\"chainId\":43111,\"homesteadBlock\":0,\"eip150Block\":0,\"eip150Hash\":\"0x2086799aeebeae135c246c65021c82b4e15a2c451340993aacfd2751886514f0\",\"eip155Block\":0,\"eip158Block\":0,\"byzantiumBlock\":0,\"constantinopleBlock\":0,\"petersburgBlock\":0,\"istanbulBlock\":0,\"muirGlacierBlock\":0,\"subnetEVMTimestamp\":0},\"nonce\":\"0x0\",\"timestamp\":\"0x0\",\"extraData\":\"0x00\",\"gasLimit\":\"0x7A1200\",\"difficulty\":\"0x0\",\"mixHash\":\"0x0000000000000000000000000000000000000000000000000000000000000000\",\"coinbase\":\"0x0000000000000000000000000000000000000000\",\"alloc\":{\"0x71562b71999873DB5b286dF957af199Ec94617F7\": {\"balance\":\"0x4192927743b88000\"}, \"0x703c4b2bD70c169f5717101CaeE543299Fc946C7\": {\"balance\":\"0x4192927743b88000\"}},\"number\":\"0x0\",\"gasUsed\":\"0x0\",\"parentHash\":\"0x0000000000000000000000000000000000000000000000000000000000000000\"}"
	genesisJSONPreSubnetEVM            = "{\"config\":{\"chainId\":43111,\"homesteadBlock\":0,\"eip150Block\":0,\"eip150Hash\":\"0x2086799aeebeae135c246c65021c82b4e15a2c451340993aacfd2751886514f0\",\"eip155Block\":0,\"eip158Block\":0,\"byzantiumBlock\":0,\"constantinopleBlock\":0,\"petersburgBlock\":0,\"istanbulBlock\":0,\"muirGlacierBlock\":0},\"nonce\":\"0x0\",\"timestamp\":\"0x0\",\"extraData\":\"0x00\",\"gasLimit\":\"0x7A1200\",\"difficulty\":\"0x0\",\"mixHash\":\"0x0000000000000000000000000000000000000000000000000000000000000000\",\"coinbase\":\"0x0000000000000000000000000000000000000000\",\"alloc\":{\"0x71562b71999873DB5b286dF957af199Ec94617F7\": {\"balance\":\"0x4192927743b88000\"}, \"0x703c4b2bD70c169f5717101CaeE543299Fc946C7\": {\"balance\":\"0x4192927743b88000\"}},\"number\":\"0x0\",\"gasUsed\":\"0x0\",\"parentHash\":\"0x0000000000000000000000000000000000000000000000000000000000000000\"}"
	genesisJSONLatest                  = genesisJSONSubnetEVM

	firstTxAmount  *big.Int
	genesisBalance *big.Int
)

func init() {
	key1, _ := crypto.HexToECDSA("b71c71a67e1177ad4e901695e1b4b9ee17ae16c6668d313eac2f96dbcda3f291")
	key2, _ := crypto.HexToECDSA("8a1f9a8f95be41cd7ccb6168179afb4504aefe388d1e14474d32c45c72ce7b7a")
	testKeys = append(testKeys, key1, key2)
	addr1 := crypto.PubkeyToAddress(key1.PublicKey)
	addr2 := crypto.PubkeyToAddress(key2.PublicKey)
	testEthAddrs = append(testEthAddrs, addr1, addr2)

	firstTxAmount = new(big.Int).Mul(big.NewInt(testMinGasPrice), big.NewInt(21000*100))
	genesisBalance = new(big.Int).Mul(big.NewInt(testMinGasPrice), big.NewInt(21000*1000))
}

// BuildGenesisTest returns the genesis bytes for Subnet EVM VM to be used in testing
func buildGenesisTest(t *testing.T, genesisJSON string) []byte {
	ss := CreateStaticService()

	genesis := &core.Genesis{}
	if err := json.Unmarshal([]byte(genesisJSON), genesis); err != nil {
		t.Fatalf("Problem unmarshaling genesis JSON: %s", err)
	}
	args := &BuildGenesisArgs{GenesisData: genesis}
	reply := &BuildGenesisReply{}
	err := ss.BuildGenesis(nil, args, reply)
	if err != nil {
		t.Fatalf("Failed to create test genesis")
	}
	genesisBytes, err := formatting.Decode(reply.Encoding, reply.GenesisBytes)
	if err != nil {
		t.Fatalf("Failed to decode genesis bytes: %s", err)
	}
	return genesisBytes
}

func NewContext() *snow.Context {
	ctx := snow.DefaultContextTest()
	ctx.NetworkID = testNetworkID
	ctx.NodeID = ids.GenerateTestNodeID()
	ctx.ChainID = testCChainID
	ctx.AVAXAssetID = testAvaxAssetID
	ctx.XChainID = testXChainID
	aliaser := ctx.BCLookup.(ids.Aliaser)
	_ = aliaser.Alias(testCChainID, "C")
	_ = aliaser.Alias(testCChainID, testCChainID.String())
	_ = aliaser.Alias(testXChainID, "X")
	_ = aliaser.Alias(testXChainID, testXChainID.String())
	ctx.ValidatorState = &validators.TestState{
		GetSubnetIDF: func(_ context.Context, chainID ids.ID) (ids.ID, error) {
			subnetID, ok := map[ids.ID]ids.ID{
				avalancheConstants.PlatformChainID: avalancheConstants.PrimaryNetworkID,
				testXChainID:                       avalancheConstants.PrimaryNetworkID,
				testCChainID:                       avalancheConstants.PrimaryNetworkID,
			}[chainID]
			if !ok {
				return ids.Empty, errors.New("unknown chain")
			}
			return subnetID, nil
		},
	}
	return ctx
}

// If [genesisJSON] is empty, defaults to using [genesisJSONLatest]
func setupGenesis(
	t *testing.T,
	genesisJSON string,
) (*snow.Context,
	manager.Manager,
	[]byte,
	chan engCommon.Message,
	*atomic.Memory,
) {
	if len(genesisJSON) == 0 {
		genesisJSON = genesisJSONLatest
	}
	genesisBytes := buildGenesisTest(t, genesisJSON)
	ctx := NewContext()

	baseDBManager := manager.NewMemDB(&version.Semantic{
		Major: 1,
		Minor: 4,
		Patch: 5,
	})

	// initialize the atomic memory
	atomicMemory := atomic.NewMemory(prefixdb.New([]byte{0}, baseDBManager.Current().Database))
	ctx.SharedMemory = atomicMemory.NewSharedMemory(ctx.ChainID)

	// NB: this lock is intentionally left locked when this function returns.
	// The caller of this function is responsible for unlocking.
	ctx.Lock.Lock()

	userKeystore := keystore.New(logging.NoLog{}, manager.NewMemDB(&version.Semantic{
		Major: 1,
		Minor: 4,
		Patch: 5,
	}))
	if err := userKeystore.CreateUser(username, password); err != nil {
		t.Fatal(err)
	}
	ctx.Keystore = userKeystore.NewBlockchainKeyStore(ctx.ChainID)

	issuer := make(chan engCommon.Message, 1)
	prefixedDBManager := baseDBManager.NewPrefixDBManager([]byte{1})
	return ctx, prefixedDBManager, genesisBytes, issuer, atomicMemory
}

// GenesisVM creates a VM instance with the genesis test bytes and returns
// the channel use to send messages to the engine, the VM, database manager,
// and sender.
// If [genesisJSON] is empty, defaults to using [genesisJSONLatest]
func GenesisVM(t *testing.T,
	finishBootstrapping bool,
	genesisJSON string,
	configJSON string,
	upgradeJSON string,
) (chan engCommon.Message,
	*VM, manager.Manager,
	*engCommon.SenderTest,
) {
	vm := &VM{}
	ctx, dbManager, genesisBytes, issuer, _ := setupGenesis(t, genesisJSON)
	appSender := &engCommon.SenderTest{T: t}
	appSender.CantSendAppGossip = true
	appSender.SendAppGossipF = func(context.Context, []byte) error { return nil }
	if err := vm.Initialize(
		context.Background(),
		ctx,
		dbManager,
		genesisBytes,
		[]byte(upgradeJSON),
		[]byte(configJSON),
		issuer,
		[]*engCommon.Fx{},
		appSender,
	); err != nil {
		t.Fatal(err)
	}

	if finishBootstrapping {
		require.NoError(t, vm.SetState(context.Background(), snow.Bootstrapping))
		require.NoError(t, vm.SetState(context.Background(), snow.NormalOp))
	}

	return issuer, vm, dbManager, appSender
}

func TestVMConfig(t *testing.T) {
	txFeeCap := float64(11)
	enabledEthAPIs := []string{"debug"}
	configJSON := fmt.Sprintf("{\"rpc-tx-fee-cap\": %g,\"eth-apis\": %s}", txFeeCap, fmt.Sprintf("[%q]", enabledEthAPIs[0]))
	_, vm, _, _ := GenesisVM(t, false, "", configJSON, "")
	require.Equal(t, vm.config.RPCTxFeeCap, txFeeCap, "Tx Fee Cap should be set")
	require.Equal(t, vm.config.EthAPIs(), enabledEthAPIs, "EnabledEthAPIs should be set")
	require.NoError(t, vm.Shutdown(context.Background()))
}

func TestVMConfigDefaults(t *testing.T) {
	txFeeCap := float64(11)
	enabledEthAPIs := []string{"debug"}
	configJSON := fmt.Sprintf("{\"rpc-tx-fee-cap\": %g,\"eth-apis\": %s}", txFeeCap, fmt.Sprintf("[%q]", enabledEthAPIs[0]))
	_, vm, _, _ := GenesisVM(t, false, "", configJSON, "")

	var vmConfig Config
	vmConfig.SetDefaults()
	vmConfig.RPCTxFeeCap = txFeeCap
	vmConfig.EnabledEthAPIs = enabledEthAPIs
	require.Equal(t, vmConfig, vm.config, "VM Config should match default with overrides")
	require.NoError(t, vm.Shutdown(context.Background()))
}

func TestVMNilConfig(t *testing.T) {
	_, vm, _, _ := GenesisVM(t, false, "", "", "")

	// VM Config should match defaults if no config is passed in
	var vmConfig Config
	vmConfig.SetDefaults()
	require.Equal(t, vmConfig, vm.config, "VM Config should match default config")
	require.NoError(t, vm.Shutdown(context.Background()))
}

func TestVMContinuousProfiler(t *testing.T) {
	profilerDir := t.TempDir()
	profilerFrequency := 500 * time.Millisecond
	configJSON := fmt.Sprintf("{\"continuous-profiler-dir\": %q,\"continuous-profiler-frequency\": \"500ms\"}", profilerDir)
	_, vm, _, _ := GenesisVM(t, false, "", configJSON, "")
	require.Equal(t, vm.config.ContinuousProfilerDir, profilerDir, "profiler dir should be set")
	require.Equal(t, vm.config.ContinuousProfilerFrequency.Duration, profilerFrequency, "profiler frequency should be set")

	// Sleep for twice the frequency of the profiler to give it time
	// to generate the first profile.
	time.Sleep(2 * time.Second)
	require.NoError(t, vm.Shutdown(context.Background()))

	// Check that the first profile was generated
	expectedFileName := filepath.Join(profilerDir, "cpu.profile.1")
	_, err := os.Stat(expectedFileName)
	require.NoError(t, err, "Expected continuous profiler to generate the first CPU profile at %s", expectedFileName)
}

func TestVMUpgrades(t *testing.T) {
	genesisTests := []struct {
		name             string
		genesis          string
		expectedGasPrice *big.Int
	}{
		{
			name:             "Subnet EVM",
			genesis:          genesisJSONSubnetEVM,
			expectedGasPrice: big.NewInt(0),
		},
	}
	for _, test := range genesisTests {
		t.Run(test.name, func(t *testing.T) {
			_, vm, _, _ := GenesisVM(t, true, test.genesis, "", "")

			if gasPrice := vm.txPool.GasPrice(); gasPrice.Cmp(test.expectedGasPrice) != 0 {
				t.Fatalf("Expected pool gas price to be %d but found %d", test.expectedGasPrice, gasPrice)
			}
			defer func() {
				shutdownChan := make(chan error, 1)
				shutdownFunc := func() {
					err := vm.Shutdown(context.Background())
					shutdownChan <- err
				}

				go shutdownFunc()
				shutdownTimeout := 50 * time.Millisecond
				ticker := time.NewTicker(shutdownTimeout)
				select {
				case <-ticker.C:
					t.Fatalf("VM shutdown took longer than timeout: %v", shutdownTimeout)
				case err := <-shutdownChan:
					if err != nil {
						t.Fatalf("Shutdown errored: %s", err)
					}
				}
			}()

			lastAcceptedID, err := vm.LastAccepted(context.Background())
			if err != nil {
				t.Fatal(err)
			}

			if lastAcceptedID != ids.ID(vm.genesisHash) {
				t.Fatal("Expected last accepted block to match the genesis block hash")
			}

			genesisBlk, err := vm.GetBlock(context.Background(), lastAcceptedID)
			if err != nil {
				t.Fatalf("Failed to get genesis block due to %s", err)
			}

			if height := genesisBlk.Height(); height != 0 {
				t.Fatalf("Expected height of geneiss block to be 0, found: %d", height)
			}

			if _, err := vm.ParseBlock(context.Background(), genesisBlk.Bytes()); err != nil {
				t.Fatalf("Failed to parse genesis block due to %s", err)
			}

			genesisStatus := genesisBlk.Status()
			if genesisStatus != choices.Accepted {
				t.Fatalf("expected genesis status to be %s but was %s", choices.Accepted, genesisStatus)
			}
		})
	}
}

func issueAndAccept(t *testing.T, issuer <-chan engCommon.Message, vm *VM) snowman.Block {
	t.Helper()
	<-issuer

	blk, err := vm.BuildBlock(context.Background())
	if err != nil {
		t.Fatal(err)
	}

	if err := blk.Verify(context.Background()); err != nil {
		t.Fatal(err)
	}

	if status := blk.Status(); status != choices.Processing {
		t.Fatalf("Expected status of built block to be %s, but found %s", choices.Processing, status)
	}

	if err := vm.SetPreference(context.Background(), blk.ID()); err != nil {
		t.Fatal(err)
	}

	if err := blk.Accept(context.Background()); err != nil {
		t.Fatal(err)
	}

	return blk
}

func TestSubnetEVMUpgradeRequiredAtGenesis(t *testing.T) {
	genesisTests := []struct {
		genesisJSON string
		configJSON  string
		expectedErr error
	}{
		{
			// we expect an error when subnet evm upgrade is nil in chain config
			genesisJSON: genesisJSONPreSubnetEVM,
			configJSON:  "",
			expectedErr: errSubnetEVMUpgradeNotEnabled,
		},
		{
			// we expect an error when subnet evm upgrade is not enabled at genesis and at a later block instead
			genesisJSON: genesisJSONSubnetEVMLateEnablement,
			configJSON:  "",
			expectedErr: errSubnetEVMUpgradeNotEnabled,
		},
		{
			// we do not expect an err when skip-subnet-evm-upgrade-check is set to true
			genesisJSON: genesisJSONPreSubnetEVM,
			configJSON:  "{\"skip-subnet-evm-upgrade-check\": true}",
			expectedErr: nil,
		},
		{
			// we do not expect an err when skip-subnet-evm-upgrade-check is set to true
			genesisJSON: genesisJSONSubnetEVMLateEnablement,
			configJSON:  "{\"skip-subnet-evm-upgrade-check\": true}",
			expectedErr: nil,
		},
	}

	for _, test := range genesisTests {
		ctx, dbManager, genesisBytes, issuer, _ := setupGenesis(t, test.genesisJSON)
		vm := &VM{}
		err := vm.Initialize(
			context.Background(),
			ctx,
			dbManager,
			genesisBytes,
			[]byte(""),
			[]byte(test.configJSON),
			issuer,
			[]*engCommon.Fx{},
			nil,
		)

		require.ErrorIs(t, err, test.expectedErr)
	}
}

func TestBuildEthTxBlock(t *testing.T) {
	// reduce block gas cost
	issuer, vm, dbManager, _ := GenesisVM(t, true, genesisJSONSubnetEVM, "{\"pruning-enabled\":true}", "")

	defer func() {
		if err := vm.Shutdown(context.Background()); err != nil {
			t.Fatal(err)
		}
	}()

	newTxPoolHeadChan := make(chan core.NewTxPoolReorgEvent, 1)
	vm.txPool.SubscribeNewReorgEvent(newTxPoolHeadChan)

	key, err := accountKeystore.NewKey(rand.Reader)
	if err != nil {
		t.Fatal(err)
	}

	tx := types.NewTransaction(uint64(0), key.Address, firstTxAmount, 21000, big.NewInt(testMinGasPrice), nil)
	signedTx, err := types.SignTx(tx, types.NewEIP155Signer(vm.chainConfig.ChainID), testKeys[0])
	if err != nil {
		t.Fatal(err)
	}
	errs := vm.txPool.AddRemotesSync([]*types.Transaction{signedTx})
	for i, err := range errs {
		if err != nil {
			t.Fatalf("Failed to add tx at index %d: %s", i, err)
		}
	}

	blk1 := issueAndAccept(t, issuer, vm)
	newHead := <-newTxPoolHeadChan
	if newHead.Head.Hash() != common.Hash(blk1.ID()) {
		t.Fatalf("Expected new block to match")
	}

	txs := make([]*types.Transaction, 10)
	for i := 0; i < 10; i++ {
		tx := types.NewTransaction(uint64(i), key.Address, big.NewInt(10), 21000, big.NewInt(testMinGasPrice), nil)
		signedTx, err := types.SignTx(tx, types.NewEIP155Signer(vm.chainConfig.ChainID), key.PrivateKey)
		if err != nil {
			t.Fatal(err)
		}
		txs[i] = signedTx
	}
	errs = vm.txPool.AddRemotesSync(txs)
	for i, err := range errs {
		if err != nil {
			t.Fatalf("Failed to add tx at index %d: %s", i, err)
		}
	}

	vm.clock.Set(vm.clock.Time().Add(2 * time.Second))
	blk2 := issueAndAccept(t, issuer, vm)
	newHead = <-newTxPoolHeadChan
	if newHead.Head.Hash() != common.Hash(blk2.ID()) {
		t.Fatalf("Expected new block to match")
	}

	if status := blk2.Status(); status != choices.Accepted {
		t.Fatalf("Expected status of accepted block to be %s, but found %s", choices.Accepted, status)
	}

	lastAcceptedID, err := vm.LastAccepted(context.Background())
	if err != nil {
		t.Fatal(err)
	}
	if lastAcceptedID != blk2.ID() {
		t.Fatalf("Expected last accepted blockID to be the accepted block: %s, but found %s", blk2.ID(), lastAcceptedID)
	}

	ethBlk1 := blk1.(*chain.BlockWrapper).Block.(*Block).ethBlock
	if ethBlk1Root := ethBlk1.Root(); !vm.blockChain.HasState(ethBlk1Root) {
		t.Fatalf("Expected blk1 state root to not yet be pruned after blk2 was accepted because of tip buffer")
	}

	// Clear the cache and ensure that GetBlock returns internal blocks with the correct status
	vm.State.Flush()
	blk2Refreshed, err := vm.GetBlockInternal(context.Background(), blk2.ID())
	if err != nil {
		t.Fatal(err)
	}
	if status := blk2Refreshed.Status(); status != choices.Accepted {
		t.Fatalf("Expected refreshed blk2 to be Accepted, but found status: %s", status)
	}

	blk1RefreshedID := blk2Refreshed.Parent()
	blk1Refreshed, err := vm.GetBlockInternal(context.Background(), blk1RefreshedID)
	if err != nil {
		t.Fatal(err)
	}
	if status := blk1Refreshed.Status(); status != choices.Accepted {
		t.Fatalf("Expected refreshed blk1 to be Accepted, but found status: %s", status)
	}

	if blk1Refreshed.ID() != blk1.ID() {
		t.Fatalf("Found unexpected blkID for parent of blk2")
	}

	restartedVM := &VM{}
	genesisBytes := buildGenesisTest(t, genesisJSONSubnetEVM)

	if err := restartedVM.Initialize(
		context.Background(),
		NewContext(),
		dbManager,
		genesisBytes,
		[]byte(""),
		[]byte("{\"pruning-enabled\":true}"),
		issuer,
		[]*engCommon.Fx{},
		nil,
	); err != nil {
		t.Fatal(err)
	}

	// State root should not have been committed and discarded on restart
	if ethBlk1Root := ethBlk1.Root(); restartedVM.blockChain.HasState(ethBlk1Root) {
		t.Fatalf("Expected blk1 state root to be pruned after blk2 was accepted on top of it in pruning mode")
	}

	// State root should be committed when accepted tip on shutdown
	ethBlk2 := blk2.(*chain.BlockWrapper).Block.(*Block).ethBlock
	if ethBlk2Root := ethBlk2.Root(); !restartedVM.blockChain.HasState(ethBlk2Root) {
		t.Fatalf("Expected blk2 state root to not be pruned after shutdown (last accepted tip should be committed)")
	}
}

// Regression test to ensure that after accepting block A
// then calling SetPreference on block B (when it becomes preferred)
// and the head of a longer chain (block D) does not corrupt the
// canonical chain.
//
<<<<<<< HEAD
//	 A
//	/ \
//	B  C
//	   |
//	   D
=======
//	  A
//	 / \
//	B   C
//	    |
//	    D
>>>>>>> 0d4ad9f6
func TestSetPreferenceRace(t *testing.T) {
	// Create two VMs which will agree on block A and then
	// build the two distinct preferred chains above
	issuer1, vm1, _, _ := GenesisVM(t, true, genesisJSONSubnetEVM, "{\"pruning-enabled\":true}", "")
	issuer2, vm2, _, _ := GenesisVM(t, true, genesisJSONSubnetEVM, "{\"pruning-enabled\":true}", "")

	defer func() {
		if err := vm1.Shutdown(context.Background()); err != nil {
			t.Fatal(err)
		}

		if err := vm2.Shutdown(context.Background()); err != nil {
			t.Fatal(err)
		}
	}()

	newTxPoolHeadChan1 := make(chan core.NewTxPoolReorgEvent, 1)
	vm1.txPool.SubscribeNewReorgEvent(newTxPoolHeadChan1)
	newTxPoolHeadChan2 := make(chan core.NewTxPoolReorgEvent, 1)
	vm2.txPool.SubscribeNewReorgEvent(newTxPoolHeadChan2)

	tx := types.NewTransaction(uint64(0), testEthAddrs[1], firstTxAmount, 21000, big.NewInt(testMinGasPrice), nil)
	signedTx, err := types.SignTx(tx, types.NewEIP155Signer(vm1.chainConfig.ChainID), testKeys[0])
	if err != nil {
		t.Fatal(err)
	}

	txErrors := vm1.txPool.AddRemotesSync([]*types.Transaction{signedTx})
	for i, err := range txErrors {
		if err != nil {
			t.Fatalf("Failed to add tx at index %d: %s", i, err)
		}
	}

	<-issuer1

	vm1BlkA, err := vm1.BuildBlock(context.Background())
	if err != nil {
		t.Fatalf("Failed to build block with import transaction: %s", err)
	}

	if err := vm1BlkA.Verify(context.Background()); err != nil {
		t.Fatalf("Block failed verification on VM1: %s", err)
	}

	if status := vm1BlkA.Status(); status != choices.Processing {
		t.Fatalf("Expected status of built block to be %s, but found %s", choices.Processing, status)
	}

	if err := vm1.SetPreference(context.Background(), vm1BlkA.ID()); err != nil {
		t.Fatal(err)
	}

	vm2BlkA, err := vm2.ParseBlock(context.Background(), vm1BlkA.Bytes())
	if err != nil {
		t.Fatalf("Unexpected error parsing block from vm2: %s", err)
	}
	if err := vm2BlkA.Verify(context.Background()); err != nil {
		t.Fatalf("Block failed verification on VM2: %s", err)
	}
	if status := vm2BlkA.Status(); status != choices.Processing {
		t.Fatalf("Expected status of block on VM2 to be %s, but found %s", choices.Processing, status)
	}
	if err := vm2.SetPreference(context.Background(), vm2BlkA.ID()); err != nil {
		t.Fatal(err)
	}

	if err := vm1BlkA.Accept(context.Background()); err != nil {
		t.Fatalf("VM1 failed to accept block: %s", err)
	}
	if err := vm2BlkA.Accept(context.Background()); err != nil {
		t.Fatalf("VM2 failed to accept block: %s", err)
	}

	newHead := <-newTxPoolHeadChan1
	if newHead.Head.Hash() != common.Hash(vm1BlkA.ID()) {
		t.Fatalf("Expected new block to match")
	}
	newHead = <-newTxPoolHeadChan2
	if newHead.Head.Hash() != common.Hash(vm2BlkA.ID()) {
		t.Fatalf("Expected new block to match")
	}

	// Create list of 10 successive transactions to build block A on vm1
	// and to be split into two separate blocks on VM2
	txs := make([]*types.Transaction, 10)
	for i := 0; i < 10; i++ {
		tx := types.NewTransaction(uint64(i), testEthAddrs[0], big.NewInt(10), 21000, big.NewInt(testMinGasPrice), nil)
		signedTx, err := types.SignTx(tx, types.NewEIP155Signer(vm1.chainConfig.ChainID), testKeys[1])
		if err != nil {
			t.Fatal(err)
		}
		txs[i] = signedTx
	}

	var errs []error

	// Add the remote transactions, build the block, and set VM1's preference for block A
	errs = vm1.txPool.AddRemotesSync(txs)
	for i, err := range errs {
		if err != nil {
			t.Fatalf("Failed to add transaction to VM1 at index %d: %s", i, err)
		}
	}

	<-issuer1

	vm1BlkB, err := vm1.BuildBlock(context.Background())
	if err != nil {
		t.Fatal(err)
	}

	if err := vm1BlkB.Verify(context.Background()); err != nil {
		t.Fatal(err)
	}

	if status := vm1BlkB.Status(); status != choices.Processing {
		t.Fatalf("Expected status of built block to be %s, but found %s", choices.Processing, status)
	}

	if err := vm1.SetPreference(context.Background(), vm1BlkB.ID()); err != nil {
		t.Fatal(err)
	}

	// Split the transactions over two blocks, and set VM2's preference to them in sequence
	// after building each block
	// Block C
	errs = vm2.txPool.AddRemotesSync(txs[0:5])
	for i, err := range errs {
		if err != nil {
			t.Fatalf("Failed to add transaction to VM2 at index %d: %s", i, err)
		}
	}

	<-issuer2
	vm2BlkC, err := vm2.BuildBlock(context.Background())
	if err != nil {
		t.Fatalf("Failed to build BlkC on VM2: %s", err)
	}

	if err := vm2BlkC.Verify(context.Background()); err != nil {
		t.Fatalf("BlkC failed verification on VM2: %s", err)
	}

	if status := vm2BlkC.Status(); status != choices.Processing {
		t.Fatalf("Expected status of built block C to be %s, but found %s", choices.Processing, status)
	}

	if err := vm2.SetPreference(context.Background(), vm2BlkC.ID()); err != nil {
		t.Fatal(err)
	}

	newHead = <-newTxPoolHeadChan2
	if newHead.Head.Hash() != common.Hash(vm2BlkC.ID()) {
		t.Fatalf("Expected new block to match")
	}

	// Block D
	errs = vm2.txPool.AddRemotesSync(txs[5:10])
	for i, err := range errs {
		if err != nil {
			t.Fatalf("Failed to add transaction to VM2 at index %d: %s", i, err)
		}
	}

	<-issuer2
	vm2BlkD, err := vm2.BuildBlock(context.Background())
	if err != nil {
		t.Fatalf("Failed to build BlkD on VM2: %s", err)
	}

	if err := vm2BlkD.Verify(context.Background()); err != nil {
		t.Fatalf("BlkD failed verification on VM2: %s", err)
	}

	if status := vm2BlkD.Status(); status != choices.Processing {
		t.Fatalf("Expected status of built block D to be %s, but found %s", choices.Processing, status)
	}

	if err := vm2.SetPreference(context.Background(), vm2BlkD.ID()); err != nil {
		t.Fatal(err)
	}

	// VM1 receives blkC and blkD from VM1
	// and happens to call SetPreference on blkD without ever calling SetPreference
	// on blkC
	// Here we parse them in reverse order to simulate receiving a chain from the tip
	// back to the last accepted block as would typically be the case in the consensus
	// engine
	vm1BlkD, err := vm1.ParseBlock(context.Background(), vm2BlkD.Bytes())
	if err != nil {
		t.Fatalf("VM1 errored parsing blkD: %s", err)
	}
	vm1BlkC, err := vm1.ParseBlock(context.Background(), vm2BlkC.Bytes())
	if err != nil {
		t.Fatalf("VM1 errored parsing blkC: %s", err)
	}

	// The blocks must be verified in order. This invariant is maintained
	// in the consensus engine.
	if err := vm1BlkC.Verify(context.Background()); err != nil {
		t.Fatalf("VM1 BlkC failed verification: %s", err)
	}
	if err := vm1BlkD.Verify(context.Background()); err != nil {
		t.Fatalf("VM1 BlkD failed verification: %s", err)
	}

	// Set VM1's preference to blockD, skipping blockC
	if err := vm1.SetPreference(context.Background(), vm1BlkD.ID()); err != nil {
		t.Fatal(err)
	}

	// Accept the longer chain on both VMs and ensure there are no errors
	// VM1 Accepts the blocks in order
	if err := vm1BlkC.Accept(context.Background()); err != nil {
		t.Fatalf("VM1 BlkC failed on accept: %s", err)
	}
	if err := vm1BlkD.Accept(context.Background()); err != nil {
		t.Fatalf("VM1 BlkC failed on accept: %s", err)
	}

	// VM2 Accepts the blocks in order
	if err := vm2BlkC.Accept(context.Background()); err != nil {
		t.Fatalf("VM2 BlkC failed on accept: %s", err)
	}
	if err := vm2BlkD.Accept(context.Background()); err != nil {
		t.Fatalf("VM2 BlkC failed on accept: %s", err)
	}

	log.Info("Validating canonical chain")
	// Verify the Canonical Chain for Both VMs
	if err := vm2.blockChain.ValidateCanonicalChain(); err != nil {
		t.Fatalf("VM2 failed canonical chain verification due to: %s", err)
	}

	if err := vm1.blockChain.ValidateCanonicalChain(); err != nil {
		t.Fatalf("VM1 failed canonical chain verification due to: %s", err)
	}
}

// Regression test to ensure that a VM that accepts block A and B
// will not attempt to orphan either when verifying blocks C and D
// from another VM (which have a common ancestor under the finalized
// frontier).
//
//	  A
//	 / \
//	B   C
//
// verifies block B and C, then Accepts block B. Then we test to ensure
// that the VM defends against any attempt to set the preference or to
// accept block C, which should be an orphaned block at this point and
// get rejected.
func TestReorgProtection(t *testing.T) {
	issuer1, vm1, _, _ := GenesisVM(t, true, genesisJSONSubnetEVM, "{\"pruning-enabled\":false}", "")
	issuer2, vm2, _, _ := GenesisVM(t, true, genesisJSONSubnetEVM, "{\"pruning-enabled\":false}", "")

	defer func() {
		if err := vm1.Shutdown(context.Background()); err != nil {
			t.Fatal(err)
		}

		if err := vm2.Shutdown(context.Background()); err != nil {
			t.Fatal(err)
		}
	}()

	newTxPoolHeadChan1 := make(chan core.NewTxPoolReorgEvent, 1)
	vm1.txPool.SubscribeNewReorgEvent(newTxPoolHeadChan1)
	newTxPoolHeadChan2 := make(chan core.NewTxPoolReorgEvent, 1)
	vm2.txPool.SubscribeNewReorgEvent(newTxPoolHeadChan2)

	tx := types.NewTransaction(uint64(0), testEthAddrs[1], firstTxAmount, 21000, big.NewInt(testMinGasPrice), nil)
	signedTx, err := types.SignTx(tx, types.NewEIP155Signer(vm1.chainConfig.ChainID), testKeys[0])
	if err != nil {
		t.Fatal(err)
	}

	txErrors := vm1.txPool.AddRemotesSync([]*types.Transaction{signedTx})
	for i, err := range txErrors {
		if err != nil {
			t.Fatalf("Failed to add tx at index %d: %s", i, err)
		}
	}

	<-issuer1

	vm1BlkA, err := vm1.BuildBlock(context.Background())
	if err != nil {
		t.Fatalf("Failed to build block with import transaction: %s", err)
	}

	if err := vm1BlkA.Verify(context.Background()); err != nil {
		t.Fatalf("Block failed verification on VM1: %s", err)
	}

	if status := vm1BlkA.Status(); status != choices.Processing {
		t.Fatalf("Expected status of built block to be %s, but found %s", choices.Processing, status)
	}

	if err := vm1.SetPreference(context.Background(), vm1BlkA.ID()); err != nil {
		t.Fatal(err)
	}

	vm2BlkA, err := vm2.ParseBlock(context.Background(), vm1BlkA.Bytes())
	if err != nil {
		t.Fatalf("Unexpected error parsing block from vm2: %s", err)
	}
	if err := vm2BlkA.Verify(context.Background()); err != nil {
		t.Fatalf("Block failed verification on VM2: %s", err)
	}
	if status := vm2BlkA.Status(); status != choices.Processing {
		t.Fatalf("Expected status of block on VM2 to be %s, but found %s", choices.Processing, status)
	}
	if err := vm2.SetPreference(context.Background(), vm2BlkA.ID()); err != nil {
		t.Fatal(err)
	}

	if err := vm1BlkA.Accept(context.Background()); err != nil {
		t.Fatalf("VM1 failed to accept block: %s", err)
	}
	if err := vm2BlkA.Accept(context.Background()); err != nil {
		t.Fatalf("VM2 failed to accept block: %s", err)
	}

	newHead := <-newTxPoolHeadChan1
	if newHead.Head.Hash() != common.Hash(vm1BlkA.ID()) {
		t.Fatalf("Expected new block to match")
	}
	newHead = <-newTxPoolHeadChan2
	if newHead.Head.Hash() != common.Hash(vm2BlkA.ID()) {
		t.Fatalf("Expected new block to match")
	}

	// Create list of 10 successive transactions to build block A on vm1
	// and to be split into two separate blocks on VM2
	txs := make([]*types.Transaction, 10)
	for i := 0; i < 10; i++ {
		tx := types.NewTransaction(uint64(i), testEthAddrs[0], big.NewInt(10), 21000, big.NewInt(testMinGasPrice), nil)
		signedTx, err := types.SignTx(tx, types.NewEIP155Signer(vm1.chainConfig.ChainID), testKeys[1])
		if err != nil {
			t.Fatal(err)
		}
		txs[i] = signedTx
	}

	var errs []error

	// Add the remote transactions, build the block, and set VM1's preference for block A
	errs = vm1.txPool.AddRemotesSync(txs)
	for i, err := range errs {
		if err != nil {
			t.Fatalf("Failed to add transaction to VM1 at index %d: %s", i, err)
		}
	}

	<-issuer1

	vm1BlkB, err := vm1.BuildBlock(context.Background())
	if err != nil {
		t.Fatal(err)
	}

	if err := vm1BlkB.Verify(context.Background()); err != nil {
		t.Fatal(err)
	}

	if status := vm1BlkB.Status(); status != choices.Processing {
		t.Fatalf("Expected status of built block to be %s, but found %s", choices.Processing, status)
	}

	if err := vm1.SetPreference(context.Background(), vm1BlkB.ID()); err != nil {
		t.Fatal(err)
	}

	// Split the transactions over two blocks, and set VM2's preference to them in sequence
	// after building each block
	// Block C
	errs = vm2.txPool.AddRemotesSync(txs[0:5])
	for i, err := range errs {
		if err != nil {
			t.Fatalf("Failed to add transaction to VM2 at index %d: %s", i, err)
		}
	}

	<-issuer2
	vm2BlkC, err := vm2.BuildBlock(context.Background())
	if err != nil {
		t.Fatalf("Failed to build BlkC on VM2: %s", err)
	}

	if err := vm2BlkC.Verify(context.Background()); err != nil {
		t.Fatalf("Block failed verification on VM2: %s", err)
	}
	if status := vm2BlkC.Status(); status != choices.Processing {
		t.Fatalf("Expected status of block on VM2 to be %s, but found %s", choices.Processing, status)
	}

	vm1BlkC, err := vm1.ParseBlock(context.Background(), vm2BlkC.Bytes())
	if err != nil {
		t.Fatalf("Unexpected error parsing block from vm2: %s", err)
	}

	if err := vm1BlkC.Verify(context.Background()); err != nil {
		t.Fatalf("Block failed verification on VM1: %s", err)
	}

	// Accept B, such that block C should get Rejected.
	if err := vm1BlkB.Accept(context.Background()); err != nil {
		t.Fatalf("VM1 failed to accept block: %s", err)
	}

	// The below (setting preference blocks that have a common ancestor
	// with the preferred chain lower than the last finalized block)
	// should NEVER happen. However, the VM defends against this
	// just in case.
	if err := vm1.SetPreference(context.Background(), vm1BlkC.ID()); !strings.Contains(err.Error(), "cannot orphan finalized block") {
		t.Fatalf("Unexpected error when setting preference that would trigger reorg: %s", err)
	}

	if err := vm1BlkC.Accept(context.Background()); !strings.Contains(err.Error(), "expected accepted block to have parent") {
		t.Fatalf("Unexpected error when setting block at finalized height: %s", err)
	}
}

// Regression test to ensure that a VM that accepts block C while preferring
// block B will trigger a reorg.
//
//	  A
//	 / \
//	B   C
func TestNonCanonicalAccept(t *testing.T) {
	issuer1, vm1, _, _ := GenesisVM(t, true, genesisJSONSubnetEVM, "", "")
	issuer2, vm2, _, _ := GenesisVM(t, true, genesisJSONSubnetEVM, "", "")

	defer func() {
		if err := vm1.Shutdown(context.Background()); err != nil {
			t.Fatal(err)
		}

		if err := vm2.Shutdown(context.Background()); err != nil {
			t.Fatal(err)
		}
	}()

	newTxPoolHeadChan1 := make(chan core.NewTxPoolReorgEvent, 1)
	vm1.txPool.SubscribeNewReorgEvent(newTxPoolHeadChan1)
	newTxPoolHeadChan2 := make(chan core.NewTxPoolReorgEvent, 1)
	vm2.txPool.SubscribeNewReorgEvent(newTxPoolHeadChan2)

	tx := types.NewTransaction(uint64(0), testEthAddrs[1], firstTxAmount, 21000, big.NewInt(testMinGasPrice), nil)
	signedTx, err := types.SignTx(tx, types.NewEIP155Signer(vm1.chainConfig.ChainID), testKeys[0])
	if err != nil {
		t.Fatal(err)
	}

	txErrors := vm1.txPool.AddRemotesSync([]*types.Transaction{signedTx})
	for i, err := range txErrors {
		if err != nil {
			t.Fatalf("Failed to add tx at index %d: %s", i, err)
		}
	}

	<-issuer1

	vm1BlkA, err := vm1.BuildBlock(context.Background())
	if err != nil {
		t.Fatalf("Failed to build block with import transaction: %s", err)
	}

	if err := vm1BlkA.Verify(context.Background()); err != nil {
		t.Fatalf("Block failed verification on VM1: %s", err)
	}

	if status := vm1BlkA.Status(); status != choices.Processing {
		t.Fatalf("Expected status of built block to be %s, but found %s", choices.Processing, status)
	}

	if err := vm1.SetPreference(context.Background(), vm1BlkA.ID()); err != nil {
		t.Fatal(err)
	}

	vm2BlkA, err := vm2.ParseBlock(context.Background(), vm1BlkA.Bytes())
	if err != nil {
		t.Fatalf("Unexpected error parsing block from vm2: %s", err)
	}
	if err := vm2BlkA.Verify(context.Background()); err != nil {
		t.Fatalf("Block failed verification on VM2: %s", err)
	}
	if status := vm2BlkA.Status(); status != choices.Processing {
		t.Fatalf("Expected status of block on VM2 to be %s, but found %s", choices.Processing, status)
	}
	if err := vm2.SetPreference(context.Background(), vm2BlkA.ID()); err != nil {
		t.Fatal(err)
	}

	if err := vm1BlkA.Accept(context.Background()); err != nil {
		t.Fatalf("VM1 failed to accept block: %s", err)
	}
	if err := vm2BlkA.Accept(context.Background()); err != nil {
		t.Fatalf("VM2 failed to accept block: %s", err)
	}

	newHead := <-newTxPoolHeadChan1
	if newHead.Head.Hash() != common.Hash(vm1BlkA.ID()) {
		t.Fatalf("Expected new block to match")
	}
	newHead = <-newTxPoolHeadChan2
	if newHead.Head.Hash() != common.Hash(vm2BlkA.ID()) {
		t.Fatalf("Expected new block to match")
	}

	// Create list of 10 successive transactions to build block A on vm1
	// and to be split into two separate blocks on VM2
	txs := make([]*types.Transaction, 10)
	for i := 0; i < 10; i++ {
		tx := types.NewTransaction(uint64(i), testEthAddrs[0], big.NewInt(10), 21000, big.NewInt(testMinGasPrice), nil)
		signedTx, err := types.SignTx(tx, types.NewEIP155Signer(vm1.chainConfig.ChainID), testKeys[1])
		if err != nil {
			t.Fatal(err)
		}
		txs[i] = signedTx
	}

	var errs []error

	// Add the remote transactions, build the block, and set VM1's preference for block A
	errs = vm1.txPool.AddRemotesSync(txs)
	for i, err := range errs {
		if err != nil {
			t.Fatalf("Failed to add transaction to VM1 at index %d: %s", i, err)
		}
	}

	<-issuer1

	vm1BlkB, err := vm1.BuildBlock(context.Background())
	if err != nil {
		t.Fatal(err)
	}

	if err := vm1BlkB.Verify(context.Background()); err != nil {
		t.Fatal(err)
	}

	if status := vm1BlkB.Status(); status != choices.Processing {
		t.Fatalf("Expected status of built block to be %s, but found %s", choices.Processing, status)
	}

	if err := vm1.SetPreference(context.Background(), vm1BlkB.ID()); err != nil {
		t.Fatal(err)
	}

	vm1.blockChain.GetVMConfig().AllowUnfinalizedQueries = true

	blkBHeight := vm1BlkB.Height()
	blkBHash := vm1BlkB.(*chain.BlockWrapper).Block.(*Block).ethBlock.Hash()
	if b := vm1.blockChain.GetBlockByNumber(blkBHeight); b.Hash() != blkBHash {
		t.Fatalf("expected block at %d to have hash %s but got %s", blkBHeight, blkBHash.Hex(), b.Hash().Hex())
	}

	errs = vm2.txPool.AddRemotesSync(txs[0:5])
	for i, err := range errs {
		if err != nil {
			t.Fatalf("Failed to add transaction to VM2 at index %d: %s", i, err)
		}
	}

	<-issuer2
	vm2BlkC, err := vm2.BuildBlock(context.Background())
	if err != nil {
		t.Fatalf("Failed to build BlkC on VM2: %s", err)
	}

	vm1BlkC, err := vm1.ParseBlock(context.Background(), vm2BlkC.Bytes())
	if err != nil {
		t.Fatalf("Unexpected error parsing block from vm2: %s", err)
	}

	if err := vm1BlkC.Verify(context.Background()); err != nil {
		t.Fatalf("Block failed verification on VM1: %s", err)
	}

	if err := vm1BlkC.Accept(context.Background()); err != nil {
		t.Fatalf("VM1 failed to accept block: %s", err)
	}

	blkCHash := vm1BlkC.(*chain.BlockWrapper).Block.(*Block).ethBlock.Hash()
	if b := vm1.blockChain.GetBlockByNumber(blkBHeight); b.Hash() != blkCHash {
		t.Fatalf("expected block at %d to have hash %s but got %s", blkBHeight, blkCHash.Hex(), b.Hash().Hex())
	}
}

// Regression test to ensure that a VM that verifies block B, C, then
// D (preferring block B) does not trigger a reorg through the re-verification
// of block C or D.
//
//	  A
//	 / \
//	B   C
//	    |
//	    D
func TestStickyPreference(t *testing.T) {
	issuer1, vm1, _, _ := GenesisVM(t, true, genesisJSONSubnetEVM, "", "")
	issuer2, vm2, _, _ := GenesisVM(t, true, genesisJSONSubnetEVM, "", "")

	defer func() {
		if err := vm1.Shutdown(context.Background()); err != nil {
			t.Fatal(err)
		}

		if err := vm2.Shutdown(context.Background()); err != nil {
			t.Fatal(err)
		}
	}()

	newTxPoolHeadChan1 := make(chan core.NewTxPoolReorgEvent, 1)
	vm1.txPool.SubscribeNewReorgEvent(newTxPoolHeadChan1)
	newTxPoolHeadChan2 := make(chan core.NewTxPoolReorgEvent, 1)
	vm2.txPool.SubscribeNewReorgEvent(newTxPoolHeadChan2)

	tx := types.NewTransaction(uint64(0), testEthAddrs[1], firstTxAmount, 21000, big.NewInt(testMinGasPrice), nil)
	signedTx, err := types.SignTx(tx, types.NewEIP155Signer(vm1.chainConfig.ChainID), testKeys[0])
	if err != nil {
		t.Fatal(err)
	}

	txErrors := vm1.txPool.AddRemotesSync([]*types.Transaction{signedTx})
	for i, err := range txErrors {
		if err != nil {
			t.Fatalf("Failed to add tx at index %d: %s", i, err)
		}
	}

	<-issuer1

	vm1BlkA, err := vm1.BuildBlock(context.Background())
	if err != nil {
		t.Fatalf("Failed to build block with import transaction: %s", err)
	}

	if err := vm1BlkA.Verify(context.Background()); err != nil {
		t.Fatalf("Block failed verification on VM1: %s", err)
	}

	if status := vm1BlkA.Status(); status != choices.Processing {
		t.Fatalf("Expected status of built block to be %s, but found %s", choices.Processing, status)
	}

	if err := vm1.SetPreference(context.Background(), vm1BlkA.ID()); err != nil {
		t.Fatal(err)
	}

	vm2BlkA, err := vm2.ParseBlock(context.Background(), vm1BlkA.Bytes())
	if err != nil {
		t.Fatalf("Unexpected error parsing block from vm2: %s", err)
	}
	if err := vm2BlkA.Verify(context.Background()); err != nil {
		t.Fatalf("Block failed verification on VM2: %s", err)
	}
	if status := vm2BlkA.Status(); status != choices.Processing {
		t.Fatalf("Expected status of block on VM2 to be %s, but found %s", choices.Processing, status)
	}
	if err := vm2.SetPreference(context.Background(), vm2BlkA.ID()); err != nil {
		t.Fatal(err)
	}

	if err := vm1BlkA.Accept(context.Background()); err != nil {
		t.Fatalf("VM1 failed to accept block: %s", err)
	}
	if err := vm2BlkA.Accept(context.Background()); err != nil {
		t.Fatalf("VM2 failed to accept block: %s", err)
	}

	newHead := <-newTxPoolHeadChan1
	if newHead.Head.Hash() != common.Hash(vm1BlkA.ID()) {
		t.Fatalf("Expected new block to match")
	}
	newHead = <-newTxPoolHeadChan2
	if newHead.Head.Hash() != common.Hash(vm2BlkA.ID()) {
		t.Fatalf("Expected new block to match")
	}

	// Create list of 10 successive transactions to build block A on vm1
	// and to be split into two separate blocks on VM2
	txs := make([]*types.Transaction, 10)
	for i := 0; i < 10; i++ {
		tx := types.NewTransaction(uint64(i), testEthAddrs[0], big.NewInt(10), 21000, big.NewInt(testMinGasPrice), nil)
		signedTx, err := types.SignTx(tx, types.NewEIP155Signer(vm1.chainConfig.ChainID), testKeys[1])
		if err != nil {
			t.Fatal(err)
		}
		txs[i] = signedTx
	}

	var errs []error

	// Add the remote transactions, build the block, and set VM1's preference for block A
	errs = vm1.txPool.AddRemotesSync(txs)
	for i, err := range errs {
		if err != nil {
			t.Fatalf("Failed to add transaction to VM1 at index %d: %s", i, err)
		}
	}

	<-issuer1

	vm1BlkB, err := vm1.BuildBlock(context.Background())
	if err != nil {
		t.Fatal(err)
	}

	if err := vm1BlkB.Verify(context.Background()); err != nil {
		t.Fatal(err)
	}

	if status := vm1BlkB.Status(); status != choices.Processing {
		t.Fatalf("Expected status of built block to be %s, but found %s", choices.Processing, status)
	}

	if err := vm1.SetPreference(context.Background(), vm1BlkB.ID()); err != nil {
		t.Fatal(err)
	}

	vm1.blockChain.GetVMConfig().AllowUnfinalizedQueries = true

	blkBHeight := vm1BlkB.Height()
	blkBHash := vm1BlkB.(*chain.BlockWrapper).Block.(*Block).ethBlock.Hash()
	if b := vm1.blockChain.GetBlockByNumber(blkBHeight); b.Hash() != blkBHash {
		t.Fatalf("expected block at %d to have hash %s but got %s", blkBHeight, blkBHash.Hex(), b.Hash().Hex())
	}

	errs = vm2.txPool.AddRemotesSync(txs[0:5])
	for i, err := range errs {
		if err != nil {
			t.Fatalf("Failed to add transaction to VM2 at index %d: %s", i, err)
		}
	}

	<-issuer2
	vm2BlkC, err := vm2.BuildBlock(context.Background())
	if err != nil {
		t.Fatalf("Failed to build BlkC on VM2: %s", err)
	}

	if err := vm2BlkC.Verify(context.Background()); err != nil {
		t.Fatalf("BlkC failed verification on VM2: %s", err)
	}

	if status := vm2BlkC.Status(); status != choices.Processing {
		t.Fatalf("Expected status of built block C to be %s, but found %s", choices.Processing, status)
	}

	if err := vm2.SetPreference(context.Background(), vm2BlkC.ID()); err != nil {
		t.Fatal(err)
	}

	newHead = <-newTxPoolHeadChan2
	if newHead.Head.Hash() != common.Hash(vm2BlkC.ID()) {
		t.Fatalf("Expected new block to match")
	}

	errs = vm2.txPool.AddRemotesSync(txs[5:])
	for i, err := range errs {
		if err != nil {
			t.Fatalf("Failed to add transaction to VM2 at index %d: %s", i, err)
		}
	}

	<-issuer2
	vm2BlkD, err := vm2.BuildBlock(context.Background())
	if err != nil {
		t.Fatalf("Failed to build BlkD on VM2: %s", err)
	}

	// Parse blocks produced in vm2
	vm1BlkC, err := vm1.ParseBlock(context.Background(), vm2BlkC.Bytes())
	if err != nil {
		t.Fatalf("Unexpected error parsing block from vm2: %s", err)
	}
	blkCHash := vm1BlkC.(*chain.BlockWrapper).Block.(*Block).ethBlock.Hash()

	vm1BlkD, err := vm1.ParseBlock(context.Background(), vm2BlkD.Bytes())
	if err != nil {
		t.Fatalf("Unexpected error parsing block from vm2: %s", err)
	}
	blkDHeight := vm1BlkD.Height()
	blkDHash := vm1BlkD.(*chain.BlockWrapper).Block.(*Block).ethBlock.Hash()

	// Should be no-ops
	if err := vm1BlkC.Verify(context.Background()); err != nil {
		t.Fatalf("Block failed verification on VM1: %s", err)
	}
	if err := vm1BlkD.Verify(context.Background()); err != nil {
		t.Fatalf("Block failed verification on VM1: %s", err)
	}
	if b := vm1.blockChain.GetBlockByNumber(blkBHeight); b.Hash() != blkBHash {
		t.Fatalf("expected block at %d to have hash %s but got %s", blkBHeight, blkBHash.Hex(), b.Hash().Hex())
	}
	if b := vm1.blockChain.GetBlockByNumber(blkDHeight); b != nil {
		t.Fatalf("expected block at %d to be nil but got %s", blkDHeight, b.Hash().Hex())
	}
	if b := vm1.blockChain.CurrentBlock(); b.Hash() != blkBHash {
		t.Fatalf("expected current block to have hash %s but got %s", blkBHash.Hex(), b.Hash().Hex())
	}

	// Should still be no-ops on re-verify
	if err := vm1BlkC.Verify(context.Background()); err != nil {
		t.Fatalf("Block failed verification on VM1: %s", err)
	}
	if err := vm1BlkD.Verify(context.Background()); err != nil {
		t.Fatalf("Block failed verification on VM1: %s", err)
	}
	if b := vm1.blockChain.GetBlockByNumber(blkBHeight); b.Hash() != blkBHash {
		t.Fatalf("expected block at %d to have hash %s but got %s", blkBHeight, blkBHash.Hex(), b.Hash().Hex())
	}
	if b := vm1.blockChain.GetBlockByNumber(blkDHeight); b != nil {
		t.Fatalf("expected block at %d to be nil but got %s", blkDHeight, b.Hash().Hex())
	}
	if b := vm1.blockChain.CurrentBlock(); b.Hash() != blkBHash {
		t.Fatalf("expected current block to have hash %s but got %s", blkBHash.Hex(), b.Hash().Hex())
	}

	// Should be queryable after setting preference to side chain
	if err := vm1.SetPreference(context.Background(), vm1BlkD.ID()); err != nil {
		t.Fatal(err)
	}

	if b := vm1.blockChain.GetBlockByNumber(blkBHeight); b.Hash() != blkCHash {
		t.Fatalf("expected block at %d to have hash %s but got %s", blkBHeight, blkCHash.Hex(), b.Hash().Hex())
	}
	if b := vm1.blockChain.GetBlockByNumber(blkDHeight); b.Hash() != blkDHash {
		t.Fatalf("expected block at %d to have hash %s but got %s", blkDHeight, blkDHash.Hex(), b.Hash().Hex())
	}
	if b := vm1.blockChain.CurrentBlock(); b.Hash() != blkDHash {
		t.Fatalf("expected current block to have hash %s but got %s", blkDHash.Hex(), b.Hash().Hex())
	}

	// Attempt to accept out of order
	if err := vm1BlkD.Accept(context.Background()); !strings.Contains(err.Error(), "expected accepted block to have parent") {
		t.Fatalf("unexpected error when accepting out of order block: %s", err)
	}

	// Accept in order
	if err := vm1BlkC.Accept(context.Background()); err != nil {
		t.Fatalf("Block failed verification on VM1: %s", err)
	}
	if err := vm1BlkD.Accept(context.Background()); err != nil {
		t.Fatalf("Block failed acceptance on VM1: %s", err)
	}

	// Ensure queryable after accepting
	if b := vm1.blockChain.GetBlockByNumber(blkBHeight); b.Hash() != blkCHash {
		t.Fatalf("expected block at %d to have hash %s but got %s", blkBHeight, blkCHash.Hex(), b.Hash().Hex())
	}
	if b := vm1.blockChain.GetBlockByNumber(blkDHeight); b.Hash() != blkDHash {
		t.Fatalf("expected block at %d to have hash %s but got %s", blkDHeight, blkDHash.Hex(), b.Hash().Hex())
	}
	if b := vm1.blockChain.CurrentBlock(); b.Hash() != blkDHash {
		t.Fatalf("expected current block to have hash %s but got %s", blkDHash.Hex(), b.Hash().Hex())
	}
}

// Regression test to ensure that a VM that prefers block B is able to parse
// block C but unable to parse block D because it names B as an uncle, which
// are not supported.
//
//	  A
//	 / \
//	B   C
//	    |
//	    D
func TestUncleBlock(t *testing.T) {
	issuer1, vm1, _, _ := GenesisVM(t, true, genesisJSONSubnetEVM, "", "")
	issuer2, vm2, _, _ := GenesisVM(t, true, genesisJSONSubnetEVM, "", "")

	defer func() {
		if err := vm1.Shutdown(context.Background()); err != nil {
			t.Fatal(err)
		}
		if err := vm2.Shutdown(context.Background()); err != nil {
			t.Fatal(err)
		}
	}()

	newTxPoolHeadChan1 := make(chan core.NewTxPoolReorgEvent, 1)
	vm1.txPool.SubscribeNewReorgEvent(newTxPoolHeadChan1)
	newTxPoolHeadChan2 := make(chan core.NewTxPoolReorgEvent, 1)
	vm2.txPool.SubscribeNewReorgEvent(newTxPoolHeadChan2)

	tx := types.NewTransaction(uint64(0), testEthAddrs[1], firstTxAmount, 21000, big.NewInt(testMinGasPrice), nil)
	signedTx, err := types.SignTx(tx, types.NewEIP155Signer(vm1.chainConfig.ChainID), testKeys[0])
	if err != nil {
		t.Fatal(err)
	}

	txErrors := vm1.txPool.AddRemotesSync([]*types.Transaction{signedTx})
	for i, err := range txErrors {
		if err != nil {
			t.Fatalf("Failed to add tx at index %d: %s", i, err)
		}
	}

	<-issuer1

	vm1BlkA, err := vm1.BuildBlock(context.Background())
	if err != nil {
		t.Fatalf("Failed to build block with import transaction: %s", err)
	}

	if err := vm1BlkA.Verify(context.Background()); err != nil {
		t.Fatalf("Block failed verification on VM1: %s", err)
	}

	if status := vm1BlkA.Status(); status != choices.Processing {
		t.Fatalf("Expected status of built block to be %s, but found %s", choices.Processing, status)
	}

	if err := vm1.SetPreference(context.Background(), vm1BlkA.ID()); err != nil {
		t.Fatal(err)
	}

	vm2BlkA, err := vm2.ParseBlock(context.Background(), vm1BlkA.Bytes())
	if err != nil {
		t.Fatalf("Unexpected error parsing block from vm2: %s", err)
	}
	if err := vm2BlkA.Verify(context.Background()); err != nil {
		t.Fatalf("Block failed verification on VM2: %s", err)
	}
	if status := vm2BlkA.Status(); status != choices.Processing {
		t.Fatalf("Expected status of block on VM2 to be %s, but found %s", choices.Processing, status)
	}
	if err := vm2.SetPreference(context.Background(), vm2BlkA.ID()); err != nil {
		t.Fatal(err)
	}

	if err := vm1BlkA.Accept(context.Background()); err != nil {
		t.Fatalf("VM1 failed to accept block: %s", err)
	}
	if err := vm2BlkA.Accept(context.Background()); err != nil {
		t.Fatalf("VM2 failed to accept block: %s", err)
	}

	newHead := <-newTxPoolHeadChan1
	if newHead.Head.Hash() != common.Hash(vm1BlkA.ID()) {
		t.Fatalf("Expected new block to match")
	}
	newHead = <-newTxPoolHeadChan2
	if newHead.Head.Hash() != common.Hash(vm2BlkA.ID()) {
		t.Fatalf("Expected new block to match")
	}

	txs := make([]*types.Transaction, 10)
	for i := 0; i < 10; i++ {
		tx := types.NewTransaction(uint64(i), testEthAddrs[0], big.NewInt(10), 21000, big.NewInt(testMinGasPrice), nil)
		signedTx, err := types.SignTx(tx, types.NewEIP155Signer(vm1.chainConfig.ChainID), testKeys[1])
		if err != nil {
			t.Fatal(err)
		}
		txs[i] = signedTx
	}

	var errs []error

	errs = vm1.txPool.AddRemotesSync(txs)
	for i, err := range errs {
		if err != nil {
			t.Fatalf("Failed to add transaction to VM1 at index %d: %s", i, err)
		}
	}

	<-issuer1

	vm1BlkB, err := vm1.BuildBlock(context.Background())
	if err != nil {
		t.Fatal(err)
	}

	if err := vm1BlkB.Verify(context.Background()); err != nil {
		t.Fatal(err)
	}

	if status := vm1BlkB.Status(); status != choices.Processing {
		t.Fatalf("Expected status of built block to be %s, but found %s", choices.Processing, status)
	}

	if err := vm1.SetPreference(context.Background(), vm1BlkB.ID()); err != nil {
		t.Fatal(err)
	}

	errs = vm2.txPool.AddRemotesSync(txs[0:5])
	for i, err := range errs {
		if err != nil {
			t.Fatalf("Failed to add transaction to VM2 at index %d: %s", i, err)
		}
	}

	<-issuer2
	vm2BlkC, err := vm2.BuildBlock(context.Background())
	if err != nil {
		t.Fatalf("Failed to build BlkC on VM2: %s", err)
	}

	if err := vm2BlkC.Verify(context.Background()); err != nil {
		t.Fatalf("BlkC failed verification on VM2: %s", err)
	}

	if status := vm2BlkC.Status(); status != choices.Processing {
		t.Fatalf("Expected status of built block C to be %s, but found %s", choices.Processing, status)
	}

	if err := vm2.SetPreference(context.Background(), vm2BlkC.ID()); err != nil {
		t.Fatal(err)
	}

	newHead = <-newTxPoolHeadChan2
	if newHead.Head.Hash() != common.Hash(vm2BlkC.ID()) {
		t.Fatalf("Expected new block to match")
	}

	errs = vm2.txPool.AddRemotesSync(txs[5:10])
	for i, err := range errs {
		if err != nil {
			t.Fatalf("Failed to add transaction to VM2 at index %d: %s", i, err)
		}
	}

	<-issuer2
	vm2BlkD, err := vm2.BuildBlock(context.Background())
	if err != nil {
		t.Fatalf("Failed to build BlkD on VM2: %s", err)
	}

	// Create uncle block from blkD
	blkDEthBlock := vm2BlkD.(*chain.BlockWrapper).Block.(*Block).ethBlock
	uncles := []*types.Header{vm1BlkB.(*chain.BlockWrapper).Block.(*Block).ethBlock.Header()}
	uncleBlockHeader := types.CopyHeader(blkDEthBlock.Header())
	uncleBlockHeader.UncleHash = types.CalcUncleHash(uncles)

	uncleEthBlock := types.NewBlock(
		uncleBlockHeader,
		blkDEthBlock.Transactions(),
		uncles,
		nil,
		new(trie.Trie),
	)
	uncleBlock := vm2.newBlock(uncleEthBlock)

	if err := uncleBlock.Verify(context.Background()); !errors.Is(err, errUnclesUnsupported) {
		t.Fatalf("VM2 should have failed with %q but got %q", errUnclesUnsupported, err.Error())
	}
	if _, err := vm1.ParseBlock(context.Background(), vm2BlkC.Bytes()); err != nil {
		t.Fatalf("VM1 errored parsing blkC: %s", err)
	}
	if _, err := vm1.ParseBlock(context.Background(), uncleBlock.Bytes()); !errors.Is(err, errUnclesUnsupported) {
		t.Fatalf("VM1 should have failed with %q but got %q", errUnclesUnsupported, err.Error())
	}
}

// Regression test to ensure that a VM that is not able to parse a block that
// contains no transactions.
func TestEmptyBlock(t *testing.T) {
	issuer, vm, _, _ := GenesisVM(t, true, genesisJSONSubnetEVM, "", "")

	defer func() {
		if err := vm.Shutdown(context.Background()); err != nil {
			t.Fatal(err)
		}
	}()

	tx := types.NewTransaction(uint64(0), testEthAddrs[1], firstTxAmount, 21000, big.NewInt(testMinGasPrice), nil)
	signedTx, err := types.SignTx(tx, types.NewEIP155Signer(vm.chainConfig.ChainID), testKeys[0])
	if err != nil {
		t.Fatal(err)
	}

	txErrors := vm.txPool.AddRemotesSync([]*types.Transaction{signedTx})
	for i, err := range txErrors {
		if err != nil {
			t.Fatalf("Failed to add tx at index %d: %s", i, err)
		}
	}

	<-issuer

	blk, err := vm.BuildBlock(context.Background())
	if err != nil {
		t.Fatalf("Failed to build block with import transaction: %s", err)
	}

	// Create empty block from blkA
	ethBlock := blk.(*chain.BlockWrapper).Block.(*Block).ethBlock

	emptyEthBlock := types.NewBlock(
		types.CopyHeader(ethBlock.Header()),
		nil,
		nil,
		nil,
		new(trie.Trie),
	)

	emptyBlock := vm.newBlock(emptyEthBlock)

	if _, err := vm.ParseBlock(context.Background(), emptyBlock.Bytes()); !errors.Is(err, errEmptyBlock) {
		t.Fatalf("VM should have failed with errEmptyBlock but got %s", err.Error())
	}
	if err := emptyBlock.Verify(context.Background()); !errors.Is(err, errEmptyBlock) {
		t.Fatalf("block should have failed verification with errEmptyBlock but got %s", err.Error())
	}
}

// Regression test to ensure that a VM that verifies block B, C, then
// D (preferring block B) reorgs when C and then D are accepted.
//
//	  A
//	 / \
//	B   C
//	    |
//	    D
func TestAcceptReorg(t *testing.T) {
	issuer1, vm1, _, _ := GenesisVM(t, true, genesisJSONSubnetEVM, "", "")
	issuer2, vm2, _, _ := GenesisVM(t, true, genesisJSONSubnetEVM, "", "")

	defer func() {
		if err := vm1.Shutdown(context.Background()); err != nil {
			t.Fatal(err)
		}

		if err := vm2.Shutdown(context.Background()); err != nil {
			t.Fatal(err)
		}
	}()

	newTxPoolHeadChan1 := make(chan core.NewTxPoolReorgEvent, 1)
	vm1.txPool.SubscribeNewReorgEvent(newTxPoolHeadChan1)
	newTxPoolHeadChan2 := make(chan core.NewTxPoolReorgEvent, 1)
	vm2.txPool.SubscribeNewReorgEvent(newTxPoolHeadChan2)

	tx := types.NewTransaction(uint64(0), testEthAddrs[1], firstTxAmount, 21000, big.NewInt(testMinGasPrice), nil)
	signedTx, err := types.SignTx(tx, types.NewEIP155Signer(vm1.chainConfig.ChainID), testKeys[0])
	if err != nil {
		t.Fatal(err)
	}

	txErrors := vm1.txPool.AddRemotesSync([]*types.Transaction{signedTx})
	for i, err := range txErrors {
		if err != nil {
			t.Fatalf("Failed to add tx at index %d: %s", i, err)
		}
	}

	<-issuer1

	vm1BlkA, err := vm1.BuildBlock(context.Background())
	if err != nil {
		t.Fatalf("Failed to build block with import transaction: %s", err)
	}

	if err := vm1BlkA.Verify(context.Background()); err != nil {
		t.Fatalf("Block failed verification on VM1: %s", err)
	}

	if status := vm1BlkA.Status(); status != choices.Processing {
		t.Fatalf("Expected status of built block to be %s, but found %s", choices.Processing, status)
	}

	if err := vm1.SetPreference(context.Background(), vm1BlkA.ID()); err != nil {
		t.Fatal(err)
	}

	vm2BlkA, err := vm2.ParseBlock(context.Background(), vm1BlkA.Bytes())
	if err != nil {
		t.Fatalf("Unexpected error parsing block from vm2: %s", err)
	}
	if err := vm2BlkA.Verify(context.Background()); err != nil {
		t.Fatalf("Block failed verification on VM2: %s", err)
	}
	if status := vm2BlkA.Status(); status != choices.Processing {
		t.Fatalf("Expected status of block on VM2 to be %s, but found %s", choices.Processing, status)
	}
	if err := vm2.SetPreference(context.Background(), vm2BlkA.ID()); err != nil {
		t.Fatal(err)
	}

	if err := vm1BlkA.Accept(context.Background()); err != nil {
		t.Fatalf("VM1 failed to accept block: %s", err)
	}
	if err := vm2BlkA.Accept(context.Background()); err != nil {
		t.Fatalf("VM2 failed to accept block: %s", err)
	}

	newHead := <-newTxPoolHeadChan1
	if newHead.Head.Hash() != common.Hash(vm1BlkA.ID()) {
		t.Fatalf("Expected new block to match")
	}
	newHead = <-newTxPoolHeadChan2
	if newHead.Head.Hash() != common.Hash(vm2BlkA.ID()) {
		t.Fatalf("Expected new block to match")
	}

	// Create list of 10 successive transactions to build block A on vm1
	// and to be split into two separate blocks on VM2
	txs := make([]*types.Transaction, 10)
	for i := 0; i < 10; i++ {
		tx := types.NewTransaction(uint64(i), testEthAddrs[0], big.NewInt(10), 21000, big.NewInt(testMinGasPrice), nil)
		signedTx, err := types.SignTx(tx, types.NewEIP155Signer(vm1.chainConfig.ChainID), testKeys[1])
		if err != nil {
			t.Fatal(err)
		}
		txs[i] = signedTx
	}

	// Add the remote transactions, build the block, and set VM1's preference
	// for block B
	errs := vm1.txPool.AddRemotesSync(txs)
	for i, err := range errs {
		if err != nil {
			t.Fatalf("Failed to add transaction to VM1 at index %d: %s", i, err)
		}
	}

	<-issuer1

	vm1BlkB, err := vm1.BuildBlock(context.Background())
	if err != nil {
		t.Fatal(err)
	}

	if err := vm1BlkB.Verify(context.Background()); err != nil {
		t.Fatal(err)
	}

	if status := vm1BlkB.Status(); status != choices.Processing {
		t.Fatalf("Expected status of built block to be %s, but found %s", choices.Processing, status)
	}

	if err := vm1.SetPreference(context.Background(), vm1BlkB.ID()); err != nil {
		t.Fatal(err)
	}

	errs = vm2.txPool.AddRemotesSync(txs[0:5])
	for i, err := range errs {
		if err != nil {
			t.Fatalf("Failed to add transaction to VM2 at index %d: %s", i, err)
		}
	}

	<-issuer2

	vm2BlkC, err := vm2.BuildBlock(context.Background())
	if err != nil {
		t.Fatalf("Failed to build BlkC on VM2: %s", err)
	}

	if err := vm2BlkC.Verify(context.Background()); err != nil {
		t.Fatalf("BlkC failed verification on VM2: %s", err)
	}

	if err := vm2.SetPreference(context.Background(), vm2BlkC.ID()); err != nil {
		t.Fatal(err)
	}

	newHead = <-newTxPoolHeadChan2
	if newHead.Head.Hash() != common.Hash(vm2BlkC.ID()) {
		t.Fatalf("Expected new block to match")
	}

	errs = vm2.txPool.AddRemotesSync(txs[5:])
	for i, err := range errs {
		if err != nil {
			t.Fatalf("Failed to add transaction to VM2 at index %d: %s", i, err)
		}
	}

	<-issuer2

	vm2BlkD, err := vm2.BuildBlock(context.Background())
	if err != nil {
		t.Fatalf("Failed to build BlkD on VM2: %s", err)
	}

	// Parse blocks produced in vm2
	vm1BlkC, err := vm1.ParseBlock(context.Background(), vm2BlkC.Bytes())
	if err != nil {
		t.Fatalf("Unexpected error parsing block from vm2: %s", err)
	}

	vm1BlkD, err := vm1.ParseBlock(context.Background(), vm2BlkD.Bytes())
	if err != nil {
		t.Fatalf("Unexpected error parsing block from vm2: %s", err)
	}

	if err := vm1BlkC.Verify(context.Background()); err != nil {
		t.Fatalf("Block failed verification on VM1: %s", err)
	}
	if err := vm1BlkD.Verify(context.Background()); err != nil {
		t.Fatalf("Block failed verification on VM1: %s", err)
	}

	blkBHash := vm1BlkB.(*chain.BlockWrapper).Block.(*Block).ethBlock.Hash()
	if b := vm1.blockChain.CurrentBlock(); b.Hash() != blkBHash {
		t.Fatalf("expected current block to have hash %s but got %s", blkBHash.Hex(), b.Hash().Hex())
	}

	if err := vm1BlkC.Accept(context.Background()); err != nil {
		t.Fatal(err)
	}

	blkCHash := vm1BlkC.(*chain.BlockWrapper).Block.(*Block).ethBlock.Hash()
	if b := vm1.blockChain.CurrentBlock(); b.Hash() != blkCHash {
		t.Fatalf("expected current block to have hash %s but got %s", blkCHash.Hex(), b.Hash().Hex())
	}
	if err := vm1BlkB.Reject(context.Background()); err != nil {
		t.Fatal(err)
	}

	if err := vm1BlkD.Accept(context.Background()); err != nil {
		t.Fatal(err)
	}
	blkDHash := vm1BlkD.(*chain.BlockWrapper).Block.(*Block).ethBlock.Hash()
	if b := vm1.blockChain.CurrentBlock(); b.Hash() != blkDHash {
		t.Fatalf("expected current block to have hash %s but got %s", blkDHash.Hex(), b.Hash().Hex())
	}
}

func TestFutureBlock(t *testing.T) {
	issuer, vm, _, _ := GenesisVM(t, true, genesisJSONSubnetEVM, "", "")

	defer func() {
		if err := vm.Shutdown(context.Background()); err != nil {
			t.Fatal(err)
		}
	}()

	tx := types.NewTransaction(uint64(0), testEthAddrs[1], firstTxAmount, 21000, big.NewInt(testMinGasPrice), nil)
	signedTx, err := types.SignTx(tx, types.NewEIP155Signer(vm.chainConfig.ChainID), testKeys[0])
	if err != nil {
		t.Fatal(err)
	}

	txErrors := vm.txPool.AddRemotesSync([]*types.Transaction{signedTx})
	for i, err := range txErrors {
		if err != nil {
			t.Fatalf("Failed to add tx at index %d: %s", i, err)
		}
	}

	<-issuer

	blkA, err := vm.BuildBlock(context.Background())
	if err != nil {
		t.Fatalf("Failed to build block with import transaction: %s", err)
	}

	// Create empty block from blkA
	internalBlkA := blkA.(*chain.BlockWrapper).Block.(*Block)
	modifiedHeader := types.CopyHeader(internalBlkA.ethBlock.Header())
	// Set the VM's clock to the time of the produced block
	vm.clock.Set(time.Unix(int64(modifiedHeader.Time), 0))
	// Set the modified time to exceed the allowed future time
	modifiedTime := modifiedHeader.Time + uint64(maxFutureBlockTime.Seconds()+1)
	modifiedHeader.Time = modifiedTime
	modifiedBlock := types.NewBlock(
		modifiedHeader,
		internalBlkA.ethBlock.Transactions(),
		nil,
		nil,
		new(trie.Trie),
	)

	futureBlock := vm.newBlock(modifiedBlock)

	if err := futureBlock.Verify(context.Background()); err == nil {
		t.Fatal("Future block should have failed verification due to block timestamp too far in the future")
	} else if !strings.Contains(err.Error(), "block timestamp is too far in the future") {
		t.Fatalf("Expected error to be block timestamp too far in the future but found %s", err)
	}
}

func TestLastAcceptedBlockNumberAllow(t *testing.T) {
	issuer, vm, _, _ := GenesisVM(t, true, genesisJSONSubnetEVM, "", "")

	defer func() {
		if err := vm.Shutdown(context.Background()); err != nil {
			t.Fatal(err)
		}
	}()

	tx := types.NewTransaction(uint64(0), testEthAddrs[1], firstTxAmount, 21000, big.NewInt(testMinGasPrice), nil)
	signedTx, err := types.SignTx(tx, types.NewEIP155Signer(vm.chainConfig.ChainID), testKeys[0])
	if err != nil {
		t.Fatal(err)
	}

	txErrors := vm.txPool.AddRemotesSync([]*types.Transaction{signedTx})
	for i, err := range txErrors {
		if err != nil {
			t.Fatalf("Failed to add tx at index %d: %s", i, err)
		}
	}

	<-issuer

	blk, err := vm.BuildBlock(context.Background())
	if err != nil {
		t.Fatalf("Failed to build block with import transaction: %s", err)
	}

	if err := blk.Verify(context.Background()); err != nil {
		t.Fatalf("Block failed verification on VM: %s", err)
	}

	if status := blk.Status(); status != choices.Processing {
		t.Fatalf("Expected status of built block to be %s, but found %s", choices.Processing, status)
	}

	if err := vm.SetPreference(context.Background(), blk.ID()); err != nil {
		t.Fatal(err)
	}

	blkHeight := blk.Height()
	blkHash := blk.(*chain.BlockWrapper).Block.(*Block).ethBlock.Hash()

	vm.blockChain.GetVMConfig().AllowUnfinalizedQueries = true

	ctx := context.Background()
	b, err := vm.eth.APIBackend.BlockByNumber(ctx, rpc.BlockNumber(blkHeight))
	if err != nil {
		t.Fatal(err)
	}
	if b.Hash() != blkHash {
		t.Fatalf("expected block at %d to have hash %s but got %s", blkHeight, blkHash.Hex(), b.Hash().Hex())
	}

	vm.blockChain.GetVMConfig().AllowUnfinalizedQueries = false

	_, err = vm.eth.APIBackend.BlockByNumber(ctx, rpc.BlockNumber(blkHeight))
	if !errors.Is(err, eth.ErrUnfinalizedData) {
		t.Fatalf("expected ErrUnfinalizedData but got %s", err.Error())
	}

	if err := blk.Accept(context.Background()); err != nil {
		t.Fatalf("VM failed to accept block: %s", err)
	}

	if b := vm.blockChain.GetBlockByNumber(blkHeight); b.Hash() != blkHash {
		t.Fatalf("expected block at %d to have hash %s but got %s", blkHeight, blkHash.Hex(), b.Hash().Hex())
	}
}

func TestConfigureLogLevel(t *testing.T) {
	configTests := []struct {
		name                     string
		logConfig                string
		genesisJSON, upgradeJSON string
		expectedErr              string
	}{
		{
			name:        "Log level info",
			logConfig:   "{\"log-level\": \"info\"}",
			genesisJSON: genesisJSONSubnetEVM,
			upgradeJSON: "",
			expectedErr: "",
		},
	}
	for _, test := range configTests {
		t.Run(test.name, func(t *testing.T) {
			vm := &VM{}
			ctx, dbManager, genesisBytes, issuer, _ := setupGenesis(t, test.genesisJSON)
			appSender := &engCommon.SenderTest{T: t}
			appSender.CantSendAppGossip = true
			appSender.SendAppGossipF = func(context.Context, []byte) error { return nil }
			err := vm.Initialize(
				context.Background(),
				ctx,
				dbManager,
				genesisBytes,
				[]byte(""),
				[]byte(test.logConfig),
				issuer,
				[]*engCommon.Fx{},
				appSender,
			)
			if len(test.expectedErr) == 0 && err != nil {
				t.Fatal(err)
			} else if len(test.expectedErr) > 0 {
				if err == nil {
					t.Fatalf("initialize should have failed due to %s", test.expectedErr)
				} else if !strings.Contains(err.Error(), test.expectedErr) {
					t.Fatalf("Expected initialize to fail due to %s, but failed with %s", test.expectedErr, err.Error())
				}
			}

			// If the VM was not initialized, do not attept to shut it down
			if err == nil {
				shutdownChan := make(chan error, 1)
				shutdownFunc := func() {
					err := vm.Shutdown(context.Background())
					shutdownChan <- err
				}
				go shutdownFunc()

				shutdownTimeout := 50 * time.Millisecond
				ticker := time.NewTicker(shutdownTimeout)
				select {
				case <-ticker.C:
					t.Fatalf("VM shutdown took longer than timeout: %v", shutdownTimeout)
				case err := <-shutdownChan:
					if err != nil {
						t.Fatalf("Shutdown errored: %s", err)
					}
				}
			}
		})
	}
}

// Regression test to ensure we can build blocks if we are starting with the
// Subnet EVM ruleset in genesis.
func TestBuildSubnetEVMBlock(t *testing.T) {
	issuer, vm, _, _ := GenesisVM(t, true, genesisJSONSubnetEVM, "", "")

	defer func() {
		if err := vm.Shutdown(context.Background()); err != nil {
			t.Fatal(err)
		}
	}()

	newTxPoolHeadChan := make(chan core.NewTxPoolReorgEvent, 1)
	vm.txPool.SubscribeNewReorgEvent(newTxPoolHeadChan)

	tx := types.NewTransaction(uint64(0), testEthAddrs[1], new(big.Int).Mul(firstTxAmount, big.NewInt(4)), 21000, big.NewInt(testMinGasPrice*3), nil)
	signedTx, err := types.SignTx(tx, types.NewEIP155Signer(vm.chainConfig.ChainID), testKeys[0])
	if err != nil {
		t.Fatal(err)
	}

	txErrors := vm.txPool.AddRemotesSync([]*types.Transaction{signedTx})
	for i, err := range txErrors {
		if err != nil {
			t.Fatalf("Failed to add tx at index %d: %s", i, err)
		}
	}

	blk := issueAndAccept(t, issuer, vm)
	newHead := <-newTxPoolHeadChan
	if newHead.Head.Hash() != common.Hash(blk.ID()) {
		t.Fatalf("Expected new block to match")
	}

	txs := make([]*types.Transaction, 10)
	for i := 0; i < 10; i++ {
		tx := types.NewTransaction(uint64(i), testEthAddrs[0], big.NewInt(10), 21000, big.NewInt(testMinGasPrice*3), nil)
		signedTx, err := types.SignTx(tx, types.NewEIP155Signer(vm.chainConfig.ChainID), testKeys[1])
		if err != nil {
			t.Fatal(err)
		}
		txs[i] = signedTx
	}
	errs := vm.txPool.AddRemotes(txs)
	for i, err := range errs {
		if err != nil {
			t.Fatalf("Failed to add tx at index %d: %s", i, err)
		}
	}

	blk = issueAndAccept(t, issuer, vm)
	ethBlk := blk.(*chain.BlockWrapper).Block.(*Block).ethBlock
	if ethBlk.BlockGasCost() == nil || ethBlk.BlockGasCost().Cmp(big.NewInt(100)) < 0 {
		t.Fatalf("expected blockGasCost to be at least 100 but got %d", ethBlk.BlockGasCost())
	}
	minRequiredTip, err := dummy.MinRequiredTip(vm.chainConfig, ethBlk.Header())
	if err != nil {
		t.Fatal(err)
	}
	if minRequiredTip == nil || minRequiredTip.Cmp(big.NewInt(0.05*params.GWei)) < 0 {
		t.Fatalf("expected minRequiredTip to be at least 0.05 gwei but got %d", minRequiredTip)
	}

	if status := blk.Status(); status != choices.Accepted {
		t.Fatalf("Expected status of accepted block to be %s, but found %s", choices.Accepted, status)
	}

	lastAcceptedID, err := vm.LastAccepted(context.Background())
	if err != nil {
		t.Fatal(err)
	}
	if lastAcceptedID != blk.ID() {
		t.Fatalf("Expected last accepted blockID to be the accepted block: %s, but found %s", blk.ID(), lastAcceptedID)
	}

	// Confirm all txs are present
	ethBlkTxs := vm.blockChain.GetBlockByNumber(2).Transactions()
	for i, tx := range txs {
		if len(ethBlkTxs) <= i {
			t.Fatalf("missing transactions expected: %d but found: %d", len(txs), len(ethBlkTxs))
		}
		if ethBlkTxs[i].Hash() != tx.Hash() {
			t.Fatalf("expected tx at index %d to have hash: %x but has: %x", i, txs[i].Hash(), tx.Hash())
		}
	}
}

func TestBuildAllowListActivationBlock(t *testing.T) {
	genesis := &core.Genesis{}
	if err := genesis.UnmarshalJSON([]byte(genesisJSONSubnetEVM)); err != nil {
		t.Fatal(err)
	}
	genesis.Config.GenesisPrecompiles = params.Precompiles{
		deployerallowlist.ConfigKey: deployerallowlist.NewConfig(big.NewInt(time.Now().Unix()), testEthAddrs, nil),
	}

	genesisJSON, err := genesis.MarshalJSON()
	if err != nil {
		t.Fatal(err)
	}
	issuer, vm, _, _ := GenesisVM(t, true, string(genesisJSON), "", "")

	defer func() {
		if err := vm.Shutdown(context.Background()); err != nil {
			t.Fatal(err)
		}
	}()

	newTxPoolHeadChan := make(chan core.NewTxPoolReorgEvent, 1)
	vm.txPool.SubscribeNewReorgEvent(newTxPoolHeadChan)

	genesisState, err := vm.blockChain.StateAt(vm.blockChain.Genesis().Root())
	if err != nil {
		t.Fatal(err)
	}
	role := deployerallowlist.GetContractDeployerAllowListStatus(genesisState, testEthAddrs[0])
	if role != allowlist.NoRole {
		t.Fatalf("Expected allow list status to be set to no role: %s, but found: %s", allowlist.NoRole, role)
	}

	// Send basic transaction to construct a simple block and confirm that the precompile state configuration in the worker behaves correctly.
	tx := types.NewTransaction(uint64(0), testEthAddrs[1], new(big.Int).Mul(firstTxAmount, big.NewInt(4)), 21000, big.NewInt(testMinGasPrice*3), nil)
	signedTx, err := types.SignTx(tx, types.NewEIP155Signer(vm.chainConfig.ChainID), testKeys[0])
	if err != nil {
		t.Fatal(err)
	}

	txErrors := vm.txPool.AddRemotesSync([]*types.Transaction{signedTx})
	for i, err := range txErrors {
		if err != nil {
			t.Fatalf("Failed to add tx at index %d: %s", i, err)
		}
	}

	blk := issueAndAccept(t, issuer, vm)
	newHead := <-newTxPoolHeadChan
	if newHead.Head.Hash() != common.Hash(blk.ID()) {
		t.Fatalf("Expected new block to match")
	}

	// Verify that the allow list config activation was handled correctly in the first block.
	blkState, err := vm.blockChain.StateAt(blk.(*chain.BlockWrapper).Block.(*Block).ethBlock.Root())
	if err != nil {
		t.Fatal(err)
	}
	role = deployerallowlist.GetContractDeployerAllowListStatus(blkState, testEthAddrs[0])
	if role != allowlist.AdminRole {
		t.Fatalf("Expected allow list status to be set role %s, but found: %s", allowlist.AdminRole, role)
	}
}

// Test that the tx allow list allows whitelisted transactions and blocks non-whitelisted addresses
func TestTxAllowListSuccessfulTx(t *testing.T) {
	// Setup chain params
	genesis := &core.Genesis{}
	if err := genesis.UnmarshalJSON([]byte(genesisJSONSubnetEVM)); err != nil {
		t.Fatal(err)
	}
	genesis.Config.GenesisPrecompiles = params.Precompiles{
		txallowlist.ConfigKey: txallowlist.NewConfig(big.NewInt(0), testEthAddrs[0:1], nil),
	}
	genesisJSON, err := genesis.MarshalJSON()
	if err != nil {
		t.Fatal(err)
	}
	issuer, vm, _, _ := GenesisVM(t, true, string(genesisJSON), "", "")

	defer func() {
		if err := vm.Shutdown(context.Background()); err != nil {
			t.Fatal(err)
		}
	}()

	newTxPoolHeadChan := make(chan core.NewTxPoolReorgEvent, 1)
	vm.txPool.SubscribeNewReorgEvent(newTxPoolHeadChan)

	genesisState, err := vm.blockChain.StateAt(vm.blockChain.Genesis().Root())
	if err != nil {
		t.Fatal(err)
	}

	// Check that address 0 is whitelisted and address 1 is not
	role := txallowlist.GetTxAllowListStatus(genesisState, testEthAddrs[0])
	if role != allowlist.AdminRole {
		t.Fatalf("Expected allow list status to be set to admin: %s, but found: %s", allowlist.AdminRole, role)
	}
	role = txallowlist.GetTxAllowListStatus(genesisState, testEthAddrs[1])
	if role != allowlist.NoRole {
		t.Fatalf("Expected allow list status to be set to no role: %s, but found: %s", allowlist.NoRole, role)
	}

	// Submit a successful transaction
	tx0 := types.NewTransaction(uint64(0), testEthAddrs[0], big.NewInt(1), 21000, big.NewInt(testMinGasPrice), nil)
	signedTx0, err := types.SignTx(tx0, types.NewEIP155Signer(vm.chainConfig.ChainID), testKeys[0])
	require.NoError(t, err)

	errs := vm.txPool.AddRemotesSync([]*types.Transaction{signedTx0})
	if err := errs[0]; err != nil {
		t.Fatalf("Failed to add tx at index: %s", err)
	}

	// Submit a rejected transaction, should throw an error
	tx1 := types.NewTransaction(uint64(0), testEthAddrs[1], big.NewInt(2), 21000, big.NewInt(testMinGasPrice), nil)
	signedTx1, err := types.SignTx(tx1, types.NewEIP155Signer(vm.chainConfig.ChainID), testKeys[1])
	if err != nil {
		t.Fatal(err)
	}

	errs = vm.txPool.AddRemotesSync([]*types.Transaction{signedTx1})
	if err := errs[0]; !errors.Is(err, vmerrs.ErrSenderAddressNotAllowListed) {
		t.Fatalf("expected ErrSenderAddressNotAllowListed, got: %s", err)
	}

	blk := issueAndAccept(t, issuer, vm)

	// Verify that the constructed block only has the whitelisted tx
	block := blk.(*chain.BlockWrapper).Block.(*Block).ethBlock

	txs := block.Transactions()

	if txs.Len() != 1 {
		t.Fatalf("Expected number of txs to be %d, but found %d", 1, txs.Len())
	}

	require.Equal(t, signedTx0.Hash(), txs[0].Hash())
}

// Test that the tx allow list allows whitelisted transactions and blocks non-whitelisted addresses
// and the allowlist is removed after the precompile is disabled.
func TestTxAllowListDisablePrecompile(t *testing.T) {
	// Setup chain params
	genesis := &core.Genesis{}
	if err := genesis.UnmarshalJSON([]byte(genesisJSONSubnetEVM)); err != nil {
		t.Fatal(err)
	}
	enableAllowListTimestamp := time.Unix(0, 0) // enable at genesis
	genesis.Config.GenesisPrecompiles = params.Precompiles{
		txallowlist.ConfigKey: txallowlist.NewConfig(big.NewInt(enableAllowListTimestamp.Unix()), testEthAddrs[0:1], nil),
	}
	genesisJSON, err := genesis.MarshalJSON()
	if err != nil {
		t.Fatal(err)
	}

	// arbitrary choice ahead of enableAllowListTimestamp
	disableAllowListTimestamp := enableAllowListTimestamp.Add(10 * time.Hour)
	// configure a network upgrade to remove the allowlist
	upgradeConfig := fmt.Sprintf(`
	{
		"precompileUpgrades": [
			{
				"txAllowListConfig": {
					"blockTimestamp": %d,
					"disable": true
				}
			}
		]
	}
	`, disableAllowListTimestamp.Unix())

	issuer, vm, _, _ := GenesisVM(t, true, string(genesisJSON), "", upgradeConfig)

	vm.clock.Set(disableAllowListTimestamp) // upgrade takes effect after a block is issued, so we can set vm's clock here.

	defer func() {
		if err := vm.Shutdown(context.Background()); err != nil {
			t.Fatal(err)
		}
	}()

	newTxPoolHeadChan := make(chan core.NewTxPoolReorgEvent, 1)
	vm.txPool.SubscribeNewReorgEvent(newTxPoolHeadChan)

	genesisState, err := vm.blockChain.StateAt(vm.blockChain.Genesis().Root())
	if err != nil {
		t.Fatal(err)
	}

	// Check that address 0 is whitelisted and address 1 is not
	role := txallowlist.GetTxAllowListStatus(genesisState, testEthAddrs[0])
	if role != allowlist.AdminRole {
		t.Fatalf("Expected allow list status to be set to admin: %s, but found: %s", allowlist.AdminRole, role)
	}
	role = txallowlist.GetTxAllowListStatus(genesisState, testEthAddrs[1])
	if role != allowlist.NoRole {
		t.Fatalf("Expected allow list status to be set to no role: %s, but found: %s", allowlist.NoRole, role)
	}

	// Submit a successful transaction
	tx0 := types.NewTransaction(uint64(0), testEthAddrs[0], big.NewInt(1), 21000, big.NewInt(testMinGasPrice), nil)
	signedTx0, err := types.SignTx(tx0, types.NewEIP155Signer(vm.chainConfig.ChainID), testKeys[0])
	require.NoError(t, err)

	errs := vm.txPool.AddRemotesSync([]*types.Transaction{signedTx0})
	if err := errs[0]; err != nil {
		t.Fatalf("Failed to add tx at index: %s", err)
	}

	// Submit a rejected transaction, should throw an error
	tx1 := types.NewTransaction(uint64(0), testEthAddrs[1], big.NewInt(2), 21000, big.NewInt(testMinGasPrice), nil)
	signedTx1, err := types.SignTx(tx1, types.NewEIP155Signer(vm.chainConfig.ChainID), testKeys[1])
	if err != nil {
		t.Fatal(err)
	}

	errs = vm.txPool.AddRemotesSync([]*types.Transaction{signedTx1})
	if err := errs[0]; !errors.Is(err, vmerrs.ErrSenderAddressNotAllowListed) {
		t.Fatalf("expected ErrSenderAddressNotAllowListed, got: %s", err)
	}

	blk := issueAndAccept(t, issuer, vm)

	// Verify that the constructed block only has the whitelisted tx
	block := blk.(*chain.BlockWrapper).Block.(*Block).ethBlock
	txs := block.Transactions()
	if txs.Len() != 1 {
		t.Fatalf("Expected number of txs to be %d, but found %d", 1, txs.Len())
	}
	require.Equal(t, signedTx0.Hash(), txs[0].Hash())

	// verify the issued block is after the network upgrade
	require.True(t, block.Timestamp().Cmp(big.NewInt(disableAllowListTimestamp.Unix())) >= 0)

	<-newTxPoolHeadChan // wait for new head in tx pool

	// retry the rejected Tx, which should now succeed
	errs = vm.txPool.AddRemotesSync([]*types.Transaction{signedTx1})
	if err := errs[0]; err != nil {
		t.Fatalf("Failed to add tx at index: %s", err)
	}

	vm.clock.Set(vm.clock.Time().Add(2 * time.Second)) // add 2 seconds for gas fee to adjust
	blk = issueAndAccept(t, issuer, vm)

	// Verify that the constructed block only has the previously rejected tx
	block = blk.(*chain.BlockWrapper).Block.(*Block).ethBlock
	txs = block.Transactions()
	if txs.Len() != 1 {
		t.Fatalf("Expected number of txs to be %d, but found %d", 1, txs.Len())
	}
	require.Equal(t, signedTx1.Hash(), txs[0].Hash())
}

// Test that the fee manager changes fee configuration
func TestFeeManagerChangeFee(t *testing.T) {
	// Setup chain params
	genesis := &core.Genesis{}
	if err := genesis.UnmarshalJSON([]byte(genesisJSONSubnetEVM)); err != nil {
		t.Fatal(err)
	}
	genesis.Config.GenesisPrecompiles = params.Precompiles{
		feemanager.ConfigKey: feemanager.NewConfig(big.NewInt(0), testEthAddrs[0:1], nil, nil),
	}

	// set a lower fee config now
	testLowFeeConfig := commontype.FeeConfig{
		GasLimit:        big.NewInt(8_000_000),
		TargetBlockRate: 5, // in seconds

		MinBaseFee:               big.NewInt(5_000_000_000),
		TargetGas:                big.NewInt(18_000_000),
		BaseFeeChangeDenominator: big.NewInt(3396),

		MinBlockGasCost:  big.NewInt(0),
		MaxBlockGasCost:  big.NewInt(4_000_000),
		BlockGasCostStep: big.NewInt(500_000),
	}

	genesis.Config.FeeConfig = testLowFeeConfig
	genesisJSON, err := genesis.MarshalJSON()
	if err != nil {
		t.Fatal(err)
	}
	issuer, vm, _, _ := GenesisVM(t, true, string(genesisJSON), "", "")

	defer func() {
		if err := vm.Shutdown(context.Background()); err != nil {
			t.Fatal(err)
		}
	}()

	newTxPoolHeadChan := make(chan core.NewTxPoolReorgEvent, 1)
	vm.txPool.SubscribeNewReorgEvent(newTxPoolHeadChan)

	genesisState, err := vm.blockChain.StateAt(vm.blockChain.Genesis().Root())
	if err != nil {
		t.Fatal(err)
	}

	// Check that address 0 is whitelisted and address 1 is not
	role := feemanager.GetFeeManagerStatus(genesisState, testEthAddrs[0])
	if role != allowlist.AdminRole {
		t.Fatalf("Expected fee manager list status to be set to admin: %s, but found: %s", allowlist.AdminRole, role)
	}
	role = feemanager.GetFeeManagerStatus(genesisState, testEthAddrs[1])
	if role != allowlist.NoRole {
		t.Fatalf("Expected fee manager list status to be set to no role: %s, but found: %s", allowlist.NoRole, role)
	}
	// Contract is initialized but no preconfig is given, reader should return genesis fee config
	feeConfig, lastChangedAt, err := vm.blockChain.GetFeeConfigAt(vm.blockChain.Genesis().Header())
	require.NoError(t, err)
	require.EqualValues(t, feeConfig, testLowFeeConfig)
	require.Zero(t, vm.blockChain.CurrentBlock().Number().Cmp(lastChangedAt))

	// set a different fee config now
	testHighFeeConfig := testLowFeeConfig
	testHighFeeConfig.MinBaseFee = big.NewInt(28_000_000_000)

	data, err := feemanager.PackSetFeeConfig(testHighFeeConfig)
	require.NoError(t, err)

	tx := types.NewTx(&types.DynamicFeeTx{
		ChainID:   genesis.Config.ChainID,
		Nonce:     uint64(0),
		To:        &feemanager.ContractAddress,
		Gas:       testLowFeeConfig.GasLimit.Uint64(),
		Value:     common.Big0,
		GasFeeCap: testLowFeeConfig.MinBaseFee, // give low fee, it should work since we still haven't applied high fees
		GasTipCap: common.Big0,
		Data:      data,
	})

	signedTx, err := types.SignTx(tx, types.LatestSigner(genesis.Config), testKeys[0])
	if err != nil {
		t.Fatal(err)
	}

	errs := vm.txPool.AddRemotesSync([]*types.Transaction{signedTx})
	if err := errs[0]; err != nil {
		t.Fatalf("Failed to add tx at index: %s", err)
	}

	blk := issueAndAccept(t, issuer, vm)
	newHead := <-newTxPoolHeadChan
	if newHead.Head.Hash() != common.Hash(blk.ID()) {
		t.Fatalf("Expected new block to match")
	}

	block := blk.(*chain.BlockWrapper).Block.(*Block).ethBlock

	// Contract is initialized but no state is given, reader should return genesis fee config
	feeConfig, lastChangedAt, err = vm.blockChain.GetFeeConfigAt(block.Header())
	require.NoError(t, err)
	require.EqualValues(t, testHighFeeConfig, feeConfig)
	require.EqualValues(t, vm.blockChain.CurrentBlock().Number(), lastChangedAt)

	// should fail, with same params since fee is higher now
	tx2 := types.NewTx(&types.DynamicFeeTx{
		ChainID:   genesis.Config.ChainID,
		Nonce:     uint64(1),
		To:        &feemanager.ContractAddress,
		Gas:       genesis.Config.FeeConfig.GasLimit.Uint64(),
		Value:     common.Big0,
		GasFeeCap: testLowFeeConfig.MinBaseFee, // this is too low for applied config, should fail
		GasTipCap: common.Big0,
		Data:      data,
	})

	signedTx2, err := types.SignTx(tx2, types.LatestSigner(genesis.Config), testKeys[0])
	if err != nil {
		t.Fatal(err)
	}

	err = vm.txPool.AddRemote(signedTx2)
	require.ErrorIs(t, err, core.ErrUnderpriced)
}

// Test Allow Fee Recipients is disabled and, etherbase must be blackhole address
func TestAllowFeeRecipientDisabled(t *testing.T) {
	genesis := &core.Genesis{}
	if err := genesis.UnmarshalJSON([]byte(genesisJSONSubnetEVM)); err != nil {
		t.Fatal(err)
	}
	genesis.Config.AllowFeeRecipients = false // set to false initially
	genesisJSON, err := genesis.MarshalJSON()
	if err != nil {
		t.Fatal(err)
	}
	issuer, vm, _, _ := GenesisVM(t, true, string(genesisJSON), "", "")

	vm.miner.SetEtherbase(common.HexToAddress("0x0123456789")) // set non-blackhole address by force
	defer func() {
		if err := vm.Shutdown(context.Background()); err != nil {
			t.Fatal(err)
		}
	}()

	newTxPoolHeadChan := make(chan core.NewTxPoolReorgEvent, 1)
	vm.txPool.SubscribeNewReorgEvent(newTxPoolHeadChan)

	tx := types.NewTransaction(uint64(0), testEthAddrs[1], new(big.Int).Mul(firstTxAmount, big.NewInt(4)), 21000, big.NewInt(testMinGasPrice*3), nil)
	signedTx, err := types.SignTx(tx, types.NewEIP155Signer(vm.chainConfig.ChainID), testKeys[0])
	if err != nil {
		t.Fatal(err)
	}

	txErrors := vm.txPool.AddRemotesSync([]*types.Transaction{signedTx})
	for i, err := range txErrors {
		if err != nil {
			t.Fatalf("Failed to add tx at index %d: %s", i, err)
		}
	}

	<-issuer

	blk, err := vm.BuildBlock(context.Background())
	require.NoError(t, err) // this won't return an error since miner will set the etherbase to blackhole address

	ethBlock := blk.(*chain.BlockWrapper).Block.(*Block).ethBlock
	require.Equal(t, constants.BlackholeAddr, ethBlock.Coinbase())

	// Create empty block from blk
	internalBlk := blk.(*chain.BlockWrapper).Block.(*Block)
	modifiedHeader := types.CopyHeader(internalBlk.ethBlock.Header())
	modifiedHeader.Coinbase = common.HexToAddress("0x0123456789") // set non-blackhole address by force
	modifiedBlock := types.NewBlock(
		modifiedHeader,
		internalBlk.ethBlock.Transactions(),
		nil,
		nil,
		new(trie.Trie),
	)

	modifiedBlk := vm.newBlock(modifiedBlock)

	require.ErrorIs(t, modifiedBlk.Verify(context.Background()), vmerrs.ErrInvalidCoinbase)
}

func TestAllowFeeRecipientEnabled(t *testing.T) {
	genesis := &core.Genesis{}
	if err := genesis.UnmarshalJSON([]byte(genesisJSONSubnetEVM)); err != nil {
		t.Fatal(err)
	}
	genesis.Config.AllowFeeRecipients = true
	genesisJSON, err := genesis.MarshalJSON()
	if err != nil {
		t.Fatal(err)
	}

	etherBase := common.HexToAddress("0x0123456789")
	c := Config{}
	c.SetDefaults()
	c.FeeRecipient = etherBase.String()
	configJSON, err := json.Marshal(c)
	if err != nil {
		t.Fatal(err)
	}
	issuer, vm, _, _ := GenesisVM(t, true, string(genesisJSON), string(configJSON), "")

	defer func() {
		if err := vm.Shutdown(context.Background()); err != nil {
			t.Fatal(err)
		}
	}()

	newTxPoolHeadChan := make(chan core.NewTxPoolReorgEvent, 1)
	vm.txPool.SubscribeNewReorgEvent(newTxPoolHeadChan)

	tx := types.NewTransaction(uint64(0), testEthAddrs[1], new(big.Int).Mul(firstTxAmount, big.NewInt(4)), 21000, big.NewInt(testMinGasPrice*3), nil)
	signedTx, err := types.SignTx(tx, types.NewEIP155Signer(vm.chainConfig.ChainID), testKeys[0])
	if err != nil {
		t.Fatal(err)
	}

	txErrors := vm.txPool.AddRemotesSync([]*types.Transaction{signedTx})
	for i, err := range txErrors {
		if err != nil {
			t.Fatalf("Failed to add tx at index %d: %s", i, err)
		}
	}

	blk := issueAndAccept(t, issuer, vm)
	newHead := <-newTxPoolHeadChan
	if newHead.Head.Hash() != common.Hash(blk.ID()) {
		t.Fatalf("Expected new block to match")
	}
	ethBlock := blk.(*chain.BlockWrapper).Block.(*Block).ethBlock
	require.Equal(t, etherBase, ethBlock.Coinbase())
	// Verify that etherBase has received fees
	blkState, err := vm.blockChain.StateAt(ethBlock.Root())
	if err != nil {
		t.Fatal(err)
	}

	balance := blkState.GetBalance(etherBase)
	require.Equal(t, 1, balance.Cmp(common.Big0))
}

func TestRewardManagerPrecompileSetRewardAddress(t *testing.T) {
	genesis := &core.Genesis{}
	require.NoError(t, genesis.UnmarshalJSON([]byte(genesisJSONSubnetEVM)))

	genesis.Config.GenesisPrecompiles = params.Precompiles{
		rewardmanager.ConfigKey: rewardmanager.NewConfig(common.Big0, testEthAddrs[0:1], nil, nil),
	}
	genesis.Config.AllowFeeRecipients = true // enable this in genesis to test if this is recognized by the reward manager
	genesisJSON, err := genesis.MarshalJSON()
	require.NoError(t, err)

	etherBase := common.HexToAddress("0x0123456789") // give custom ether base
	c := Config{}
	c.SetDefaults()
	c.FeeRecipient = etherBase.String()
	configJSON, err := json.Marshal(c)
	require.NoError(t, err)

	// arbitrary choice ahead of enableAllowListTimestamp
	// configure a network upgrade to remove the reward manager
	disableTime := time.Now().Add(10 * time.Hour)

	// configure a network upgrade to remove the allowlist
	upgradeConfig := fmt.Sprintf(`
		{
			"precompileUpgrades": [
				{
					"rewardManagerConfig": {
						"blockTimestamp": %d,
						"disable": true
					}
				}
			]
		}
		`, disableTime.Unix())

	issuer, vm, _, _ := GenesisVM(t, true, string(genesisJSON), string(configJSON), upgradeConfig)

	defer func() {
		err := vm.Shutdown(context.Background())
		require.NoError(t, err)
	}()

	newTxPoolHeadChan := make(chan core.NewTxPoolReorgEvent, 1)
	vm.txPool.SubscribeNewReorgEvent(newTxPoolHeadChan)

	testAddr := common.HexToAddress("0x9999991111")
	data, err := rewardmanager.PackSetRewardAddress(testAddr)
	require.NoError(t, err)

	gas := 21000 + 240 + rewardmanager.SetRewardAddressGasCost // 21000 for tx, 240 for tx data

	tx := types.NewTransaction(uint64(0), rewardmanager.ContractAddress, big.NewInt(1), gas, big.NewInt(testMinGasPrice), data)

	signedTx, err := types.SignTx(tx, types.NewEIP155Signer(vm.chainConfig.ChainID), testKeys[0])
	require.NoError(t, err)

	txErrors := vm.txPool.AddRemotesSync([]*types.Transaction{signedTx})
	for _, err := range txErrors {
		require.NoError(t, err)
	}

	blk := issueAndAccept(t, issuer, vm)
	newHead := <-newTxPoolHeadChan
	require.Equal(t, newHead.Head.Hash(), common.Hash(blk.ID()))
	ethBlock := blk.(*chain.BlockWrapper).Block.(*Block).ethBlock
	require.Equal(t, etherBase, ethBlock.Coinbase()) // reward address is activated at this block so this is fine

	tx1 := types.NewTransaction(uint64(0), testEthAddrs[0], big.NewInt(2), 21000, big.NewInt(testMinGasPrice*3), nil)
	signedTx1, err := types.SignTx(tx1, types.NewEIP155Signer(vm.chainConfig.ChainID), testKeys[1])
	require.NoError(t, err)

	txErrors = vm.txPool.AddRemotesSync([]*types.Transaction{signedTx1})
	for _, err := range txErrors {
		require.NoError(t, err)
	}

	blk = issueAndAccept(t, issuer, vm)
	newHead = <-newTxPoolHeadChan
	require.Equal(t, newHead.Head.Hash(), common.Hash(blk.ID()))
	ethBlock = blk.(*chain.BlockWrapper).Block.(*Block).ethBlock
	require.Equal(t, testAddr, ethBlock.Coinbase()) // reward address was activated at previous block
	// Verify that etherBase has received fees
	blkState, err := vm.blockChain.StateAt(ethBlock.Root())
	require.NoError(t, err)

	balance := blkState.GetBalance(testAddr)
	require.Equal(t, 1, balance.Cmp(common.Big0))

	// Test Case: Disable reward manager
	// This should revert back to enabling fee recipients
	previousBalance := blkState.GetBalance(etherBase)

	// issue a new block to trigger the upgrade
	vm.clock.Set(disableTime) // upgrade takes effect after a block is issued, so we can set vm's clock here.
	tx2 := types.NewTransaction(uint64(1), testEthAddrs[0], big.NewInt(2), 21000, big.NewInt(testMinGasPrice), nil)
	signedTx2, err := types.SignTx(tx2, types.NewEIP155Signer(vm.chainConfig.ChainID), testKeys[1])
	require.NoError(t, err)

	txErrors = vm.txPool.AddRemotesSync([]*types.Transaction{signedTx2})
	for _, err := range txErrors {
		require.NoError(t, err)
	}

	blk = issueAndAccept(t, issuer, vm)
	newHead = <-newTxPoolHeadChan
	require.Equal(t, newHead.Head.Hash(), common.Hash(blk.ID()))
	ethBlock = blk.(*chain.BlockWrapper).Block.(*Block).ethBlock
	// Reward manager deactivated at this block, so we expect the parent state
	// to determine the coinbase for this block before full deactivation in the
	// next block.
	require.Equal(t, testAddr, ethBlock.Coinbase())
	require.True(t, ethBlock.Timestamp().Cmp(big.NewInt(disableTime.Unix())) >= 0)

	vm.clock.Set(vm.clock.Time().Add(3 * time.Hour)) // let time pass to decrease gas price
	// issue another block to verify that the reward manager is disabled
	tx2 = types.NewTransaction(uint64(2), testEthAddrs[0], big.NewInt(2), 21000, big.NewInt(testMinGasPrice), nil)
	signedTx2, err = types.SignTx(tx2, types.NewEIP155Signer(vm.chainConfig.ChainID), testKeys[1])
	require.NoError(t, err)

	txErrors = vm.txPool.AddRemotesSync([]*types.Transaction{signedTx2})
	for _, err := range txErrors {
		require.NoError(t, err)
	}

	blk = issueAndAccept(t, issuer, vm)
	newHead = <-newTxPoolHeadChan
	require.Equal(t, newHead.Head.Hash(), common.Hash(blk.ID()))
	ethBlock = blk.(*chain.BlockWrapper).Block.(*Block).ethBlock
	// reward manager was disabled at previous block
	// so this block should revert back to enabling fee recipients
	require.Equal(t, etherBase, ethBlock.Coinbase())
	require.True(t, ethBlock.Timestamp().Cmp(big.NewInt(disableTime.Unix())) >= 0)

	// Verify that Blackhole has received fees
	blkState, err = vm.blockChain.StateAt(ethBlock.Root())
	require.NoError(t, err)

	balance = blkState.GetBalance(etherBase)
	require.Equal(t, 1, balance.Cmp(previousBalance))
}

func TestRewardManagerPrecompileAllowFeeRecipients(t *testing.T) {
	genesis := &core.Genesis{}
	require.NoError(t, genesis.UnmarshalJSON([]byte(genesisJSONSubnetEVM)))

	genesis.Config.GenesisPrecompiles = params.Precompiles{
		rewardmanager.ConfigKey: rewardmanager.NewConfig(common.Big0, testEthAddrs[0:1], nil, nil),
	}
	genesis.Config.AllowFeeRecipients = false // disable this in genesis
	genesisJSON, err := genesis.MarshalJSON()
	require.NoError(t, err)
	etherBase := common.HexToAddress("0x0123456789") // give custom ether base
	c := Config{}
	c.SetDefaults()
	c.FeeRecipient = etherBase.String()
	configJSON, err := json.Marshal(c)
	require.NoError(t, err)
	// configure a network upgrade to remove the reward manager
	// arbitrary choice ahead of enableAllowListTimestamp
	// configure a network upgrade to remove the reward manager
	disableTime := time.Now().Add(10 * time.Hour)

	// configure a network upgrade to remove the allowlist
	upgradeConfig := fmt.Sprintf(`
		{
			"precompileUpgrades": [
				{
					"rewardManagerConfig": {
						"blockTimestamp": %d,
						"disable": true
					}
				}
			]
		}
		`, disableTime.Unix())
	issuer, vm, _, _ := GenesisVM(t, true, string(genesisJSON), string(configJSON), upgradeConfig)

	defer func() {
		require.NoError(t, vm.Shutdown(context.Background()))
	}()

	newTxPoolHeadChan := make(chan core.NewTxPoolReorgEvent, 1)
	vm.txPool.SubscribeNewReorgEvent(newTxPoolHeadChan)

	data, err := rewardmanager.PackAllowFeeRecipients()
	require.NoError(t, err)

	gas := 21000 + 240 + rewardmanager.AllowFeeRecipientsGasCost // 21000 for tx, 240 for tx data

	tx := types.NewTransaction(uint64(0), rewardmanager.ContractAddress, big.NewInt(1), gas, big.NewInt(testMinGasPrice), data)

	signedTx, err := types.SignTx(tx, types.NewEIP155Signer(vm.chainConfig.ChainID), testKeys[0])
	require.NoError(t, err)

	txErrors := vm.txPool.AddRemotesSync([]*types.Transaction{signedTx})
	for _, err := range txErrors {
		require.NoError(t, err)
	}

	blk := issueAndAccept(t, issuer, vm)
	newHead := <-newTxPoolHeadChan
	require.Equal(t, newHead.Head.Hash(), common.Hash(blk.ID()))
	ethBlock := blk.(*chain.BlockWrapper).Block.(*Block).ethBlock
	require.Equal(t, constants.BlackholeAddr, ethBlock.Coinbase()) // reward address is activated at this block so this is fine

	tx1 := types.NewTransaction(uint64(0), testEthAddrs[0], big.NewInt(2), 21000, big.NewInt(testMinGasPrice*3), nil)
	signedTx1, err := types.SignTx(tx1, types.NewEIP155Signer(vm.chainConfig.ChainID), testKeys[1])
	require.NoError(t, err)

	txErrors = vm.txPool.AddRemotesSync([]*types.Transaction{signedTx1})
	for _, err := range txErrors {
		require.NoError(t, err)
	}

	blk = issueAndAccept(t, issuer, vm)
	newHead = <-newTxPoolHeadChan
	require.Equal(t, newHead.Head.Hash(), common.Hash(blk.ID()))
	ethBlock = blk.(*chain.BlockWrapper).Block.(*Block).ethBlock
	require.Equal(t, etherBase, ethBlock.Coinbase()) // reward address was activated at previous block
	// Verify that etherBase has received fees
	blkState, err := vm.blockChain.StateAt(ethBlock.Root())
	require.NoError(t, err)

	balance := blkState.GetBalance(etherBase)
	require.Equal(t, 1, balance.Cmp(common.Big0))

	// Test Case: Disable reward manager
	// This should revert back to burning fees
	previousBalance := blkState.GetBalance(constants.BlackholeAddr)

	vm.clock.Set(disableTime) // upgrade takes effect after a block is issued, so we can set vm's clock here.
	tx2 := types.NewTransaction(uint64(1), testEthAddrs[0], big.NewInt(2), 21000, big.NewInt(testMinGasPrice), nil)
	signedTx2, err := types.SignTx(tx2, types.NewEIP155Signer(vm.chainConfig.ChainID), testKeys[1])
	require.NoError(t, err)

	txErrors = vm.txPool.AddRemotesSync([]*types.Transaction{signedTx2})
	for _, err := range txErrors {
		require.NoError(t, err)
	}

	blk = issueAndAccept(t, issuer, vm)
	newHead = <-newTxPoolHeadChan
	require.Equal(t, newHead.Head.Hash(), common.Hash(blk.ID()))
	ethBlock = blk.(*chain.BlockWrapper).Block.(*Block).ethBlock
	require.Equal(t, etherBase, ethBlock.Coinbase()) // reward address was activated at previous block
	require.True(t, ethBlock.Timestamp().Cmp(big.NewInt(disableTime.Unix())) >= 0)

	vm.clock.Set(vm.clock.Time().Add(3 * time.Hour)) // let time pass so that gas price is reduced
	tx2 = types.NewTransaction(uint64(2), testEthAddrs[0], big.NewInt(2), 21000, big.NewInt(testMinGasPrice), nil)
	signedTx2, err = types.SignTx(tx2, types.NewEIP155Signer(vm.chainConfig.ChainID), testKeys[1])
	require.NoError(t, err)

	txErrors = vm.txPool.AddRemotesSync([]*types.Transaction{signedTx2})
	for _, err := range txErrors {
		require.NoError(t, err)
	}

	blk = issueAndAccept(t, issuer, vm)
	newHead = <-newTxPoolHeadChan
	require.Equal(t, newHead.Head.Hash(), common.Hash(blk.ID()))
	ethBlock = blk.(*chain.BlockWrapper).Block.(*Block).ethBlock
	require.Equal(t, constants.BlackholeAddr, ethBlock.Coinbase()) // reward address was activated at previous block
	require.True(t, ethBlock.Timestamp().Cmp(big.NewInt(disableTime.Unix())) >= 0)

	// Verify that Blackhole has received fees
	blkState, err = vm.blockChain.StateAt(ethBlock.Root())
	require.NoError(t, err)

	balance = blkState.GetBalance(constants.BlackholeAddr)
	require.Equal(t, 1, balance.Cmp(previousBalance))
}

func TestSkipChainConfigCheckCompatible(t *testing.T) {
	// The most recent network upgrade in Subnet-EVM is SubnetEVM itself, which cannot be disabled for this test since it results in
	// disabling dynamic fees and causes a panic since some code assumes that this is enabled.
	// TODO update this test when there is a future network upgrade that can be skipped in the config.
	t.Skip("no skippable upgrades")
	// Hack: registering metrics uses global variables, so we need to disable metrics here so that we can initialize the VM twice.
	metrics.Enabled = false
	defer func() { metrics.Enabled = true }()

	issuer, vm, dbManager, appSender := GenesisVM(t, true, genesisJSONPreSubnetEVM, "{\"pruning-enabled\":true}", "")

	defer func() {
		if err := vm.Shutdown(context.Background()); err != nil {
			t.Fatal(err)
		}
	}()

	newTxPoolHeadChan := make(chan core.NewTxPoolReorgEvent, 1)
	vm.txPool.SubscribeNewReorgEvent(newTxPoolHeadChan)

	key, err := accountKeystore.NewKey(rand.Reader)
	if err != nil {
		t.Fatal(err)
	}

	tx := types.NewTransaction(uint64(0), key.Address, firstTxAmount, 21000, big.NewInt(testMinGasPrice), nil)
	signedTx, err := types.SignTx(tx, types.NewEIP155Signer(vm.chainConfig.ChainID), testKeys[0])
	if err != nil {
		t.Fatal(err)
	}
	errs := vm.txPool.AddRemotesSync([]*types.Transaction{signedTx})
	for i, err := range errs {
		if err != nil {
			t.Fatalf("Failed to add tx at index %d: %s", i, err)
		}
	}

	blk := issueAndAccept(t, issuer, vm)
	newHead := <-newTxPoolHeadChan
	if newHead.Head.Hash() != common.Hash(blk.ID()) {
		t.Fatalf("Expected new block to match")
	}

	reinitVM := &VM{}
	// use the block's timestamp instead of 0 since rewind to genesis
	// is hardcoded to be allowed in core/genesis.go.
	genesisWithUpgrade := &core.Genesis{}
	require.NoError(t, json.Unmarshal([]byte(genesisJSONPreSubnetEVM), genesisWithUpgrade))
	genesisWithUpgrade.Config.SubnetEVMTimestamp = big.NewInt(blk.Timestamp().Unix())
	genesisWithUpgradeBytes, err := json.Marshal(genesisWithUpgrade)
	require.NoError(t, err)

	// this will not be allowed
	err = reinitVM.Initialize(context.Background(), vm.ctx, dbManager, genesisWithUpgradeBytes, []byte{}, []byte{}, issuer, []*engCommon.Fx{}, appSender)
	require.ErrorContains(t, err, "mismatching SubnetEVM fork block timestamp in database")

	// try again with skip-upgrade-check
	config := []byte("{\"skip-upgrade-check\": true}")
	err = reinitVM.Initialize(context.Background(), vm.ctx, dbManager, genesisWithUpgradeBytes, []byte{}, config, issuer, []*engCommon.Fx{}, appSender)
	require.NoError(t, err)
	require.NoError(t, reinitVM.Shutdown(context.Background()))
}

func TestCrossChainMessagestoVM(t *testing.T) {
	crossChainCodec := message.CrossChainCodec
	require := require.New(t)

	//  the following is based on this contract:
	//  contract T {
	//  	event received(address sender, uint amount, bytes memo);
	//  	event receivedAddr(address sender);
	//
	//  	function receive(bytes calldata memo) external payable returns (string memory res) {
	//  		emit received(msg.sender, msg.value, memo);
	//  		emit receivedAddr(msg.sender);
	//		return "hello world";
	//  	}
	//  }

	const abiBin = `0x608060405234801561001057600080fd5b506102a0806100206000396000f3fe60806040526004361061003b576000357c010000000000000000000000000000000000000000000000000000000090048063a69b6ed014610040575b600080fd5b6100b76004803603602081101561005657600080fd5b810190808035906020019064010000000081111561007357600080fd5b82018360208201111561008557600080fd5b803590602001918460018302840111640100000000831117156100a757600080fd5b9091929391929390505050610132565b6040518080602001828103825283818151815260200191508051906020019080838360005b838110156100f75780820151818401526020810190506100dc565b50505050905090810190601f1680156101245780820380516001836020036101000a031916815260200191505b509250505060405180910390f35b60607f75fd880d39c1daf53b6547ab6cb59451fc6452d27caa90e5b6649dd8293b9eed33348585604051808573ffffffffffffffffffffffffffffffffffffffff1673ffffffffffffffffffffffffffffffffffffffff168152602001848152602001806020018281038252848482818152602001925080828437600081840152601f19601f8201169050808301925050509550505050505060405180910390a17f46923992397eac56cf13058aced2a1871933622717e27b24eabc13bf9dd329c833604051808273ffffffffffffffffffffffffffffffffffffffff1673ffffffffffffffffffffffffffffffffffffffff16815260200191505060405180910390a16040805190810160405280600b81526020017f68656c6c6f20776f726c6400000000000000000000000000000000000000000081525090509291505056fea165627a7a72305820ff0c57dad254cfeda48c9cfb47f1353a558bccb4d1bc31da1dae69315772d29e0029`
	const abiJSON = `[ { "constant": false, "inputs": [ { "name": "memo", "type": "bytes" } ], "name": "receive", "outputs": [ { "name": "res", "type": "string" } ], "payable": true, "stateMutability": "payable", "type": "function" }, { "anonymous": false, "inputs": [ { "indexed": false, "name": "sender", "type": "address" }, { "indexed": false, "name": "amount", "type": "uint256" }, { "indexed": false, "name": "memo", "type": "bytes" } ], "name": "received", "type": "event" }, { "anonymous": false, "inputs": [ { "indexed": false, "name": "sender", "type": "address" } ], "name": "receivedAddr", "type": "event" } ]`
	parsed, err := abi.JSON(strings.NewReader(abiJSON))
	require.NoErrorf(err, "could not parse abi: %v")

	calledSendCrossChainAppResponseFn := false
	issuer, vm, _, appSender := GenesisVM(t, true, genesisJSONSubnetEVM, "", "")

	defer func() {
		err := vm.Shutdown(context.Background())
		require.NoError(err)
	}()

	appSender.SendCrossChainAppResponseF = func(ctx context.Context, respondingChainID ids.ID, requestID uint32, responseBytes []byte) {
		calledSendCrossChainAppResponseFn = true

		var response message.EthCallResponse
		if _, err = crossChainCodec.Unmarshal(responseBytes, &response); err != nil {
			require.NoErrorf(err, "unexpected error during unmarshal: %w")
		}

		result := core.ExecutionResult{}
		err = json.Unmarshal(response.ExecutionResult, &result)
		require.NoError(err)
		require.NotNil(result.ReturnData)

		finalResult, err := parsed.Unpack("receive", result.ReturnData)
		require.NoError(err)
		require.NotNil(finalResult)
		require.Equal("hello world", finalResult[0])
	}

	newTxPoolHeadChan := make(chan core.NewTxPoolReorgEvent, 1)
	vm.txPool.SubscribeNewReorgEvent(newTxPoolHeadChan)

	tx := types.NewTransaction(uint64(0), testEthAddrs[1], firstTxAmount, 21000, big.NewInt(testMinGasPrice), nil)
	signedTx, err := types.SignTx(tx, types.NewEIP155Signer(vm.chainConfig.ChainID), testKeys[0])
	require.NoError(err)

	txErrors := vm.txPool.AddRemotesSync([]*types.Transaction{signedTx})
	for _, err := range txErrors {
		require.NoError(err)
	}

	<-issuer

	blk1, err := vm.BuildBlock(context.Background())
	require.NoError(err)

	err = blk1.Verify(context.Background())
	require.NoError(err)

	if status := blk1.Status(); status != choices.Processing {
		t.Fatalf("Expected status of built block to be %s, but found %s", choices.Processing, status)
	}

	err = vm.SetPreference(context.Background(), blk1.ID())
	require.NoError(err)

	err = blk1.Accept(context.Background())
	require.NoError(err)

	newHead := <-newTxPoolHeadChan
	if newHead.Head.Hash() != common.Hash(blk1.ID()) {
		t.Fatalf("Expected new block to match")
	}

	if status := blk1.Status(); status != choices.Accepted {
		t.Fatalf("Expected status of accepted block to be %s, but found %s", choices.Accepted, status)
	}

	lastAcceptedID, err := vm.LastAccepted(context.Background())
	require.NoError(err)

	if lastAcceptedID != blk1.ID() {
		t.Fatalf("Expected last accepted blockID to be the accepted block: %s, but found %s", blk1.ID(), lastAcceptedID)
	}

	contractTx := types.NewContractCreation(1, common.Big0, 200000, big.NewInt(testMinGasPrice), common.FromHex(abiBin))
	contractSignedTx, err := types.SignTx(contractTx, types.NewEIP155Signer(vm.chainConfig.ChainID), testKeys[0])
	require.NoError(err)

	errs := vm.txPool.AddRemotesSync([]*types.Transaction{contractSignedTx})
	for _, err := range errs {
		require.NoError(err)
	}
	testAddr := testEthAddrs[0]
	contractAddress := crypto.CreateAddress(testAddr, 1)

	<-issuer

	blk2, err := vm.BuildBlock(context.Background())
	require.NoError(err)

	err = blk2.Verify(context.Background())
	require.NoError(err)

	if status := blk2.Status(); status != choices.Processing {
		t.Fatalf("Expected status of built block to be %s, but found %s", choices.Processing, status)
	}

	err = vm.SetPreference(context.Background(), blk2.ID())
	require.NoError(err)

	err = blk2.Accept(context.Background())
	require.NoError(err)

	newHead = <-newTxPoolHeadChan
	if newHead.Head.Hash() != common.Hash(blk2.ID()) {
		t.Fatalf("Expected new block to match")
	}

	if status := blk2.Status(); status != choices.Accepted {
		t.Fatalf("Expected status of accepted block to be %s, but found %s", choices.Accepted, status)
	}

	lastAcceptedID, err = vm.LastAccepted(context.Background())
	require.NoError(err)

	if lastAcceptedID != blk2.ID() {
		t.Fatalf("Expected last accepted blockID to be the accepted block: %s, but found %s", blk2.ID(), lastAcceptedID)
	}

	input, err := parsed.Pack("receive", []byte("X"))
	require.NoError(err)

	data := hexutil.Bytes(input)

	requestArgs, err := json.Marshal(&ethapi.TransactionArgs{
		To:   &contractAddress,
		Data: &data,
	})
	require.NoError(err)

	var ethCallRequest message.CrossChainRequest = message.EthCallRequest{
		RequestArgs: requestArgs,
	}

	crossChainRequest, err := crossChainCodec.Marshal(message.Version, &ethCallRequest)
	require.NoError(err)

	requestingChainID := ids.ID(common.BytesToHash([]byte{1, 2, 3, 4, 5}))

	// we need all items in the acceptor queue to be processed before we process a cross chain request
	vm.blockChain.DrainAcceptorQueue()
	err = vm.Network.CrossChainAppRequest(context.Background(), requestingChainID, 1, time.Now().Add(60*time.Second), crossChainRequest)
	require.NoError(err)
	require.True(calledSendCrossChainAppResponseFn, "sendCrossChainAppResponseFn was not called")
}

func TestSignatureRequestsToVM(t *testing.T) {
	_, vm, _, _ := GenesisVM(t, true, genesisJSONSubnetEVM, "", "")

	defer func() {
		err := vm.Shutdown(context.Background())
		require.NoError(t, err)
	}()

	// Generate a SignatureRequest for an unknown message
	var signatureRequest message.Request = message.SignatureRequest{
		MessageID: ids.GenerateTestID(),
	}

	requestBytes, err := message.Codec.Marshal(message.Version, &signatureRequest)
	require.NoError(t, err)

	// Currently with warp not being initialized we just need to make sure the NoopSignatureRequestHandler does not
	// panic/crash when sent a SignatureRequest.
	// TODO: We will need to update the test when warp is initialized to check for expected response.
	err = vm.Network.AppRequest(context.Background(), ids.GenerateTestNodeID(), 1, time.Now().Add(60*time.Second), requestBytes)
	require.NoError(t, err)
}<|MERGE_RESOLUTION|>--- conflicted
+++ resolved
@@ -565,19 +565,11 @@
 // and the head of a longer chain (block D) does not corrupt the
 // canonical chain.
 //
-<<<<<<< HEAD
 //	 A
 //	/ \
 //	B  C
 //	   |
 //	   D
-=======
-//	  A
-//	 / \
-//	B   C
-//	    |
-//	    D
->>>>>>> 0d4ad9f6
 func TestSetPreferenceRace(t *testing.T) {
 	// Create two VMs which will agree on block A and then
 	// build the two distinct preferred chains above
