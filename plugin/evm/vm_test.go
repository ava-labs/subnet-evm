// (c) 2019-2020, Ava Labs, Inc. All rights reserved.
// See the file LICENSE for licensing terms.

package evm

import (
	"context"
	"encoding/json"
	"errors"
	"fmt"
	"math/big"
	"os"
	"path/filepath"
	"strings"
	"sync"
	"testing"
	"time"

	"github.com/ava-labs/libevm/common"
	"github.com/ava-labs/libevm/core/types"
	"github.com/ava-labs/libevm/log"
	"github.com/ava-labs/libevm/trie"

	"github.com/stretchr/testify/assert"
	"github.com/stretchr/testify/require"

	"github.com/ava-labs/avalanchego/api/metrics"
	"github.com/ava-labs/avalanchego/chains/atomic"
	"github.com/ava-labs/avalanchego/database"
	"github.com/ava-labs/avalanchego/database/memdb"
	"github.com/ava-labs/avalanchego/database/prefixdb"
	"github.com/ava-labs/avalanchego/ids"
	"github.com/ava-labs/avalanchego/snow"
	"github.com/ava-labs/avalanchego/snow/consensus/snowman"
	commonEng "github.com/ava-labs/avalanchego/snow/engine/common"
	"github.com/ava-labs/avalanchego/snow/engine/enginetest"
	"github.com/ava-labs/avalanchego/upgrade"
	"github.com/ava-labs/avalanchego/upgrade/upgradetest"
	"github.com/ava-labs/avalanchego/utils/crypto/secp256k1"
	"github.com/ava-labs/avalanchego/vms/components/chain"

	"github.com/ava-labs/subnet-evm/commontype"
	"github.com/ava-labs/subnet-evm/constants"
	"github.com/ava-labs/subnet-evm/core"
	"github.com/ava-labs/subnet-evm/core/txpool"
	"github.com/ava-labs/subnet-evm/eth"
	"github.com/ava-labs/subnet-evm/internal/testutils"
	"github.com/ava-labs/subnet-evm/params"
	"github.com/ava-labs/subnet-evm/params/extras"
	"github.com/ava-labs/subnet-evm/plugin/evm/config"
	"github.com/ava-labs/subnet-evm/plugin/evm/customtypes"
	"github.com/ava-labs/subnet-evm/plugin/evm/header"
	"github.com/ava-labs/subnet-evm/plugin/evm/vmerrors"
	"github.com/ava-labs/subnet-evm/precompile/allowlist"
	"github.com/ava-labs/subnet-evm/precompile/contracts/deployerallowlist"
	"github.com/ava-labs/subnet-evm/precompile/contracts/feemanager"
	"github.com/ava-labs/subnet-evm/precompile/contracts/rewardmanager"
	"github.com/ava-labs/subnet-evm/precompile/contracts/txallowlist"
	"github.com/ava-labs/subnet-evm/rpc"
	"github.com/ava-labs/subnet-evm/utils"
	"github.com/ava-labs/subnet-evm/utils/utilstest"

	avagoconstants "github.com/ava-labs/avalanchego/utils/constants"
)

var (
	testNetworkID uint32 = avagoconstants.UnitTestID

	testMinGasPrice int64            = 225_000_000_000
	testKeys                         = secp256k1.TestKeys()[:3]
	testEthAddrs    []common.Address // testEthAddrs[i] corresponds to testKeys[i]

	firstTxAmount = new(big.Int).Mul(big.NewInt(testMinGasPrice), big.NewInt(21000*100))

	toGenesisJSON = func(cfg *params.ChainConfig) string {
		g := new(core.Genesis)
		g.Difficulty = big.NewInt(0)
		g.GasLimit = 8000000
		g.Timestamp = uint64(upgrade.InitiallyActiveTime.Unix())

		// Use chainId: 43111, so that it does not overlap with any Avalanche ChainIDs, which may have their
		// config overridden in vm.Initialize.
		cpy := *cfg
		cpy.ChainID = big.NewInt(43111)
		g.Config = &cpy

		// Create allocation for the test addresses
		g.Alloc = make(types.GenesisAlloc)
		for _, addr := range testEthAddrs {
			balance := new(big.Int)
			balance.SetString("0x4192927743b88000", 0)
			g.Alloc[addr] = types.Account{
				Balance: balance,
			}
		}

		b, err := json.Marshal(g)
		if err != nil {
			panic(err)
		}
		return string(b)
	}

	// These will be initialized after init() runs
	// forkToChainConfig maps a fork to a chain config
	forkToChainConfig       map[upgradetest.Fork]*params.ChainConfig
	genesisJSONPreSubnetEVM string
	genesisJSONSubnetEVM    string
)

func init() {
	for _, key := range testKeys {
		testEthAddrs = append(testEthAddrs, key.EthAddress())
	}

	// Initialize forkToChainConfig after testEthAddrs is populated
	forkToChainConfig = map[upgradetest.Fork]*params.ChainConfig{
		upgradetest.Durango: params.TestDurangoChainConfig,
		upgradetest.Etna:    params.TestEtnaChainConfig,
		// upgradetest.Fortuna: params.TestFortunaChainConfig,
		upgradetest.Granite: params.TestGraniteChainConfig,
	}

	genesisJSONPreSubnetEVM = toGenesisJSON(params.TestPreSubnetEVMChainConfig)
	genesisJSONSubnetEVM = toGenesisJSON(params.TestSubnetEVMChainConfig)
}

type testVMConfig struct {
	isSyncing bool
	fork      *upgradetest.Fork
	// If genesisJSON is empty, defaults to the genesis corresponding to the
	// fork.
	genesisJSON string
	upgradeJSON string
	configJSON  string
}

type testVM struct {
	vm           *VM
	db           *prefixdb.Database
	atomicMemory *atomic.Memory
	appSender    *enginetest.Sender
}

func newVM(t *testing.T, config testVMConfig) *testVM {
	ctx := utilstest.NewTestSnowContext(t)
	fork := upgradetest.Latest
	if config.fork != nil {
		fork = *config.fork
	}
	ctx.NetworkUpgrades = upgradetest.GetConfig(fork)

	if len(config.genesisJSON) == 0 {
		config.genesisJSON = toGenesisJSON(forkToChainConfig[fork])
	}

	baseDB := memdb.New()

	// initialize the atomic memory
	atomicMemory := atomic.NewMemory(prefixdb.New([]byte{0}, baseDB))
	ctx.SharedMemory = atomicMemory.NewSharedMemory(ctx.ChainID)

	// NB: this lock is intentionally left locked when this function returns.
	// The caller of this function is responsible for unlocking.
	ctx.Lock.Lock()

	prefixedDB := prefixdb.New([]byte{1}, baseDB)

	vm := &VM{}
	appSender := &enginetest.Sender{T: t}
	appSender.CantSendAppGossip = true
	appSender.SendAppGossipF = func(context.Context, commonEng.SendConfig, []byte) error { return nil }

	err := vm.Initialize(
		context.Background(),
		ctx,
		prefixedDB,
		[]byte(config.genesisJSON),
		[]byte(config.upgradeJSON),
		[]byte(config.configJSON),
		[]*commonEng.Fx{},
		appSender,
	)
	require.NoError(t, err, "error initializing vm")

	if !config.isSyncing {
		require.NoError(t, vm.SetState(context.Background(), snow.Bootstrapping))
		require.NoError(t, vm.SetState(context.Background(), snow.NormalOp))
	}

	return &testVM{
		vm:           vm,
		db:           prefixedDB,
		atomicMemory: atomicMemory,
		appSender:    appSender,
	}
}

// setupGenesis sets up the genesis
func setupGenesis(
	t *testing.T,
	fork upgradetest.Fork,
) (*snow.Context,
	*prefixdb.Database,
	[]byte,
	*atomic.Memory,
) {
	ctx := utilstest.NewTestSnowContext(t)

	genesisJSON := toGenesisJSON(forkToChainConfig[fork])
	ctx.NetworkUpgrades = upgradetest.GetConfig(fork)

	baseDB := memdb.New()

	// initialize the atomic memory
	atomicMemory := atomic.NewMemory(prefixdb.New([]byte{0}, baseDB))
	ctx.SharedMemory = atomicMemory.NewSharedMemory(ctx.ChainID)

	// NB: this lock is intentionally left locked when this function returns.
	// The caller of this function is responsible for unlocking.
	ctx.Lock.Lock()

	prefixedDB := prefixdb.New([]byte{1}, baseDB)

	return ctx, prefixedDB, []byte(genesisJSON), atomicMemory
}

func TestVMConfig(t *testing.T) {
	txFeeCap := float64(11)
	enabledEthAPIs := []string{"debug"}
	vm := newVM(t, testVMConfig{
		configJSON: fmt.Sprintf(`{"rpc-tx-fee-cap": %g,"eth-apis": %s}`, txFeeCap, fmt.Sprintf("[%q]", enabledEthAPIs[0])),
	}).vm

	require.Equal(t, vm.config.RPCTxFeeCap, txFeeCap, "Tx Fee Cap should be set")
	require.Equal(t, vm.config.EthAPIs(), enabledEthAPIs, "EnabledEthAPIs should be set")
	require.NoError(t, vm.Shutdown(context.Background()))
}

func TestVMConfigDefaults(t *testing.T) {
	txFeeCap := float64(11)
	enabledEthAPIs := []string{"debug"}
	vm := newVM(t, testVMConfig{
		configJSON: fmt.Sprintf(`{"rpc-tx-fee-cap": %g,"eth-apis": %s}`, txFeeCap, fmt.Sprintf("[%q]", enabledEthAPIs[0])),
	}).vm

	var vmConfig config.Config
	vmConfig.SetDefaults(defaultTxPoolConfig)
	vmConfig.RPCTxFeeCap = txFeeCap
	vmConfig.EnabledEthAPIs = enabledEthAPIs
	require.Equal(t, vmConfig, vm.config, "VM Config should match default with overrides")
	require.NoError(t, vm.Shutdown(context.Background()))
}

func TestVMNilConfig(t *testing.T) {
	vm := newVM(t, testVMConfig{}).vm

	// VM Config should match defaults if no config is passed in
	var vmConfig config.Config
	vmConfig.SetDefaults(defaultTxPoolConfig)
	require.Equal(t, vmConfig, vm.config, "VM Config should match default config")
	require.NoError(t, vm.Shutdown(context.Background()))
}

func TestVMContinuousProfiler(t *testing.T) {
	profilerDir := t.TempDir()
	profilerFrequency := 500 * time.Millisecond
	vm := newVM(t, testVMConfig{
		configJSON: fmt.Sprintf(`{"continuous-profiler-dir": %q,"continuous-profiler-frequency": "500ms"}`, profilerDir),
	}).vm

	require.Equal(t, vm.config.ContinuousProfilerDir, profilerDir, "profiler dir should be set")
	require.Equal(t, vm.config.ContinuousProfilerFrequency.Duration, profilerFrequency, "profiler frequency should be set")

	// Sleep for twice the frequency of the profiler to give it time
	// to generate the first profile.
	time.Sleep(2 * time.Second)
	require.NoError(t, vm.Shutdown(context.Background()))

	// Check that the first profile was generated
	expectedFileName := filepath.Join(profilerDir, "cpu.profile.1")
	_, err := os.Stat(expectedFileName)
	require.NoError(t, err, "Expected continuous profiler to generate the first CPU profile at %s", expectedFileName)
}

func TestVMUpgrades(t *testing.T) {
	genesisTests := []struct {
		name             string
		genesisJSON      string
		expectedGasPrice *big.Int
	}{
		{
			name:             "Subnet EVM",
			genesisJSON:      genesisJSONSubnetEVM,
			expectedGasPrice: big.NewInt(0),
		},
		{
			name:             "Durango",
			genesisJSON:      toGenesisJSON(params.TestDurangoChainConfig),
			expectedGasPrice: big.NewInt(0),
		},
	}
	for _, test := range genesisTests {
		t.Run(test.name, func(t *testing.T) {
			require := require.New(t)

			vm := newVM(t, testVMConfig{
				genesisJSON: test.genesisJSON,
			}).vm

			defer func() {
				require.NoError(vm.Shutdown(context.Background()))
			}()

			require.Equal(test.expectedGasPrice, vm.txPool.GasTip())

			// Verify that the genesis is correctly managed.
			lastAcceptedID, err := vm.LastAccepted(context.Background())
			require.NoError(err)
			require.Equal(ids.ID(vm.genesisHash), lastAcceptedID)

			genesisBlk, err := vm.GetBlock(context.Background(), lastAcceptedID)
			require.NoError(err)
			require.Zero(genesisBlk.Height())

			_, err = vm.ParseBlock(context.Background(), genesisBlk.Bytes())
			require.NoError(err)
		})
	}
}

func issueAndAccept(t *testing.T, vm *VM) snowman.Block {
	t.Helper()

	msg, err := vm.WaitForEvent(context.Background())
	require.NoError(t, err)
	require.Equal(t, commonEng.PendingTxs, msg)

	blk, err := vm.BuildBlock(context.Background())
	if err != nil {
		t.Fatal(err)
	}

	if err := blk.Verify(context.Background()); err != nil {
		t.Fatal(err)
	}

	if err := vm.SetPreference(context.Background(), blk.ID()); err != nil {
		t.Fatal(err)
	}

	if err := blk.Accept(context.Background()); err != nil {
		t.Fatal(err)
	}

	return blk
}

func TestBuildEthTxBlock(t *testing.T) {
	// reduce block gas cost
	tvm := newVM(t, testVMConfig{
		genesisJSON: genesisJSONSubnetEVM,
		configJSON:  `{"pruning-enabled":true}`,
	})

	defer func() {
		if err := tvm.vm.Shutdown(context.Background()); err != nil {
			t.Fatal(err)
		}
	}()

	newTxPoolHeadChan := make(chan core.NewTxPoolReorgEvent, 1)
	tvm.vm.txPool.SubscribeNewReorgEvent(newTxPoolHeadChan)

	key := testutils.NewKey(t)

	tx := types.NewTransaction(uint64(0), key.Address, firstTxAmount, 21000, big.NewInt(testMinGasPrice), nil)
	signedTx, err := types.SignTx(tx, types.NewEIP155Signer(tvm.vm.chainConfig.ChainID), testKeys[0].ToECDSA())
	if err != nil {
		t.Fatal(err)
	}
	errs := tvm.vm.txPool.AddRemotesSync([]*types.Transaction{signedTx})
	for i, err := range errs {
		if err != nil {
			t.Fatalf("Failed to add tx at index %d: %s", i, err)
		}
	}

	blk1 := issueAndAccept(t, tvm.vm)
	newHead := <-newTxPoolHeadChan
	if newHead.Head.Hash() != common.Hash(blk1.ID()) {
		t.Fatalf("Expected new block to match")
	}

	txs := make([]*types.Transaction, 10)
	for i := 0; i < 10; i++ {
		tx := types.NewTransaction(uint64(i), key.Address, big.NewInt(10), 21000, big.NewInt(testMinGasPrice), nil)
		signedTx, err := types.SignTx(tx, types.NewEIP155Signer(tvm.vm.chainConfig.ChainID), key.PrivateKey)
		if err != nil {
			t.Fatal(err)
		}
		txs[i] = signedTx
	}
	errs = tvm.vm.txPool.AddRemotesSync(txs)
	for i, err := range errs {
		if err != nil {
			t.Fatalf("Failed to add tx at index %d: %s", i, err)
		}
	}

	tvm.vm.clock.Set(tvm.vm.clock.Time().Add(2 * time.Second))
	blk2 := issueAndAccept(t, tvm.vm)
	newHead = <-newTxPoolHeadChan
	if newHead.Head.Hash() != common.Hash(blk2.ID()) {
		t.Fatalf("Expected new block to match")
	}

	lastAcceptedID, err := tvm.vm.LastAccepted(context.Background())
	if err != nil {
		t.Fatal(err)
	}
	if lastAcceptedID != blk2.ID() {
		t.Fatalf("Expected last accepted blockID to be the accepted block: %s, but found %s", blk2.ID(), lastAcceptedID)
	}

	ethBlk1 := blk1.(*chain.BlockWrapper).Block.(*Block).ethBlock
	if ethBlk1Root := ethBlk1.Root(); !tvm.vm.blockChain.HasState(ethBlk1Root) {
		t.Fatalf("Expected blk1 state root to not yet be pruned after blk2 was accepted because of tip buffer")
	}

	// Clear the cache and ensure that GetBlock returns internal blocks with the correct status
	tvm.vm.State.Flush()
	blk2Refreshed, err := tvm.vm.GetBlockInternal(context.Background(), blk2.ID())
	if err != nil {
		t.Fatal(err)
	}

	blk1RefreshedID := blk2Refreshed.Parent()
	blk1Refreshed, err := tvm.vm.GetBlockInternal(context.Background(), blk1RefreshedID)
	if err != nil {
		t.Fatal(err)
	}

	if blk1Refreshed.ID() != blk1.ID() {
		t.Fatalf("Found unexpected blkID for parent of blk2")
	}

	restartedVM := &VM{}
	newCTX := utilstest.NewTestSnowContext(t)
	// Use the network upgrades from the existing VM's context to ensure consistency
	newCTX.NetworkUpgrades = tvm.vm.ctx.NetworkUpgrades

	if err := restartedVM.Initialize(
		context.Background(),
		newCTX,
		tvm.db,
		[]byte(genesisJSONSubnetEVM),
		[]byte(""),
		[]byte(`{"pruning-enabled":true}`),
		[]*commonEng.Fx{},
		nil,
	); err != nil {
		t.Fatal(err)
	}

	// State root should not have been committed and discarded on restart
	if ethBlk1Root := ethBlk1.Root(); restartedVM.blockChain.HasState(ethBlk1Root) {
		t.Fatalf("Expected blk1 state root to be pruned after blk2 was accepted on top of it in pruning mode")
	}

	// State root should be committed when accepted tip on shutdown
	ethBlk2 := blk2.(*chain.BlockWrapper).Block.(*Block).ethBlock
	if ethBlk2Root := ethBlk2.Root(); !restartedVM.blockChain.HasState(ethBlk2Root) {
		t.Fatalf("Expected blk2 state root to not be pruned after shutdown (last accepted tip should be committed)")
	}
}

// Regression test to ensure that after accepting block A
// then calling SetPreference on block B (when it becomes preferred)
// and the head of a longer chain (block D) does not corrupt the
// canonical chain.
//
//	  A
//	 / \
//	B   C
//	    |
//	    D
func TestSetPreferenceRace(t *testing.T) {
	// Create two VMs which will agree on block A and then
	// build the two distinct preferred chains above
	tvmConfig := testVMConfig{
		genesisJSON: genesisJSONSubnetEVM,
		configJSON:  `{"pruning-enabled":false}`,
	}
	tvm1 := newVM(t, tvmConfig)
	tvm2 := newVM(t, tvmConfig)

	vm1 := tvm1.vm
	vm2 := tvm2.vm

	defer func() {
		if err := vm1.Shutdown(context.Background()); err != nil {
			t.Fatal(err)
		}

		if err := vm2.Shutdown(context.Background()); err != nil {
			t.Fatal(err)
		}
	}()

	newTxPoolHeadChan1 := make(chan core.NewTxPoolReorgEvent, 1)
	vm1.txPool.SubscribeNewReorgEvent(newTxPoolHeadChan1)
	newTxPoolHeadChan2 := make(chan core.NewTxPoolReorgEvent, 1)
	vm2.txPool.SubscribeNewReorgEvent(newTxPoolHeadChan2)

	tx := types.NewTransaction(uint64(0), testEthAddrs[1], firstTxAmount, 21000, big.NewInt(testMinGasPrice), nil)
	signedTx, err := types.SignTx(tx, types.NewEIP155Signer(vm1.chainConfig.ChainID), testKeys[0].ToECDSA())
	if err != nil {
		t.Fatal(err)
	}

	txErrors := vm1.txPool.AddRemotesSync([]*types.Transaction{signedTx})
	for i, err := range txErrors {
		if err != nil {
			t.Fatalf("Failed to add tx at index %d: %s", i, err)
		}
	}

	msg, err := vm1.WaitForEvent(context.Background())
	require.NoError(t, err)
	require.Equal(t, commonEng.PendingTxs, msg)

	vm1BlkA, err := vm1.BuildBlock(context.Background())
	if err != nil {
		t.Fatalf("Failed to build block with import transaction: %s", err)
	}

	if err := vm1BlkA.Verify(context.Background()); err != nil {
		t.Fatalf("Block failed verification on VM1: %s", err)
	}

	if err := vm1.SetPreference(context.Background(), vm1BlkA.ID()); err != nil {
		t.Fatal(err)
	}

	vm2BlkA, err := vm2.ParseBlock(context.Background(), vm1BlkA.Bytes())
	if err != nil {
		t.Fatalf("Unexpected error parsing block from vm2: %s", err)
	}
	if err := vm2BlkA.Verify(context.Background()); err != nil {
		t.Fatalf("Block failed verification on VM2: %s", err)
	}
	if err := vm2.SetPreference(context.Background(), vm2BlkA.ID()); err != nil {
		t.Fatal(err)
	}

	if err := vm1BlkA.Accept(context.Background()); err != nil {
		t.Fatalf("VM1 failed to accept block: %s", err)
	}
	if err := vm2BlkA.Accept(context.Background()); err != nil {
		t.Fatalf("VM2 failed to accept block: %s", err)
	}

	newHead := <-newTxPoolHeadChan1
	if newHead.Head.Hash() != common.Hash(vm1BlkA.ID()) {
		t.Fatalf("Expected new block to match")
	}
	newHead = <-newTxPoolHeadChan2
	if newHead.Head.Hash() != common.Hash(vm2BlkA.ID()) {
		t.Fatalf("Expected new block to match")
	}

	// Create list of 10 successive transactions to build block A on vm1
	// and to be split into two separate blocks on VM2
	txs := make([]*types.Transaction, 10)
	for i := 0; i < 10; i++ {
		tx := types.NewTransaction(uint64(i), testEthAddrs[0], big.NewInt(10), 21000, big.NewInt(testMinGasPrice), nil)
		signedTx, err := types.SignTx(tx, types.NewEIP155Signer(vm1.chainConfig.ChainID), testKeys[1].ToECDSA())
		if err != nil {
			t.Fatal(err)
		}
		txs[i] = signedTx
	}

	var errs []error

	// Add the remote transactions, build the block, and set VM1's preference for block A
	errs = vm1.txPool.AddRemotesSync(txs)
	for i, err := range errs {
		if err != nil {
			t.Fatalf("Failed to add transaction to VM1 at index %d: %s", i, err)
		}
	}

	msg, err = vm1.WaitForEvent(context.Background())
	require.NoError(t, err)
	require.Equal(t, commonEng.PendingTxs, msg)

	vm1BlkB, err := vm1.BuildBlock(context.Background())
	if err != nil {
		t.Fatal(err)
	}

	if err := vm1BlkB.Verify(context.Background()); err != nil {
		t.Fatal(err)
	}

	if err := vm1.SetPreference(context.Background(), vm1BlkB.ID()); err != nil {
		t.Fatal(err)
	}

	// Split the transactions over two blocks, and set VM2's preference to them in sequence
	// after building each block
	// Block C
	errs = vm2.txPool.AddRemotesSync(txs[0:5])
	for i, err := range errs {
		if err != nil {
			t.Fatalf("Failed to add transaction to VM2 at index %d: %s", i, err)
		}
	}

	msg, err = vm2.WaitForEvent(context.Background())
	require.NoError(t, err)
	require.Equal(t, commonEng.PendingTxs, msg)

	vm2BlkC, err := vm2.BuildBlock(context.Background())
	if err != nil {
		t.Fatalf("Failed to build BlkC on VM2: %s", err)
	}

	if err := vm2BlkC.Verify(context.Background()); err != nil {
		t.Fatalf("BlkC failed verification on VM2: %s", err)
	}

	if err := vm2.SetPreference(context.Background(), vm2BlkC.ID()); err != nil {
		t.Fatal(err)
	}

	newHead = <-newTxPoolHeadChan2
	if newHead.Head.Hash() != common.Hash(vm2BlkC.ID()) {
		t.Fatalf("Expected new block to match")
	}

	// Block D
	errs = vm2.txPool.AddRemotesSync(txs[5:10])
	for i, err := range errs {
		if err != nil {
			t.Fatalf("Failed to add transaction to VM2 at index %d: %s", i, err)
		}
	}

	msg, err = vm2.WaitForEvent(context.Background())
	require.NoError(t, err)
	require.Equal(t, commonEng.PendingTxs, msg)
	vm2BlkD, err := vm2.BuildBlock(context.Background())
	if err != nil {
		t.Fatalf("Failed to build BlkD on VM2: %s", err)
	}

	if err := vm2BlkD.Verify(context.Background()); err != nil {
		t.Fatalf("BlkD failed verification on VM2: %s", err)
	}

	if err := vm2.SetPreference(context.Background(), vm2BlkD.ID()); err != nil {
		t.Fatal(err)
	}

	// VM1 receives blkC and blkD from VM1
	// and happens to call SetPreference on blkD without ever calling SetPreference
	// on blkC
	// Here we parse them in reverse order to simulate receiving a chain from the tip
	// back to the last accepted block as would typically be the case in the consensus
	// engine
	vm1BlkD, err := vm1.ParseBlock(context.Background(), vm2BlkD.Bytes())
	if err != nil {
		t.Fatalf("VM1 errored parsing blkD: %s", err)
	}
	vm1BlkC, err := vm1.ParseBlock(context.Background(), vm2BlkC.Bytes())
	if err != nil {
		t.Fatalf("VM1 errored parsing blkC: %s", err)
	}

	// The blocks must be verified in order. This invariant is maintained
	// in the consensus engine.
	if err := vm1BlkC.Verify(context.Background()); err != nil {
		t.Fatalf("VM1 BlkC failed verification: %s", err)
	}
	if err := vm1BlkD.Verify(context.Background()); err != nil {
		t.Fatalf("VM1 BlkD failed verification: %s", err)
	}

	// Set VM1's preference to blockD, skipping blockC
	if err := vm1.SetPreference(context.Background(), vm1BlkD.ID()); err != nil {
		t.Fatal(err)
	}

	// Accept the longer chain on both VMs and ensure there are no errors
	// VM1 Accepts the blocks in order
	if err := vm1BlkC.Accept(context.Background()); err != nil {
		t.Fatalf("VM1 BlkC failed on accept: %s", err)
	}
	if err := vm1BlkD.Accept(context.Background()); err != nil {
		t.Fatalf("VM1 BlkC failed on accept: %s", err)
	}

	// VM2 Accepts the blocks in order
	if err := vm2BlkC.Accept(context.Background()); err != nil {
		t.Fatalf("VM2 BlkC failed on accept: %s", err)
	}
	if err := vm2BlkD.Accept(context.Background()); err != nil {
		t.Fatalf("VM2 BlkC failed on accept: %s", err)
	}

	log.Info("Validating canonical chain")
	// Verify the Canonical Chain for Both VMs
	if err := vm2.blockChain.ValidateCanonicalChain(); err != nil {
		t.Fatalf("VM2 failed canonical chain verification due to: %s", err)
	}

	if err := vm1.blockChain.ValidateCanonicalChain(); err != nil {
		t.Fatalf("VM1 failed canonical chain verification due to: %s", err)
	}
}

// Regression test to ensure that a VM that accepts block A and B
// will not attempt to orphan either when verifying blocks C and D
// from another VM (which have a common ancestor under the finalized
// frontier).
//
//	  A
//	 / \
//	B   C
//
// verifies block B and C, then Accepts block B. Then we test to ensure
// that the VM defends against any attempt to set the preference or to
// accept block C, which should be an orphaned block at this point and
// get rejected.
func TestReorgProtection(t *testing.T) {
	tvmConfig := testVMConfig{
		genesisJSON: genesisJSONSubnetEVM,
		configJSON:  `{"pruning-enabled":false}`,
	}
	tvm1 := newVM(t, tvmConfig)
	tvm2 := newVM(t, tvmConfig)

	vm1 := tvm1.vm
	vm2 := tvm2.vm

	defer func() {
		if err := vm1.Shutdown(context.Background()); err != nil {
			t.Fatal(err)
		}

		if err := vm2.Shutdown(context.Background()); err != nil {
			t.Fatal(err)
		}
	}()

	newTxPoolHeadChan1 := make(chan core.NewTxPoolReorgEvent, 1)
	vm1.txPool.SubscribeNewReorgEvent(newTxPoolHeadChan1)
	newTxPoolHeadChan2 := make(chan core.NewTxPoolReorgEvent, 1)
	vm2.txPool.SubscribeNewReorgEvent(newTxPoolHeadChan2)

	tx := types.NewTransaction(uint64(0), testEthAddrs[1], firstTxAmount, 21000, big.NewInt(testMinGasPrice), nil)
	signedTx, err := types.SignTx(tx, types.NewEIP155Signer(vm1.chainConfig.ChainID), testKeys[0].ToECDSA())
	if err != nil {
		t.Fatal(err)
	}

	txErrors := vm1.txPool.AddRemotesSync([]*types.Transaction{signedTx})
	for i, err := range txErrors {
		if err != nil {
			t.Fatalf("Failed to add tx at index %d: %s", i, err)
		}
	}

	msg, err := vm1.WaitForEvent(context.Background())
	require.NoError(t, err)
	require.Equal(t, commonEng.PendingTxs, msg)

	vm1BlkA, err := vm1.BuildBlock(context.Background())
	if err != nil {
		t.Fatalf("Failed to build block with import transaction: %s", err)
	}

	if err := vm1BlkA.Verify(context.Background()); err != nil {
		t.Fatalf("Block failed verification on VM1: %s", err)
	}

	if err := vm1.SetPreference(context.Background(), vm1BlkA.ID()); err != nil {
		t.Fatal(err)
	}

	vm2BlkA, err := vm2.ParseBlock(context.Background(), vm1BlkA.Bytes())
	if err != nil {
		t.Fatalf("Unexpected error parsing block from vm2: %s", err)
	}
	if err := vm2BlkA.Verify(context.Background()); err != nil {
		t.Fatalf("Block failed verification on VM2: %s", err)
	}
	if err := vm2.SetPreference(context.Background(), vm2BlkA.ID()); err != nil {
		t.Fatal(err)
	}

	if err := vm1BlkA.Accept(context.Background()); err != nil {
		t.Fatalf("VM1 failed to accept block: %s", err)
	}
	if err := vm2BlkA.Accept(context.Background()); err != nil {
		t.Fatalf("VM2 failed to accept block: %s", err)
	}

	newHead := <-newTxPoolHeadChan1
	if newHead.Head.Hash() != common.Hash(vm1BlkA.ID()) {
		t.Fatalf("Expected new block to match")
	}
	newHead = <-newTxPoolHeadChan2
	if newHead.Head.Hash() != common.Hash(vm2BlkA.ID()) {
		t.Fatalf("Expected new block to match")
	}

	// Create list of 10 successive transactions to build block A on vm1
	// and to be split into two separate blocks on VM2
	txs := make([]*types.Transaction, 10)
	for i := 0; i < 10; i++ {
		tx := types.NewTransaction(uint64(i), testEthAddrs[0], big.NewInt(10), 21000, big.NewInt(testMinGasPrice), nil)
		signedTx, err := types.SignTx(tx, types.NewEIP155Signer(vm1.chainConfig.ChainID), testKeys[1].ToECDSA())
		if err != nil {
			t.Fatal(err)
		}
		txs[i] = signedTx
	}

	var errs []error

	// Add the remote transactions, build the block, and set VM1's preference for block A
	errs = vm1.txPool.AddRemotesSync(txs)
	for i, err := range errs {
		if err != nil {
			t.Fatalf("Failed to add transaction to VM1 at index %d: %s", i, err)
		}
	}

	msg, err = vm1.WaitForEvent(context.Background())
	require.NoError(t, err)
	require.Equal(t, commonEng.PendingTxs, msg)

	vm1BlkB, err := vm1.BuildBlock(context.Background())
	if err != nil {
		t.Fatal(err)
	}

	if err := vm1BlkB.Verify(context.Background()); err != nil {
		t.Fatal(err)
	}

	if err := vm1.SetPreference(context.Background(), vm1BlkB.ID()); err != nil {
		t.Fatal(err)
	}

	// Split the transactions over two blocks, and set VM2's preference to them in sequence
	// after building each block
	// Block C
	errs = vm2.txPool.AddRemotesSync(txs[0:5])
	for i, err := range errs {
		if err != nil {
			t.Fatalf("Failed to add transaction to VM2 at index %d: %s", i, err)
		}
	}

	msg, err = vm2.WaitForEvent(context.Background())
	require.NoError(t, err)
	require.Equal(t, commonEng.PendingTxs, msg)

	vm2BlkC, err := vm2.BuildBlock(context.Background())
	if err != nil {
		t.Fatalf("Failed to build BlkC on VM2: %s", err)
	}

	if err := vm2BlkC.Verify(context.Background()); err != nil {
		t.Fatalf("Block failed verification on VM2: %s", err)
	}

	vm1BlkC, err := vm1.ParseBlock(context.Background(), vm2BlkC.Bytes())
	if err != nil {
		t.Fatalf("Unexpected error parsing block from vm2: %s", err)
	}

	if err := vm1BlkC.Verify(context.Background()); err != nil {
		t.Fatalf("Block failed verification on VM1: %s", err)
	}

	// Accept B, such that block C should get Rejected.
	if err := vm1BlkB.Accept(context.Background()); err != nil {
		t.Fatalf("VM1 failed to accept block: %s", err)
	}

	// The below (setting preference blocks that have a common ancestor
	// with the preferred chain lower than the last finalized block)
	// should NEVER happen. However, the VM defends against this
	// just in case.
	if err := vm1.SetPreference(context.Background(), vm1BlkC.ID()); !strings.Contains(err.Error(), "cannot orphan finalized block") {
		t.Fatalf("Unexpected error when setting preference that would trigger reorg: %s", err)
	}

	if err := vm1BlkC.Accept(context.Background()); !strings.Contains(err.Error(), "expected accepted block to have parent") {
		t.Fatalf("Unexpected error when setting block at finalized height: %s", err)
	}
}

// Regression test to ensure that a VM that accepts block C while preferring
// block B will trigger a reorg.
//
//	  A
//	 / \
//	B   C
func TestNonCanonicalAccept(t *testing.T) {
	tvmConfig := testVMConfig{
		genesisJSON: genesisJSONSubnetEVM,
	}
	tvm1 := newVM(t, tvmConfig)
	tvm2 := newVM(t, tvmConfig)

	vm1 := tvm1.vm
	vm2 := tvm2.vm

	defer func() {
		if err := vm1.Shutdown(context.Background()); err != nil {
			t.Fatal(err)
		}

		if err := vm2.Shutdown(context.Background()); err != nil {
			t.Fatal(err)
		}
	}()

	newTxPoolHeadChan1 := make(chan core.NewTxPoolReorgEvent, 1)
	vm1.txPool.SubscribeNewReorgEvent(newTxPoolHeadChan1)
	newTxPoolHeadChan2 := make(chan core.NewTxPoolReorgEvent, 1)
	vm2.txPool.SubscribeNewReorgEvent(newTxPoolHeadChan2)

	tx := types.NewTransaction(uint64(0), testEthAddrs[1], firstTxAmount, 21000, big.NewInt(testMinGasPrice), nil)
	signedTx, err := types.SignTx(tx, types.NewEIP155Signer(vm1.chainConfig.ChainID), testKeys[0].ToECDSA())
	if err != nil {
		t.Fatal(err)
	}

	txErrors := vm1.txPool.AddRemotesSync([]*types.Transaction{signedTx})
	for i, err := range txErrors {
		if err != nil {
			t.Fatalf("Failed to add tx at index %d: %s", i, err)
		}
	}

	msg, err := vm1.WaitForEvent(context.Background())
	require.NoError(t, err)
	require.Equal(t, commonEng.PendingTxs, msg)

	vm1BlkA, err := vm1.BuildBlock(context.Background())
	if err != nil {
		t.Fatalf("Failed to build block with import transaction: %s", err)
	}

	if err := vm1BlkA.Verify(context.Background()); err != nil {
		t.Fatalf("Block failed verification on VM1: %s", err)
	}

	if _, err := vm1.GetBlockIDAtHeight(context.Background(), vm1BlkA.Height()); err != database.ErrNotFound {
		t.Fatalf("Expected unaccepted block not to be indexed by height, but found %s", err)
	}

	if err := vm1.SetPreference(context.Background(), vm1BlkA.ID()); err != nil {
		t.Fatal(err)
	}

	vm2BlkA, err := vm2.ParseBlock(context.Background(), vm1BlkA.Bytes())
	if err != nil {
		t.Fatalf("Unexpected error parsing block from vm2: %s", err)
	}
	if err := vm2BlkA.Verify(context.Background()); err != nil {
		t.Fatalf("Block failed verification on VM2: %s", err)
	}
	if _, err := vm2.GetBlockIDAtHeight(context.Background(), vm2BlkA.Height()); err != database.ErrNotFound {
		t.Fatalf("Expected unaccepted block not to be indexed by height, but found %s", err)
	}
	if err := vm2.SetPreference(context.Background(), vm2BlkA.ID()); err != nil {
		t.Fatal(err)
	}

	if err := vm1BlkA.Accept(context.Background()); err != nil {
		t.Fatalf("VM1 failed to accept block: %s", err)
	}
	if blkID, err := vm1.GetBlockIDAtHeight(context.Background(), vm1BlkA.Height()); err != nil {
		t.Fatalf("Height lookuped failed on accepted block: %s", err)
	} else if blkID != vm1BlkA.ID() {
		t.Fatalf("Expected accepted block to be indexed by height, but found %s", blkID)
	}
	if err := vm2BlkA.Accept(context.Background()); err != nil {
		t.Fatalf("VM2 failed to accept block: %s", err)
	}
	if blkID, err := vm2.GetBlockIDAtHeight(context.Background(), vm2BlkA.Height()); err != nil {
		t.Fatalf("Height lookuped failed on accepted block: %s", err)
	} else if blkID != vm2BlkA.ID() {
		t.Fatalf("Expected accepted block to be indexed by height, but found %s", blkID)
	}

	newHead := <-newTxPoolHeadChan1
	if newHead.Head.Hash() != common.Hash(vm1BlkA.ID()) {
		t.Fatalf("Expected new block to match")
	}
	newHead = <-newTxPoolHeadChan2
	if newHead.Head.Hash() != common.Hash(vm2BlkA.ID()) {
		t.Fatalf("Expected new block to match")
	}

	// Create list of 10 successive transactions to build block A on vm1
	// and to be split into two separate blocks on VM2
	txs := make([]*types.Transaction, 10)
	for i := 0; i < 10; i++ {
		tx := types.NewTransaction(uint64(i), testEthAddrs[0], big.NewInt(10), 21000, big.NewInt(testMinGasPrice), nil)
		signedTx, err := types.SignTx(tx, types.NewEIP155Signer(vm1.chainConfig.ChainID), testKeys[1].ToECDSA())
		if err != nil {
			t.Fatal(err)
		}
		txs[i] = signedTx
	}

	var errs []error

	// Add the remote transactions, build the block, and set VM1's preference for block A
	errs = vm1.txPool.AddRemotesSync(txs)
	for i, err := range errs {
		if err != nil {
			t.Fatalf("Failed to add transaction to VM1 at index %d: %s", i, err)
		}
	}

	msg, err = vm1.WaitForEvent(context.Background())
	require.NoError(t, err)
	require.Equal(t, commonEng.PendingTxs, msg)

	vm1BlkB, err := vm1.BuildBlock(context.Background())
	if err != nil {
		t.Fatal(err)
	}

	if err := vm1BlkB.Verify(context.Background()); err != nil {
		t.Fatal(err)
	}

	if _, err := vm1.GetBlockIDAtHeight(context.Background(), vm1BlkB.Height()); err != database.ErrNotFound {
		t.Fatalf("Expected unaccepted block not to be indexed by height, but found %s", err)
	}

	if err := vm1.SetPreference(context.Background(), vm1BlkB.ID()); err != nil {
		t.Fatal(err)
	}

	blkBHeight := vm1BlkB.Height()
	blkBHash := vm1BlkB.(*chain.BlockWrapper).Block.(*Block).ethBlock.Hash()
	if b := vm1.blockChain.GetBlockByNumber(blkBHeight); b.Hash() != blkBHash {
		t.Fatalf("expected block at %d to have hash %s but got %s", blkBHeight, blkBHash.Hex(), b.Hash().Hex())
	}

	errs = vm2.txPool.AddRemotesSync(txs[0:5])
	for i, err := range errs {
		if err != nil {
			t.Fatalf("Failed to add transaction to VM2 at index %d: %s", i, err)
		}
	}

	msg, err = vm2.WaitForEvent(context.Background())
	require.NoError(t, err)
	require.Equal(t, commonEng.PendingTxs, msg)

	vm2BlkC, err := vm2.BuildBlock(context.Background())
	if err != nil {
		t.Fatalf("Failed to build BlkC on VM2: %s", err)
	}

	vm1BlkC, err := vm1.ParseBlock(context.Background(), vm2BlkC.Bytes())
	if err != nil {
		t.Fatalf("Unexpected error parsing block from vm2: %s", err)
	}

	if err := vm1BlkC.Verify(context.Background()); err != nil {
		t.Fatalf("Block failed verification on VM1: %s", err)
	}

	if _, err := vm1.GetBlockIDAtHeight(context.Background(), vm1BlkC.Height()); err != database.ErrNotFound {
		t.Fatalf("Expected unaccepted block not to be indexed by height, but found %s", err)
	}

	if err := vm1BlkC.Accept(context.Background()); err != nil {
		t.Fatalf("VM1 failed to accept block: %s", err)
	}

	if blkID, err := vm1.GetBlockIDAtHeight(context.Background(), vm1BlkC.Height()); err != nil {
		t.Fatalf("Height lookuped failed on accepted block: %s", err)
	} else if blkID != vm1BlkC.ID() {
		t.Fatalf("Expected accepted block to be indexed by height, but found %s", blkID)
	}

	blkCHash := vm1BlkC.(*chain.BlockWrapper).Block.(*Block).ethBlock.Hash()
	if b := vm1.blockChain.GetBlockByNumber(blkBHeight); b.Hash() != blkCHash {
		t.Fatalf("expected block at %d to have hash %s but got %s", blkBHeight, blkCHash.Hex(), b.Hash().Hex())
	}
}

// Regression test to ensure that a VM that verifies block B, C, then
// D (preferring block B) does not trigger a reorg through the re-verification
// of block C or D.
//
//	  A
//	 / \
//	B   C
//	    |
//	    D
func TestStickyPreference(t *testing.T) {
	tvmConfig := testVMConfig{
		genesisJSON: genesisJSONSubnetEVM,
	}
	tvm1 := newVM(t, tvmConfig)
	tvm2 := newVM(t, tvmConfig)

	vm1 := tvm1.vm
	vm2 := tvm2.vm

	defer func() {
		if err := vm1.Shutdown(context.Background()); err != nil {
			t.Fatal(err)
		}

		if err := vm2.Shutdown(context.Background()); err != nil {
			t.Fatal(err)
		}
	}()

	newTxPoolHeadChan1 := make(chan core.NewTxPoolReorgEvent, 1)
	vm1.txPool.SubscribeNewReorgEvent(newTxPoolHeadChan1)
	newTxPoolHeadChan2 := make(chan core.NewTxPoolReorgEvent, 1)
	vm2.txPool.SubscribeNewReorgEvent(newTxPoolHeadChan2)

	tx := types.NewTransaction(uint64(0), testEthAddrs[1], firstTxAmount, 21000, big.NewInt(testMinGasPrice), nil)
	signedTx, err := types.SignTx(tx, types.NewEIP155Signer(vm1.chainConfig.ChainID), testKeys[0].ToECDSA())
	if err != nil {
		t.Fatal(err)
	}

	txErrors := vm1.txPool.AddRemotesSync([]*types.Transaction{signedTx})
	for i, err := range txErrors {
		if err != nil {
			t.Fatalf("Failed to add tx at index %d: %s", i, err)
		}
	}

	msg, err := vm1.WaitForEvent(context.Background())
	require.NoError(t, err)
	require.Equal(t, commonEng.PendingTxs, msg)

	vm1BlkA, err := vm1.BuildBlock(context.Background())
	if err != nil {
		t.Fatalf("Failed to build block with import transaction: %s", err)
	}

	if err := vm1BlkA.Verify(context.Background()); err != nil {
		t.Fatalf("Block failed verification on VM1: %s", err)
	}

	if err := vm1.SetPreference(context.Background(), vm1BlkA.ID()); err != nil {
		t.Fatal(err)
	}

	vm2BlkA, err := vm2.ParseBlock(context.Background(), vm1BlkA.Bytes())
	if err != nil {
		t.Fatalf("Unexpected error parsing block from vm2: %s", err)
	}
	if err := vm2BlkA.Verify(context.Background()); err != nil {
		t.Fatalf("Block failed verification on VM2: %s", err)
	}
	if err := vm2.SetPreference(context.Background(), vm2BlkA.ID()); err != nil {
		t.Fatal(err)
	}

	if err := vm1BlkA.Accept(context.Background()); err != nil {
		t.Fatalf("VM1 failed to accept block: %s", err)
	}
	if err := vm2BlkA.Accept(context.Background()); err != nil {
		t.Fatalf("VM2 failed to accept block: %s", err)
	}

	newHead := <-newTxPoolHeadChan1
	if newHead.Head.Hash() != common.Hash(vm1BlkA.ID()) {
		t.Fatalf("Expected new block to match")
	}
	newHead = <-newTxPoolHeadChan2
	if newHead.Head.Hash() != common.Hash(vm2BlkA.ID()) {
		t.Fatalf("Expected new block to match")
	}

	// Create list of 10 successive transactions to build block A on vm1
	// and to be split into two separate blocks on VM2
	txs := make([]*types.Transaction, 10)
	for i := 0; i < 10; i++ {
		tx := types.NewTransaction(uint64(i), testEthAddrs[0], big.NewInt(10), 21000, big.NewInt(testMinGasPrice), nil)
		signedTx, err := types.SignTx(tx, types.NewEIP155Signer(vm1.chainConfig.ChainID), testKeys[1].ToECDSA())
		if err != nil {
			t.Fatal(err)
		}
		txs[i] = signedTx
	}

	var errs []error

	// Add the remote transactions, build the block, and set VM1's preference for block A
	errs = vm1.txPool.AddRemotesSync(txs)
	for i, err := range errs {
		if err != nil {
			t.Fatalf("Failed to add transaction to VM1 at index %d: %s", i, err)
		}
	}

	msg, err = vm1.WaitForEvent(context.Background())
	require.NoError(t, err)
	require.Equal(t, commonEng.PendingTxs, msg)

	vm1BlkB, err := vm1.BuildBlock(context.Background())
	if err != nil {
		t.Fatal(err)
	}

	if err := vm1BlkB.Verify(context.Background()); err != nil {
		t.Fatal(err)
	}

	if err := vm1.SetPreference(context.Background(), vm1BlkB.ID()); err != nil {
		t.Fatal(err)
	}

	blkBHeight := vm1BlkB.Height()
	blkBHash := vm1BlkB.(*chain.BlockWrapper).Block.(*Block).ethBlock.Hash()
	if b := vm1.blockChain.GetBlockByNumber(blkBHeight); b.Hash() != blkBHash {
		t.Fatalf("expected block at %d to have hash %s but got %s", blkBHeight, blkBHash.Hex(), b.Hash().Hex())
	}

	errs = vm2.txPool.AddRemotesSync(txs[0:5])
	for i, err := range errs {
		if err != nil {
			t.Fatalf("Failed to add transaction to VM2 at index %d: %s", i, err)
		}
	}

	msg, err = vm2.WaitForEvent(context.Background())
	require.NoError(t, err)
	require.Equal(t, commonEng.PendingTxs, msg)

	vm2BlkC, err := vm2.BuildBlock(context.Background())
	if err != nil {
		t.Fatalf("Failed to build BlkC on VM2: %s", err)
	}

	if err := vm2BlkC.Verify(context.Background()); err != nil {
		t.Fatalf("BlkC failed verification on VM2: %s", err)
	}

	if err := vm2.SetPreference(context.Background(), vm2BlkC.ID()); err != nil {
		t.Fatal(err)
	}

	newHead = <-newTxPoolHeadChan2
	if newHead.Head.Hash() != common.Hash(vm2BlkC.ID()) {
		t.Fatalf("Expected new block to match")
	}

	errs = vm2.txPool.AddRemotesSync(txs[5:])
	for i, err := range errs {
		if err != nil {
			t.Fatalf("Failed to add transaction to VM2 at index %d: %s", i, err)
		}
	}

	msg, err = vm2.WaitForEvent(context.Background())
	require.NoError(t, err)
	require.Equal(t, commonEng.PendingTxs, msg)

	vm2BlkD, err := vm2.BuildBlock(context.Background())
	if err != nil {
		t.Fatalf("Failed to build BlkD on VM2: %s", err)
	}

	// Parse blocks produced in vm2
	vm1BlkC, err := vm1.ParseBlock(context.Background(), vm2BlkC.Bytes())
	if err != nil {
		t.Fatalf("Unexpected error parsing block from vm2: %s", err)
	}
	blkCHash := vm1BlkC.(*chain.BlockWrapper).Block.(*Block).ethBlock.Hash()

	vm1BlkD, err := vm1.ParseBlock(context.Background(), vm2BlkD.Bytes())
	if err != nil {
		t.Fatalf("Unexpected error parsing block from vm2: %s", err)
	}
	blkDHeight := vm1BlkD.Height()
	blkDHash := vm1BlkD.(*chain.BlockWrapper).Block.(*Block).ethBlock.Hash()

	// Should be no-ops
	if err := vm1BlkC.Verify(context.Background()); err != nil {
		t.Fatalf("Block failed verification on VM1: %s", err)
	}
	if err := vm1BlkD.Verify(context.Background()); err != nil {
		t.Fatalf("Block failed verification on VM1: %s", err)
	}
	if b := vm1.blockChain.GetBlockByNumber(blkBHeight); b.Hash() != blkBHash {
		t.Fatalf("expected block at %d to have hash %s but got %s", blkBHeight, blkBHash.Hex(), b.Hash().Hex())
	}
	if b := vm1.blockChain.GetBlockByNumber(blkDHeight); b != nil {
		t.Fatalf("expected block at %d to be nil but got %s", blkDHeight, b.Hash().Hex())
	}
	if b := vm1.blockChain.CurrentBlock(); b.Hash() != blkBHash {
		t.Fatalf("expected current block to have hash %s but got %s", blkBHash.Hex(), b.Hash().Hex())
	}

	// Should still be no-ops on re-verify
	if err := vm1BlkC.Verify(context.Background()); err != nil {
		t.Fatalf("Block failed verification on VM1: %s", err)
	}
	if err := vm1BlkD.Verify(context.Background()); err != nil {
		t.Fatalf("Block failed verification on VM1: %s", err)
	}
	if b := vm1.blockChain.GetBlockByNumber(blkBHeight); b.Hash() != blkBHash {
		t.Fatalf("expected block at %d to have hash %s but got %s", blkBHeight, blkBHash.Hex(), b.Hash().Hex())
	}
	if b := vm1.blockChain.GetBlockByNumber(blkDHeight); b != nil {
		t.Fatalf("expected block at %d to be nil but got %s", blkDHeight, b.Hash().Hex())
	}
	if b := vm1.blockChain.CurrentBlock(); b.Hash() != blkBHash {
		t.Fatalf("expected current block to have hash %s but got %s", blkBHash.Hex(), b.Hash().Hex())
	}

	// Should be queryable after setting preference to side chain
	if err := vm1.SetPreference(context.Background(), vm1BlkD.ID()); err != nil {
		t.Fatal(err)
	}

	if b := vm1.blockChain.GetBlockByNumber(blkBHeight); b.Hash() != blkCHash {
		t.Fatalf("expected block at %d to have hash %s but got %s", blkBHeight, blkCHash.Hex(), b.Hash().Hex())
	}
	if b := vm1.blockChain.GetBlockByNumber(blkDHeight); b.Hash() != blkDHash {
		t.Fatalf("expected block at %d to have hash %s but got %s", blkDHeight, blkDHash.Hex(), b.Hash().Hex())
	}
	if b := vm1.blockChain.CurrentBlock(); b.Hash() != blkDHash {
		t.Fatalf("expected current block to have hash %s but got %s", blkDHash.Hex(), b.Hash().Hex())
	}

	// Attempt to accept out of order
	if err := vm1BlkD.Accept(context.Background()); !strings.Contains(err.Error(), "expected accepted block to have parent") {
		t.Fatalf("unexpected error when accepting out of order block: %s", err)
	}

	// Accept in order
	if err := vm1BlkC.Accept(context.Background()); err != nil {
		t.Fatalf("Block failed verification on VM1: %s", err)
	}
	if err := vm1BlkD.Accept(context.Background()); err != nil {
		t.Fatalf("Block failed acceptance on VM1: %s", err)
	}

	// Ensure queryable after accepting
	if b := vm1.blockChain.GetBlockByNumber(blkBHeight); b.Hash() != blkCHash {
		t.Fatalf("expected block at %d to have hash %s but got %s", blkBHeight, blkCHash.Hex(), b.Hash().Hex())
	}
	if b := vm1.blockChain.GetBlockByNumber(blkDHeight); b.Hash() != blkDHash {
		t.Fatalf("expected block at %d to have hash %s but got %s", blkDHeight, blkDHash.Hex(), b.Hash().Hex())
	}
	if b := vm1.blockChain.CurrentBlock(); b.Hash() != blkDHash {
		t.Fatalf("expected current block to have hash %s but got %s", blkDHash.Hex(), b.Hash().Hex())
	}
}

// Regression test to ensure that a VM that prefers block B is able to parse
// block C but unable to parse block D because it names B as an uncle, which
// are not supported.
//
//	  A
//	 / \
//	B   C
//	    |
//	    D
func TestUncleBlock(t *testing.T) {
	tvmConfig := testVMConfig{
		genesisJSON: genesisJSONSubnetEVM,
	}
	tvm1 := newVM(t, tvmConfig)
	tvm2 := newVM(t, tvmConfig)

	vm1 := tvm1.vm
	vm2 := tvm2.vm

	defer func() {
		if err := vm1.Shutdown(context.Background()); err != nil {
			t.Fatal(err)
		}
		if err := vm2.Shutdown(context.Background()); err != nil {
			t.Fatal(err)
		}
	}()

	newTxPoolHeadChan1 := make(chan core.NewTxPoolReorgEvent, 1)
	vm1.txPool.SubscribeNewReorgEvent(newTxPoolHeadChan1)
	newTxPoolHeadChan2 := make(chan core.NewTxPoolReorgEvent, 1)
	vm2.txPool.SubscribeNewReorgEvent(newTxPoolHeadChan2)

	tx := types.NewTransaction(uint64(0), testEthAddrs[1], firstTxAmount, 21000, big.NewInt(testMinGasPrice), nil)
	signedTx, err := types.SignTx(tx, types.NewEIP155Signer(vm1.chainConfig.ChainID), testKeys[0].ToECDSA())
	if err != nil {
		t.Fatal(err)
	}

	txErrors := vm1.txPool.AddRemotesSync([]*types.Transaction{signedTx})
	for i, err := range txErrors {
		if err != nil {
			t.Fatalf("Failed to add tx at index %d: %s", i, err)
		}
	}

	msg, err := vm1.WaitForEvent(context.Background())
	require.NoError(t, err)
	require.Equal(t, commonEng.PendingTxs, msg)

	vm1BlkA, err := vm1.BuildBlock(context.Background())
	if err != nil {
		t.Fatalf("Failed to build block with import transaction: %s", err)
	}

	if err := vm1BlkA.Verify(context.Background()); err != nil {
		t.Fatalf("Block failed verification on VM1: %s", err)
	}

	if err := vm1.SetPreference(context.Background(), vm1BlkA.ID()); err != nil {
		t.Fatal(err)
	}

	vm2BlkA, err := vm2.ParseBlock(context.Background(), vm1BlkA.Bytes())
	if err != nil {
		t.Fatalf("Unexpected error parsing block from vm2: %s", err)
	}
	if err := vm2BlkA.Verify(context.Background()); err != nil {
		t.Fatalf("Block failed verification on VM2: %s", err)
	}
	if err := vm2.SetPreference(context.Background(), vm2BlkA.ID()); err != nil {
		t.Fatal(err)
	}

	if err := vm1BlkA.Accept(context.Background()); err != nil {
		t.Fatalf("VM1 failed to accept block: %s", err)
	}
	if err := vm2BlkA.Accept(context.Background()); err != nil {
		t.Fatalf("VM2 failed to accept block: %s", err)
	}

	newHead := <-newTxPoolHeadChan1
	if newHead.Head.Hash() != common.Hash(vm1BlkA.ID()) {
		t.Fatalf("Expected new block to match")
	}
	newHead = <-newTxPoolHeadChan2
	if newHead.Head.Hash() != common.Hash(vm2BlkA.ID()) {
		t.Fatalf("Expected new block to match")
	}

	txs := make([]*types.Transaction, 10)
	for i := 0; i < 10; i++ {
		tx := types.NewTransaction(uint64(i), testEthAddrs[0], big.NewInt(10), 21000, big.NewInt(testMinGasPrice), nil)
		signedTx, err := types.SignTx(tx, types.NewEIP155Signer(vm1.chainConfig.ChainID), testKeys[1].ToECDSA())
		if err != nil {
			t.Fatal(err)
		}
		txs[i] = signedTx
	}

	var errs []error

	errs = vm1.txPool.AddRemotesSync(txs)
	for i, err := range errs {
		if err != nil {
			t.Fatalf("Failed to add transaction to VM1 at index %d: %s", i, err)
		}
	}

	msg, err = vm1.WaitForEvent(context.Background())
	require.NoError(t, err)
	require.Equal(t, commonEng.PendingTxs, msg)

	vm1BlkB, err := vm1.BuildBlock(context.Background())
	if err != nil {
		t.Fatal(err)
	}

	if err := vm1BlkB.Verify(context.Background()); err != nil {
		t.Fatal(err)
	}

	if err := vm1.SetPreference(context.Background(), vm1BlkB.ID()); err != nil {
		t.Fatal(err)
	}

	errs = vm2.txPool.AddRemotesSync(txs[0:5])
	for i, err := range errs {
		if err != nil {
			t.Fatalf("Failed to add transaction to VM2 at index %d: %s", i, err)
		}
	}

	msg, err = vm2.WaitForEvent(context.Background())
	require.NoError(t, err)
	require.Equal(t, commonEng.PendingTxs, msg)

	vm2BlkC, err := vm2.BuildBlock(context.Background())
	if err != nil {
		t.Fatalf("Failed to build BlkC on VM2: %s", err)
	}

	if err := vm2BlkC.Verify(context.Background()); err != nil {
		t.Fatalf("BlkC failed verification on VM2: %s", err)
	}

	if err := vm2.SetPreference(context.Background(), vm2BlkC.ID()); err != nil {
		t.Fatal(err)
	}

	newHead = <-newTxPoolHeadChan2
	if newHead.Head.Hash() != common.Hash(vm2BlkC.ID()) {
		t.Fatalf("Expected new block to match")
	}

	errs = vm2.txPool.AddRemotesSync(txs[5:10])
	for i, err := range errs {
		if err != nil {
			t.Fatalf("Failed to add transaction to VM2 at index %d: %s", i, err)
		}
	}

	msg, err = vm2.WaitForEvent(context.Background())
	require.NoError(t, err)
	require.Equal(t, commonEng.PendingTxs, msg)

	vm2BlkD, err := vm2.BuildBlock(context.Background())
	if err != nil {
		t.Fatalf("Failed to build BlkD on VM2: %s", err)
	}

	// Create uncle block from blkD
	blkDEthBlock := vm2BlkD.(*chain.BlockWrapper).Block.(*Block).ethBlock
	uncles := []*types.Header{vm1BlkB.(*chain.BlockWrapper).Block.(*Block).ethBlock.Header()}
	uncleBlockHeader := types.CopyHeader(blkDEthBlock.Header())
	uncleBlockHeader.UncleHash = types.CalcUncleHash(uncles)

	uncleEthBlock := types.NewBlock(
		uncleBlockHeader,
		blkDEthBlock.Transactions(),
		uncles,
		nil,
		trie.NewStackTrie(nil),
	)
	uncleBlock := vm2.newBlock(uncleEthBlock)

	if err := uncleBlock.Verify(context.Background()); !errors.Is(err, errUnclesUnsupported) {
		t.Fatalf("VM2 should have failed with %q but got %q", errUnclesUnsupported, err.Error())
	}
	if _, err := vm1.ParseBlock(context.Background(), vm2BlkC.Bytes()); err != nil {
		t.Fatalf("VM1 errored parsing blkC: %s", err)
	}
	if _, err := vm1.ParseBlock(context.Background(), uncleBlock.Bytes()); !errors.Is(err, errUnclesUnsupported) {
		t.Fatalf("VM1 should have failed with %q but got %q", errUnclesUnsupported, err.Error())
	}
}

// Regression test to ensure that a VM that is not able to parse a block that
// contains no transactions.
func TestEmptyBlock(t *testing.T) {
	tvm := newVM(t, testVMConfig{
		genesisJSON: genesisJSONSubnetEVM,
	})

	defer func() {
		if err := tvm.vm.Shutdown(context.Background()); err != nil {
			t.Fatal(err)
		}
	}()

	tx := types.NewTransaction(uint64(0), testEthAddrs[1], firstTxAmount, 21000, big.NewInt(testMinGasPrice), nil)
	signedTx, err := types.SignTx(tx, types.NewEIP155Signer(tvm.vm.chainConfig.ChainID), testKeys[0].ToECDSA())
	if err != nil {
		t.Fatal(err)
	}

	txErrors := tvm.vm.txPool.AddRemotesSync([]*types.Transaction{signedTx})
	for i, err := range txErrors {
		if err != nil {
			t.Fatalf("Failed to add tx at index %d: %s", i, err)
		}
	}

	msg, err := tvm.vm.WaitForEvent(context.Background())
	require.NoError(t, err)
	require.Equal(t, commonEng.PendingTxs, msg)

	blk, err := tvm.vm.BuildBlock(context.Background())
	if err != nil {
		t.Fatalf("Failed to build block with import transaction: %s", err)
	}

	// Create empty block from blkA
	ethBlock := blk.(*chain.BlockWrapper).Block.(*Block).ethBlock

	emptyEthBlock := types.NewBlock(
		types.CopyHeader(ethBlock.Header()),
		nil,
		nil,
		nil,
		new(trie.Trie),
	)

	emptyBlock := tvm.vm.newBlock(emptyEthBlock)

	if _, err := tvm.vm.ParseBlock(context.Background(), emptyBlock.Bytes()); !errors.Is(err, errEmptyBlock) {
		t.Fatalf("VM should have failed with errEmptyBlock but got %s", err.Error())
	}
	if err := emptyBlock.Verify(context.Background()); !errors.Is(err, errEmptyBlock) {
		t.Fatalf("block should have failed verification with errEmptyBlock but got %s", err.Error())
	}
}

// Regression test to ensure that a VM that verifies block B, C, then
// D (preferring block B) reorgs when C and then D are accepted.
//
//	  A
//	 / \
//	B   C
//	    |
//	    D
func TestAcceptReorg(t *testing.T) {
	tvmConfig := testVMConfig{
		genesisJSON: genesisJSONSubnetEVM,
	}
	tvm1 := newVM(t, tvmConfig)
	tvm2 := newVM(t, tvmConfig)

	vm1 := tvm1.vm
	vm2 := tvm2.vm

	defer func() {
		if err := vm1.Shutdown(context.Background()); err != nil {
			t.Fatal(err)
		}

		if err := vm2.Shutdown(context.Background()); err != nil {
			t.Fatal(err)
		}
	}()

	newTxPoolHeadChan1 := make(chan core.NewTxPoolReorgEvent, 1)
	vm1.txPool.SubscribeNewReorgEvent(newTxPoolHeadChan1)
	newTxPoolHeadChan2 := make(chan core.NewTxPoolReorgEvent, 1)
	vm2.txPool.SubscribeNewReorgEvent(newTxPoolHeadChan2)

	tx := types.NewTransaction(uint64(0), testEthAddrs[1], firstTxAmount, 21000, big.NewInt(testMinGasPrice), nil)
	signedTx, err := types.SignTx(tx, types.NewEIP155Signer(vm1.chainConfig.ChainID), testKeys[0].ToECDSA())
	if err != nil {
		t.Fatal(err)
	}

	txErrors := vm1.txPool.AddRemotesSync([]*types.Transaction{signedTx})
	for i, err := range txErrors {
		if err != nil {
			t.Fatalf("Failed to add tx at index %d: %s", i, err)
		}
	}

	msg, err := vm1.WaitForEvent(context.Background())
	require.NoError(t, err)
	require.Equal(t, commonEng.PendingTxs, msg)

	vm1BlkA, err := vm1.BuildBlock(context.Background())
	if err != nil {
		t.Fatalf("Failed to build block with import transaction: %s", err)
	}

	if err := vm1BlkA.Verify(context.Background()); err != nil {
		t.Fatalf("Block failed verification on VM1: %s", err)
	}

	if err := vm1.SetPreference(context.Background(), vm1BlkA.ID()); err != nil {
		t.Fatal(err)
	}

	vm2BlkA, err := vm2.ParseBlock(context.Background(), vm1BlkA.Bytes())
	if err != nil {
		t.Fatalf("Unexpected error parsing block from vm2: %s", err)
	}
	if err := vm2BlkA.Verify(context.Background()); err != nil {
		t.Fatalf("Block failed verification on VM2: %s", err)
	}
	if err := vm2.SetPreference(context.Background(), vm2BlkA.ID()); err != nil {
		t.Fatal(err)
	}

	if err := vm1BlkA.Accept(context.Background()); err != nil {
		t.Fatalf("VM1 failed to accept block: %s", err)
	}
	if err := vm2BlkA.Accept(context.Background()); err != nil {
		t.Fatalf("VM2 failed to accept block: %s", err)
	}

	newHead := <-newTxPoolHeadChan1
	if newHead.Head.Hash() != common.Hash(vm1BlkA.ID()) {
		t.Fatalf("Expected new block to match")
	}
	newHead = <-newTxPoolHeadChan2
	if newHead.Head.Hash() != common.Hash(vm2BlkA.ID()) {
		t.Fatalf("Expected new block to match")
	}

	// Create list of 10 successive transactions to build block A on vm1
	// and to be split into two separate blocks on VM2
	txs := make([]*types.Transaction, 10)
	for i := 0; i < 10; i++ {
		tx := types.NewTransaction(uint64(i), testEthAddrs[0], big.NewInt(10), 21000, big.NewInt(testMinGasPrice), nil)
		signedTx, err := types.SignTx(tx, types.NewEIP155Signer(vm1.chainConfig.ChainID), testKeys[1].ToECDSA())
		if err != nil {
			t.Fatal(err)
		}
		txs[i] = signedTx
	}

	// Add the remote transactions, build the block, and set VM1's preference
	// for block B
	errs := vm1.txPool.AddRemotesSync(txs)
	for i, err := range errs {
		if err != nil {
			t.Fatalf("Failed to add transaction to VM1 at index %d: %s", i, err)
		}
	}

	msg, err = vm1.WaitForEvent(context.Background())
	require.NoError(t, err)
	require.Equal(t, commonEng.PendingTxs, msg)

	vm1BlkB, err := vm1.BuildBlock(context.Background())
	if err != nil {
		t.Fatal(err)
	}

	if err := vm1BlkB.Verify(context.Background()); err != nil {
		t.Fatal(err)
	}

	if err := vm1.SetPreference(context.Background(), vm1BlkB.ID()); err != nil {
		t.Fatal(err)
	}

	errs = vm2.txPool.AddRemotesSync(txs[0:5])
	for i, err := range errs {
		if err != nil {
			t.Fatalf("Failed to add transaction to VM2 at index %d: %s", i, err)
		}
	}

	msg, err = vm2.WaitForEvent(context.Background())
	require.NoError(t, err)
	require.Equal(t, commonEng.PendingTxs, msg)

	vm2BlkC, err := vm2.BuildBlock(context.Background())
	if err != nil {
		t.Fatalf("Failed to build BlkC on VM2: %s", err)
	}

	if err := vm2BlkC.Verify(context.Background()); err != nil {
		t.Fatalf("BlkC failed verification on VM2: %s", err)
	}

	if err := vm2.SetPreference(context.Background(), vm2BlkC.ID()); err != nil {
		t.Fatal(err)
	}

	newHead = <-newTxPoolHeadChan2
	if newHead.Head.Hash() != common.Hash(vm2BlkC.ID()) {
		t.Fatalf("Expected new block to match")
	}

	errs = vm2.txPool.AddRemotesSync(txs[5:])
	for i, err := range errs {
		if err != nil {
			t.Fatalf("Failed to add transaction to VM2 at index %d: %s", i, err)
		}
	}

	msg, err = vm2.WaitForEvent(context.Background())
	require.NoError(t, err)
	require.Equal(t, commonEng.PendingTxs, msg)

	vm2BlkD, err := vm2.BuildBlock(context.Background())
	if err != nil {
		t.Fatalf("Failed to build BlkD on VM2: %s", err)
	}

	// Parse blocks produced in vm2
	vm1BlkC, err := vm1.ParseBlock(context.Background(), vm2BlkC.Bytes())
	if err != nil {
		t.Fatalf("Unexpected error parsing block from vm2: %s", err)
	}

	vm1BlkD, err := vm1.ParseBlock(context.Background(), vm2BlkD.Bytes())
	if err != nil {
		t.Fatalf("Unexpected error parsing block from vm2: %s", err)
	}

	if err := vm1BlkC.Verify(context.Background()); err != nil {
		t.Fatalf("Block failed verification on VM1: %s", err)
	}
	if err := vm1BlkD.Verify(context.Background()); err != nil {
		t.Fatalf("Block failed verification on VM1: %s", err)
	}

	blkBHash := vm1BlkB.(*chain.BlockWrapper).Block.(*Block).ethBlock.Hash()
	if b := vm1.blockChain.CurrentBlock(); b.Hash() != blkBHash {
		t.Fatalf("expected current block to have hash %s but got %s", blkBHash.Hex(), b.Hash().Hex())
	}

	if err := vm1BlkC.Accept(context.Background()); err != nil {
		t.Fatal(err)
	}

	blkCHash := vm1BlkC.(*chain.BlockWrapper).Block.(*Block).ethBlock.Hash()
	if b := vm1.blockChain.CurrentBlock(); b.Hash() != blkCHash {
		t.Fatalf("expected current block to have hash %s but got %s", blkCHash.Hex(), b.Hash().Hex())
	}
	if err := vm1BlkB.Reject(context.Background()); err != nil {
		t.Fatal(err)
	}

	if err := vm1BlkD.Accept(context.Background()); err != nil {
		t.Fatal(err)
	}
	blkDHash := vm1BlkD.(*chain.BlockWrapper).Block.(*Block).ethBlock.Hash()
	if b := vm1.blockChain.CurrentBlock(); b.Hash() != blkDHash {
		t.Fatalf("expected current block to have hash %s but got %s", blkDHash.Hex(), b.Hash().Hex())
	}
}

func TestFutureBlock(t *testing.T) {
	tvm := newVM(t, testVMConfig{
		genesisJSON: genesisJSONSubnetEVM,
	})

	defer func() {
		if err := tvm.vm.Shutdown(context.Background()); err != nil {
			t.Fatal(err)
		}
	}()

	tx := types.NewTransaction(uint64(0), testEthAddrs[1], firstTxAmount, 21000, big.NewInt(testMinGasPrice), nil)
	signedTx, err := types.SignTx(tx, types.NewEIP155Signer(tvm.vm.chainConfig.ChainID), testKeys[0].ToECDSA())
	if err != nil {
		t.Fatal(err)
	}

	txErrors := tvm.vm.txPool.AddRemotesSync([]*types.Transaction{signedTx})
	for i, err := range txErrors {
		if err != nil {
			t.Fatalf("Failed to add tx at index %d: %s", i, err)
		}
	}

	msg, err := tvm.vm.WaitForEvent(context.Background())
	require.NoError(t, err)
	require.Equal(t, commonEng.PendingTxs, msg)

	blkA, err := tvm.vm.BuildBlock(context.Background())
	if err != nil {
		t.Fatalf("Failed to build block with import transaction: %s", err)
	}

	// Create empty block from blkA
	internalBlkA := blkA.(*chain.BlockWrapper).Block.(*Block)
	modifiedHeader := types.CopyHeader(internalBlkA.ethBlock.Header())
	// Set the VM's clock to the time of the produced block
	tvm.vm.clock.Set(time.Unix(int64(modifiedHeader.Time), 0))
	// Set the modified time to exceed the allowed future time
	modifiedTime := modifiedHeader.Time + uint64(maxFutureBlockTime.Seconds()+1)
	modifiedHeader.Time = modifiedTime
	modifiedBlock := types.NewBlock(
		modifiedHeader,
		internalBlkA.ethBlock.Transactions(),
		nil,
		nil,
		trie.NewStackTrie(nil),
	)

	futureBlock := tvm.vm.newBlock(modifiedBlock)

	if err := futureBlock.Verify(context.Background()); err == nil {
		t.Fatal("Future block should have failed verification due to block timestamp too far in the future")
	} else if !strings.Contains(err.Error(), "block timestamp is too far in the future") {
		t.Fatalf("Expected error to be block timestamp too far in the future but found %s", err)
	}
}

func TestLastAcceptedBlockNumberAllow(t *testing.T) {
	tvm := newVM(t, testVMConfig{
		genesisJSON: genesisJSONSubnetEVM,
	})

	defer func() {
		if err := tvm.vm.Shutdown(context.Background()); err != nil {
			t.Fatal(err)
		}
	}()

	tx := types.NewTransaction(uint64(0), testEthAddrs[1], firstTxAmount, 21000, big.NewInt(testMinGasPrice), nil)
	signedTx, err := types.SignTx(tx, types.NewEIP155Signer(tvm.vm.chainConfig.ChainID), testKeys[0].ToECDSA())
	if err != nil {
		t.Fatal(err)
	}

	txErrors := tvm.vm.txPool.AddRemotesSync([]*types.Transaction{signedTx})
	for i, err := range txErrors {
		if err != nil {
			t.Fatalf("Failed to add tx at index %d: %s", i, err)
		}
	}

	msg, err := tvm.vm.WaitForEvent(context.Background())
	require.NoError(t, err)
	require.Equal(t, commonEng.PendingTxs, msg)

	blk, err := tvm.vm.BuildBlock(context.Background())
	if err != nil {
		t.Fatalf("Failed to build block with import transaction: %s", err)
	}

	if err := blk.Verify(context.Background()); err != nil {
		t.Fatalf("Block failed verification on VM: %s", err)
	}

	if err := tvm.vm.SetPreference(context.Background(), blk.ID()); err != nil {
		t.Fatal(err)
	}

	blkHeight := blk.Height()
	blkHash := blk.(*chain.BlockWrapper).Block.(*Block).ethBlock.Hash()

	tvm.vm.eth.APIBackend.SetAllowUnfinalizedQueries(true)

	ctx := context.Background()
	b, err := tvm.vm.eth.APIBackend.BlockByNumber(ctx, rpc.BlockNumber(blkHeight))
	if err != nil {
		t.Fatal(err)
	}
	if b.Hash() != blkHash {
		t.Fatalf("expected block at %d to have hash %s but got %s", blkHeight, blkHash.Hex(), b.Hash().Hex())
	}

	tvm.vm.eth.APIBackend.SetAllowUnfinalizedQueries(false)

	_, err = tvm.vm.eth.APIBackend.BlockByNumber(ctx, rpc.BlockNumber(blkHeight))
	if !errors.Is(err, eth.ErrUnfinalizedData) {
		t.Fatalf("expected ErrUnfinalizedData but got %s", err.Error())
	}

	if err := blk.Accept(context.Background()); err != nil {
		t.Fatalf("VM failed to accept block: %s", err)
	}

	if b := tvm.vm.blockChain.GetBlockByNumber(blkHeight); b.Hash() != blkHash {
		t.Fatalf("expected block at %d to have hash %s but got %s", blkHeight, blkHash.Hex(), b.Hash().Hex())
	}
}

// Regression test to ensure we can build blocks if we are starting with the
// Subnet EVM ruleset in genesis.
func TestBuildSubnetEVMBlock(t *testing.T) {
	tvm := newVM(t, testVMConfig{
		genesisJSON: genesisJSONSubnetEVM,
	})

	defer func() {
		if err := tvm.vm.Shutdown(context.Background()); err != nil {
			t.Fatal(err)
		}
	}()

	newTxPoolHeadChan := make(chan core.NewTxPoolReorgEvent, 1)
	tvm.vm.txPool.SubscribeNewReorgEvent(newTxPoolHeadChan)

	tx := types.NewTransaction(uint64(0), testEthAddrs[1], new(big.Int).Mul(firstTxAmount, big.NewInt(4)), 21000, big.NewInt(testMinGasPrice*3), nil)
	signedTx, err := types.SignTx(tx, types.NewEIP155Signer(tvm.vm.chainConfig.ChainID), testKeys[0].ToECDSA())
	if err != nil {
		t.Fatal(err)
	}

	txErrors := tvm.vm.txPool.AddRemotesSync([]*types.Transaction{signedTx})
	for i, err := range txErrors {
		if err != nil {
			t.Fatalf("Failed to add tx at index %d: %s", i, err)
		}
	}

	blk := issueAndAccept(t, tvm.vm)
	newHead := <-newTxPoolHeadChan
	if newHead.Head.Hash() != common.Hash(blk.ID()) {
		t.Fatalf("Expected new block to match")
	}

	txs := make([]*types.Transaction, 10)
	for i := 0; i < 10; i++ {
		tx := types.NewTransaction(uint64(i), testEthAddrs[0], big.NewInt(10), 21000, big.NewInt(testMinGasPrice*3), nil)
		signedTx, err := types.SignTx(tx, types.NewEIP155Signer(tvm.vm.chainConfig.ChainID), testKeys[1].ToECDSA())
		if err != nil {
			t.Fatal(err)
		}
		txs[i] = signedTx
	}
	errs := tvm.vm.txPool.AddRemotesSync(txs)
	for i, err := range errs {
		if err != nil {
			t.Fatalf("Failed to add tx at index %d: %s", i, err)
		}
	}

	blk = issueAndAccept(t, tvm.vm)
	ethBlk := blk.(*chain.BlockWrapper).Block.(*Block).ethBlock
	if customtypes.BlockGasCost(ethBlk) == nil || customtypes.BlockGasCost(ethBlk).Cmp(big.NewInt(100)) < 0 {
		t.Fatalf("expected blockGasCost to be at least 100 but got %d", customtypes.BlockGasCost(ethBlk))
	}
	chainConfig := params.GetExtra(tvm.vm.chainConfig)
	minRequiredTip, err := header.EstimateRequiredTip(chainConfig, ethBlk.Header())
	if err != nil {
		t.Fatal(err)
	}
	if minRequiredTip == nil || minRequiredTip.Cmp(big.NewInt(0.05*utils.GWei)) < 0 {
		t.Fatalf("expected minRequiredTip to be at least 0.05 gwei but got %d", minRequiredTip)
	}

	lastAcceptedID, err := tvm.vm.LastAccepted(context.Background())
	if err != nil {
		t.Fatal(err)
	}
	if lastAcceptedID != blk.ID() {
		t.Fatalf("Expected last accepted blockID to be the accepted block: %s, but found %s", blk.ID(), lastAcceptedID)
	}

	// Confirm all txs are present
	ethBlkTxs := tvm.vm.blockChain.GetBlockByNumber(2).Transactions()
	for i, tx := range txs {
		if len(ethBlkTxs) <= i {
			t.Fatalf("missing transactions expected: %d but found: %d", len(txs), len(ethBlkTxs))
		}
		if ethBlkTxs[i].Hash() != tx.Hash() {
			t.Fatalf("expected tx at index %d to have hash: %x but has: %x", i, txs[i].Hash(), tx.Hash())
		}
	}
}

func TestBuildAllowListActivationBlock(t *testing.T) {
	genesis := &core.Genesis{}
	if err := genesis.UnmarshalJSON([]byte(genesisJSONSubnetEVM)); err != nil {
		t.Fatal(err)
	}
	params.GetExtra(genesis.Config).GenesisPrecompiles = extras.Precompiles{
		deployerallowlist.ConfigKey: deployerallowlist.NewConfig(utils.TimeToNewUint64(time.Now()), testEthAddrs, nil, nil),
	}

	genesisJSON, err := genesis.MarshalJSON()
	if err != nil {
		t.Fatal(err)
	}
	tvm := newVM(t, testVMConfig{
		genesisJSON: string(genesisJSON),
	})

	defer func() {
		if err := tvm.vm.Shutdown(context.Background()); err != nil {
			t.Fatal(err)
		}
	}()

	newTxPoolHeadChan := make(chan core.NewTxPoolReorgEvent, 1)
	tvm.vm.txPool.SubscribeNewReorgEvent(newTxPoolHeadChan)

	genesisState, err := tvm.vm.blockChain.StateAt(tvm.vm.blockChain.Genesis().Root())
	if err != nil {
		t.Fatal(err)
	}
	role := deployerallowlist.GetContractDeployerAllowListStatus(genesisState, testEthAddrs[0])
	if role != allowlist.NoRole {
		t.Fatalf("Expected allow list status to be set to no role: %s, but found: %s", allowlist.NoRole, role)
	}

	// Send basic transaction to construct a simple block and confirm that the precompile state configuration in the worker behaves correctly.
	tx := types.NewTransaction(uint64(0), testEthAddrs[1], new(big.Int).Mul(firstTxAmount, big.NewInt(4)), 21000, big.NewInt(testMinGasPrice*3), nil)
	signedTx, err := types.SignTx(tx, types.NewEIP155Signer(tvm.vm.chainConfig.ChainID), testKeys[0].ToECDSA())
	if err != nil {
		t.Fatal(err)
	}

	txErrors := tvm.vm.txPool.AddRemotesSync([]*types.Transaction{signedTx})
	for i, err := range txErrors {
		if err != nil {
			t.Fatalf("Failed to add tx at index %d: %s", i, err)
		}
	}

	blk := issueAndAccept(t, tvm.vm)
	newHead := <-newTxPoolHeadChan
	if newHead.Head.Hash() != common.Hash(blk.ID()) {
		t.Fatalf("Expected new block to match")
	}

	// Verify that the allow list config activation was handled correctly in the first block.
	blkState, err := tvm.vm.blockChain.StateAt(blk.(*chain.BlockWrapper).Block.(*Block).ethBlock.Root())
	if err != nil {
		t.Fatal(err)
	}
	role = deployerallowlist.GetContractDeployerAllowListStatus(blkState, testEthAddrs[0])
	if role != allowlist.AdminRole {
		t.Fatalf("Expected allow list status to be set role %s, but found: %s", allowlist.AdminRole, role)
	}
}

// Test that the tx allow list allows whitelisted transactions and blocks non-whitelisted addresses
func TestTxAllowListSuccessfulTx(t *testing.T) {
	// Setup chain params
	managerKey := testKeys[1]
	managerAddress := testEthAddrs[1]
	genesis := &core.Genesis{}
	if err := genesis.UnmarshalJSON([]byte(toGenesisJSON(forkToChainConfig[upgradetest.Durango]))); err != nil {
		t.Fatal(err)
	}
	// this manager role should not be activated because DurangoTimestamp is in the future
	params.GetExtra(genesis.Config).GenesisPrecompiles = extras.Precompiles{
		txallowlist.ConfigKey: txallowlist.NewConfig(utils.NewUint64(0), testEthAddrs[0:1], nil, nil),
	}
	durangoTime := time.Now().Add(10 * time.Hour)
	params.GetExtra(genesis.Config).DurangoTimestamp = utils.TimeToNewUint64(durangoTime)
	genesisJSON, err := genesis.MarshalJSON()
	if err != nil {
		t.Fatal(err)
	}

	// prepare the new upgrade bytes to disable the TxAllowList
	disableAllowListTime := durangoTime.Add(10 * time.Hour)
	reenableAllowlistTime := disableAllowListTime.Add(10 * time.Hour)
	upgradeConfig := &extras.UpgradeConfig{
		PrecompileUpgrades: []extras.PrecompileUpgrade{
			{
				Config: txallowlist.NewDisableConfig(utils.TimeToNewUint64(disableAllowListTime)),
			},
			// re-enable the tx allowlist after Durango to set the manager role
			{
				Config: txallowlist.NewConfig(utils.TimeToNewUint64(reenableAllowlistTime), testEthAddrs[0:1], nil, []common.Address{managerAddress}),
			},
		},
	}
	upgradeBytesJSON, err := json.Marshal(upgradeConfig)
	require.NoError(t, err)

	tvm := newVM(t, testVMConfig{
		genesisJSON: string(genesisJSON),
		upgradeJSON: string(upgradeBytesJSON),
	})

	defer func() {
		if err := tvm.vm.Shutdown(context.Background()); err != nil {
			t.Fatal(err)
		}
	}()

	newTxPoolHeadChan := make(chan core.NewTxPoolReorgEvent, 1)
	tvm.vm.txPool.SubscribeNewReorgEvent(newTxPoolHeadChan)

	genesisState, err := tvm.vm.blockChain.StateAt(tvm.vm.blockChain.Genesis().Root())
	if err != nil {
		t.Fatal(err)
	}

	// Check that address 0 is whitelisted and address 1 is not
	role := txallowlist.GetTxAllowListStatus(genesisState, testEthAddrs[0])
	if role != allowlist.AdminRole {
		t.Fatalf("Expected allow list status to be set to admin: %s, but found: %s", allowlist.AdminRole, role)
	}
	role = txallowlist.GetTxAllowListStatus(genesisState, testEthAddrs[1])
	if role != allowlist.NoRole {
		t.Fatalf("Expected allow list status to be set to no role: %s, but found: %s", allowlist.NoRole, role)
	}
	// Should not be a manager role because Durango has not activated yet
	role = txallowlist.GetTxAllowListStatus(genesisState, managerAddress)
	require.Equal(t, allowlist.NoRole, role)

	// Submit a successful transaction
	tx0 := types.NewTransaction(uint64(0), testEthAddrs[0], big.NewInt(1), 21000, big.NewInt(testMinGasPrice), nil)
	signedTx0, err := types.SignTx(tx0, types.NewEIP155Signer(tvm.vm.chainConfig.ChainID), testKeys[0].ToECDSA())
	require.NoError(t, err)

	errs := tvm.vm.txPool.AddRemotesSync([]*types.Transaction{signedTx0})
	if err := errs[0]; err != nil {
		t.Fatalf("Failed to add tx at index: %s", err)
	}

	// Submit a rejected transaction, should throw an error
	tx1 := types.NewTransaction(uint64(0), testEthAddrs[1], big.NewInt(2), 21000, big.NewInt(testMinGasPrice), nil)
	signedTx1, err := types.SignTx(tx1, types.NewEIP155Signer(tvm.vm.chainConfig.ChainID), testKeys[1].ToECDSA())
	if err != nil {
		t.Fatal(err)
	}

	errs = tvm.vm.txPool.AddRemotesSync([]*types.Transaction{signedTx1})
	if err := errs[0]; !errors.Is(err, vmerrors.ErrSenderAddressNotAllowListed) {
		t.Fatalf("expected ErrSenderAddressNotAllowListed, got: %s", err)
	}

	// Submit a rejected transaction, should throw an error because manager is not activated
	tx2 := types.NewTransaction(uint64(0), managerAddress, big.NewInt(2), 21000, big.NewInt(testMinGasPrice), nil)
	signedTx2, err := types.SignTx(tx2, types.NewEIP155Signer(tvm.vm.chainConfig.ChainID), managerKey.ToECDSA())
	require.NoError(t, err)

	errs = tvm.vm.txPool.AddRemotesSync([]*types.Transaction{signedTx2})
	require.ErrorIs(t, errs[0], vmerrors.ErrSenderAddressNotAllowListed)

	blk := issueAndAccept(t, tvm.vm)
	newHead := <-newTxPoolHeadChan
	require.Equal(t, newHead.Head.Hash(), common.Hash(blk.ID()))

	// Verify that the constructed block only has the whitelisted tx
	block := blk.(*chain.BlockWrapper).Block.(*Block).ethBlock

	txs := block.Transactions()

	if txs.Len() != 1 {
		t.Fatalf("Expected number of txs to be %d, but found %d", 1, txs.Len())
	}

	require.Equal(t, signedTx0.Hash(), txs[0].Hash())

	tvm.vm.clock.Set(reenableAllowlistTime.Add(time.Hour))

	// Re-Submit a successful transaction
	tx0 = types.NewTransaction(uint64(1), testEthAddrs[0], big.NewInt(1), 21000, big.NewInt(testMinGasPrice), nil)
	signedTx0, err = types.SignTx(tx0, types.NewEIP155Signer(tvm.vm.chainConfig.ChainID), testKeys[0].ToECDSA())
	require.NoError(t, err)

	errs = tvm.vm.txPool.AddRemotesSync([]*types.Transaction{signedTx0})
	require.NoError(t, errs[0])

	// accept block to trigger upgrade
	blk = issueAndAccept(t, tvm.vm)
	newHead = <-newTxPoolHeadChan
	require.Equal(t, newHead.Head.Hash(), common.Hash(blk.ID()))
	block = blk.(*chain.BlockWrapper).Block.(*Block).ethBlock

	blkState, err := tvm.vm.blockChain.StateAt(block.Root())
	require.NoError(t, err)

	// Check that address 0 is admin and address 1 is manager
	role = txallowlist.GetTxAllowListStatus(blkState, testEthAddrs[0])
	require.Equal(t, allowlist.AdminRole, role)
	role = txallowlist.GetTxAllowListStatus(blkState, managerAddress)
	require.Equal(t, allowlist.ManagerRole, role)

	tvm.vm.clock.Set(tvm.vm.clock.Time().Add(2 * time.Second)) // add 2 seconds for gas fee to adjust
	// Submit a successful transaction, should not throw an error because manager is activated
	tx3 := types.NewTransaction(uint64(0), managerAddress, big.NewInt(1), 21000, big.NewInt(testMinGasPrice), nil)
	signedTx3, err := types.SignTx(tx3, types.NewEIP155Signer(tvm.vm.chainConfig.ChainID), managerKey.ToECDSA())
	require.NoError(t, err)

	tvm.vm.clock.Set(tvm.vm.clock.Time().Add(2 * time.Second)) // add 2 seconds for gas fee to adjust
	errs = tvm.vm.txPool.AddRemotesSync([]*types.Transaction{signedTx3})
	require.NoError(t, errs[0])

	blk = issueAndAccept(t, tvm.vm)
	newHead = <-newTxPoolHeadChan
	require.Equal(t, newHead.Head.Hash(), common.Hash(blk.ID()))

	// Verify that the constructed block only has the whitelisted tx
	block = blk.(*chain.BlockWrapper).Block.(*Block).ethBlock
	txs = block.Transactions()

	require.Len(t, txs, 1)
	require.Equal(t, signedTx3.Hash(), txs[0].Hash())
}

func TestVerifyManagerConfig(t *testing.T) {
	genesis := &core.Genesis{}
	ctx, dbManager, genesisBytes, _ := setupGenesis(t, upgradetest.Durango)
	require.NoError(t, genesis.UnmarshalJSON(genesisBytes))

	durangoTimestamp := time.Now().Add(10 * time.Hour)
	params.GetExtra(genesis.Config).DurangoTimestamp = utils.TimeToNewUint64(durangoTimestamp)
	// this manager role should not be activated because DurangoTimestamp is in the future
	params.GetExtra(genesis.Config).GenesisPrecompiles = extras.Precompiles{
		txallowlist.ConfigKey: txallowlist.NewConfig(utils.NewUint64(0), testEthAddrs[0:1], nil, []common.Address{testEthAddrs[1]}),
	}

	genesisJSON, err := genesis.MarshalJSON()
	require.NoError(t, err)

	vm := &VM{}
<<<<<<< HEAD
=======
	ctx, dbManager, _, _ := setupGenesis(t, upgradetest.Latest)
>>>>>>> 1e00e2ea
	err = vm.Initialize(
		context.Background(),
		ctx,
		dbManager,
<<<<<<< HEAD
		genesisJSON,
=======
		genesisJSON, // Manually set genesis bytes due to custom genesis
>>>>>>> 1e00e2ea
		[]byte(""),
		[]byte(""),
		[]*commonEng.Fx{},
		nil,
	)
	require.ErrorIs(t, err, allowlist.ErrCannotAddManagersBeforeDurango)

	genesis = &core.Genesis{}
	require.NoError(t, genesis.UnmarshalJSON([]byte(toGenesisJSON(forkToChainConfig[upgradetest.Durango]))))
	params.GetExtra(genesis.Config).DurangoTimestamp = utils.TimeToNewUint64(durangoTimestamp)
	genesisJSON, err = genesis.MarshalJSON()
	require.NoError(t, err)
	// use an invalid upgrade now with managers set before Durango
	upgradeConfig := &extras.UpgradeConfig{
		PrecompileUpgrades: []extras.PrecompileUpgrade{
			{
				Config: txallowlist.NewConfig(utils.TimeToNewUint64(durangoTimestamp.Add(-time.Second)), nil, nil, []common.Address{testEthAddrs[1]}),
			},
		},
	}
	upgradeBytesJSON, err := json.Marshal(upgradeConfig)
	require.NoError(t, err)

	vm = &VM{}
	ctx, dbManager, _, _ = setupGenesis(t, upgradetest.Latest)
	err = vm.Initialize(
		context.Background(),
		ctx,
		dbManager,
<<<<<<< HEAD
		genesisJSON,
=======
		genesisJSON, // Manually set genesis bytes due to custom genesis
>>>>>>> 1e00e2ea
		upgradeBytesJSON,
		[]byte(""),
		[]*commonEng.Fx{},
		nil,
	)
	require.ErrorIs(t, err, allowlist.ErrCannotAddManagersBeforeDurango)
}

// Test that the tx allow list allows whitelisted transactions and blocks non-whitelisted addresses
// and the allowlist is removed after the precompile is disabled.
func TestTxAllowListDisablePrecompile(t *testing.T) {
	// Setup chain params
	genesis := &core.Genesis{}
	if err := genesis.UnmarshalJSON([]byte(genesisJSONSubnetEVM)); err != nil {
		t.Fatal(err)
	}
	enableAllowListTimestamp := upgrade.InitiallyActiveTime // enable at initially active time
	params.GetExtra(genesis.Config).GenesisPrecompiles = extras.Precompiles{
		txallowlist.ConfigKey: txallowlist.NewConfig(utils.TimeToNewUint64(enableAllowListTimestamp), testEthAddrs[0:1], nil, nil),
	}
	genesisJSON, err := genesis.MarshalJSON()
	if err != nil {
		t.Fatal(err)
	}

	// arbitrary choice ahead of enableAllowListTimestamp
	disableAllowListTimestamp := enableAllowListTimestamp.Add(10 * time.Hour)
	// configure a network upgrade to remove the allowlist
	upgradeConfig := fmt.Sprintf(`
	{
		"precompileUpgrades": [
			{
				"txAllowListConfig": {
					"blockTimestamp": %d,
					"disable": true
				}
			}
		]
	}
	`, disableAllowListTimestamp.Unix())

	tvm := newVM(t, testVMConfig{
		genesisJSON: string(genesisJSON),
		upgradeJSON: upgradeConfig,
	})

	tvm.vm.clock.Set(disableAllowListTimestamp) // upgrade takes effect after a block is issued, so we can set vm's clock here.

	defer func() {
		if err := tvm.vm.Shutdown(context.Background()); err != nil {
			t.Fatal(err)
		}
	}()

	newTxPoolHeadChan := make(chan core.NewTxPoolReorgEvent, 1)
	tvm.vm.txPool.SubscribeNewReorgEvent(newTxPoolHeadChan)

	genesisState, err := tvm.vm.blockChain.StateAt(tvm.vm.blockChain.Genesis().Root())
	if err != nil {
		t.Fatal(err)
	}

	// Check that address 0 is whitelisted and address 1 is not
	role := txallowlist.GetTxAllowListStatus(genesisState, testEthAddrs[0])
	if role != allowlist.AdminRole {
		t.Fatalf("Expected allow list status to be set to admin: %s, but found: %s", allowlist.AdminRole, role)
	}
	role = txallowlist.GetTxAllowListStatus(genesisState, testEthAddrs[1])
	if role != allowlist.NoRole {
		t.Fatalf("Expected allow list status to be set to no role: %s, but found: %s", allowlist.NoRole, role)
	}

	// Submit a successful transaction
	tx0 := types.NewTransaction(uint64(0), testEthAddrs[0], big.NewInt(1), 21000, big.NewInt(testMinGasPrice), nil)
	signedTx0, err := types.SignTx(tx0, types.NewEIP155Signer(tvm.vm.chainConfig.ChainID), testKeys[0].ToECDSA())
	require.NoError(t, err)

	errs := tvm.vm.txPool.AddRemotesSync([]*types.Transaction{signedTx0})
	if err := errs[0]; err != nil {
		t.Fatalf("Failed to add tx at index: %s", err)
	}

	// Submit a rejected transaction, should throw an error
	tx1 := types.NewTransaction(uint64(0), testEthAddrs[1], big.NewInt(2), 21000, big.NewInt(testMinGasPrice), nil)
	signedTx1, err := types.SignTx(tx1, types.NewEIP155Signer(tvm.vm.chainConfig.ChainID), testKeys[1].ToECDSA())
	if err != nil {
		t.Fatal(err)
	}

	errs = tvm.vm.txPool.AddRemotesSync([]*types.Transaction{signedTx1})
	if err := errs[0]; !errors.Is(err, vmerrors.ErrSenderAddressNotAllowListed) {
		t.Fatalf("expected ErrSenderAddressNotAllowListed, got: %s", err)
	}

	blk := issueAndAccept(t, tvm.vm)

	// Verify that the constructed block only has the whitelisted tx
	block := blk.(*chain.BlockWrapper).Block.(*Block).ethBlock
	txs := block.Transactions()
	if txs.Len() != 1 {
		t.Fatalf("Expected number of txs to be %d, but found %d", 1, txs.Len())
	}
	require.Equal(t, signedTx0.Hash(), txs[0].Hash())

	// verify the issued block is after the network upgrade
	require.GreaterOrEqual(t, int64(block.Time()), disableAllowListTimestamp.Unix())

	<-newTxPoolHeadChan // wait for new head in tx pool

	// retry the rejected Tx, which should now succeed
	errs = tvm.vm.txPool.AddRemotesSync([]*types.Transaction{signedTx1})
	if err := errs[0]; err != nil {
		t.Fatalf("Failed to add tx at index: %s", err)
	}

	tvm.vm.clock.Set(tvm.vm.clock.Time().Add(2 * time.Second)) // add 2 seconds for gas fee to adjust
	blk = issueAndAccept(t, tvm.vm)

	// Verify that the constructed block only has the previously rejected tx
	block = blk.(*chain.BlockWrapper).Block.(*Block).ethBlock
	txs = block.Transactions()
	if txs.Len() != 1 {
		t.Fatalf("Expected number of txs to be %d, but found %d", 1, txs.Len())
	}
	require.Equal(t, signedTx1.Hash(), txs[0].Hash())
}

// Test that the fee manager changes fee configuration
func TestFeeManagerChangeFee(t *testing.T) {
	// Setup chain params
	genesis := &core.Genesis{}
	if err := genesis.UnmarshalJSON([]byte(genesisJSONSubnetEVM)); err != nil {
		t.Fatal(err)
	}
	configExtra := params.GetExtra(genesis.Config)
	configExtra.GenesisPrecompiles = extras.Precompiles{
		feemanager.ConfigKey: feemanager.NewConfig(utils.NewUint64(0), testEthAddrs[0:1], nil, nil, nil),
	}

	// set a lower fee config now
	testLowFeeConfig := commontype.FeeConfig{
		GasLimit:        big.NewInt(8_000_000),
		TargetBlockRate: 5, // in seconds

		MinBaseFee:               big.NewInt(5_000_000_000),
		TargetGas:                big.NewInt(18_000_000),
		BaseFeeChangeDenominator: big.NewInt(3396),

		MinBlockGasCost:  big.NewInt(0),
		MaxBlockGasCost:  big.NewInt(4_000_000),
		BlockGasCostStep: big.NewInt(500_000),
	}

	configExtra.FeeConfig = testLowFeeConfig
	genesisJSON, err := genesis.MarshalJSON()
	if err != nil {
		t.Fatal(err)
	}
	tvm := newVM(t, testVMConfig{
		genesisJSON: string(genesisJSON),
	})

	defer func() {
		if err := tvm.vm.Shutdown(context.Background()); err != nil {
			t.Fatal(err)
		}
	}()

	newTxPoolHeadChan := make(chan core.NewTxPoolReorgEvent, 1)
	tvm.vm.txPool.SubscribeNewReorgEvent(newTxPoolHeadChan)

	genesisState, err := tvm.vm.blockChain.StateAt(tvm.vm.blockChain.Genesis().Root())
	if err != nil {
		t.Fatal(err)
	}

	// Check that address 0 is whitelisted and address 1 is not
	role := feemanager.GetFeeManagerStatus(genesisState, testEthAddrs[0])
	if role != allowlist.AdminRole {
		t.Fatalf("Expected fee manager list status to be set to admin: %s, but found: %s", allowlist.AdminRole, role)
	}
	role = feemanager.GetFeeManagerStatus(genesisState, testEthAddrs[1])
	if role != allowlist.NoRole {
		t.Fatalf("Expected fee manager list status to be set to no role: %s, but found: %s", allowlist.NoRole, role)
	}
	// Contract is initialized but no preconfig is given, reader should return genesis fee config
	feeConfig, lastChangedAt, err := tvm.vm.blockChain.GetFeeConfigAt(tvm.vm.blockChain.Genesis().Header())
	require.NoError(t, err)
	require.EqualValues(t, feeConfig, testLowFeeConfig)
	require.Zero(t, tvm.vm.blockChain.CurrentBlock().Number.Cmp(lastChangedAt))

	// set a different fee config now
	testHighFeeConfig := testLowFeeConfig
	testHighFeeConfig.MinBaseFee = big.NewInt(28_000_000_000)

	data, err := feemanager.PackSetFeeConfig(testHighFeeConfig)
	require.NoError(t, err)

	tx := types.NewTx(&types.DynamicFeeTx{
		ChainID:   genesis.Config.ChainID,
		Nonce:     uint64(0),
		To:        &feemanager.ContractAddress,
		Gas:       testLowFeeConfig.GasLimit.Uint64(),
		Value:     common.Big0,
		GasFeeCap: testLowFeeConfig.MinBaseFee, // give low fee, it should work since we still haven't applied high fees
		GasTipCap: common.Big0,
		Data:      data,
	})

	signedTx, err := types.SignTx(tx, types.LatestSigner(genesis.Config), testKeys[0].ToECDSA())
	if err != nil {
		t.Fatal(err)
	}

	errs := tvm.vm.txPool.AddRemotesSync([]*types.Transaction{signedTx})
	if err := errs[0]; err != nil {
		t.Fatalf("Failed to add tx at index: %s", err)
	}

	blk := issueAndAccept(t, tvm.vm)
	newHead := <-newTxPoolHeadChan
	if newHead.Head.Hash() != common.Hash(blk.ID()) {
		t.Fatalf("Expected new block to match")
	}

	block := blk.(*chain.BlockWrapper).Block.(*Block).ethBlock

	feeConfig, lastChangedAt, err = tvm.vm.blockChain.GetFeeConfigAt(block.Header())
	require.NoError(t, err)
	require.EqualValues(t, testHighFeeConfig, feeConfig)
	require.EqualValues(t, tvm.vm.blockChain.CurrentBlock().Number, lastChangedAt)

	// should fail, with same params since fee is higher now
	tx2 := types.NewTx(&types.DynamicFeeTx{
		ChainID:   genesis.Config.ChainID,
		Nonce:     uint64(1),
		To:        &feemanager.ContractAddress,
		Gas:       configExtra.FeeConfig.GasLimit.Uint64(),
		Value:     common.Big0,
		GasFeeCap: testLowFeeConfig.MinBaseFee, // this is too low for applied config, should fail
		GasTipCap: common.Big0,
		Data:      data,
	})

	signedTx2, err := types.SignTx(tx2, types.LatestSigner(genesis.Config), testKeys[0].ToECDSA())
	if err != nil {
		t.Fatal(err)
	}

	err = tvm.vm.txPool.AddRemotesSync([]*types.Transaction{signedTx2})[0]
	require.ErrorIs(t, err, txpool.ErrUnderpriced)
}

// Test Allow Fee Recipients is disabled and, etherbase must be blackhole address
func TestAllowFeeRecipientDisabled(t *testing.T) {
	genesis := &core.Genesis{}
	if err := genesis.UnmarshalJSON([]byte(genesisJSONSubnetEVM)); err != nil {
		t.Fatal(err)
	}
	params.GetExtra(genesis.Config).AllowFeeRecipients = false // set to false initially
	genesisJSON, err := genesis.MarshalJSON()
	if err != nil {
		t.Fatal(err)
	}
	tvm := newVM(t, testVMConfig{
		genesisJSON: string(genesisJSON),
	})

	tvm.vm.miner.SetEtherbase(common.HexToAddress("0x0123456789")) // set non-blackhole address by force
	defer func() {
		if err := tvm.vm.Shutdown(context.Background()); err != nil {
			t.Fatal(err)
		}
	}()

	newTxPoolHeadChan := make(chan core.NewTxPoolReorgEvent, 1)
	tvm.vm.txPool.SubscribeNewReorgEvent(newTxPoolHeadChan)

	tx := types.NewTransaction(uint64(0), testEthAddrs[1], new(big.Int).Mul(firstTxAmount, big.NewInt(4)), 21000, big.NewInt(testMinGasPrice*3), nil)
	signedTx, err := types.SignTx(tx, types.NewEIP155Signer(tvm.vm.chainConfig.ChainID), testKeys[0].ToECDSA())
	if err != nil {
		t.Fatal(err)
	}

	txErrors := tvm.vm.txPool.AddRemotesSync([]*types.Transaction{signedTx})
	for i, err := range txErrors {
		if err != nil {
			t.Fatalf("Failed to add tx at index %d: %s", i, err)
		}
	}

	msg, err := tvm.vm.WaitForEvent(context.Background())
	require.NoError(t, err)
	require.Equal(t, commonEng.PendingTxs, msg)

	blk, err := tvm.vm.BuildBlock(context.Background())
	require.NoError(t, err) // this won't return an error since miner will set the etherbase to blackhole address

	ethBlock := blk.(*chain.BlockWrapper).Block.(*Block).ethBlock
	require.Equal(t, constants.BlackholeAddr, ethBlock.Coinbase())

	// Create empty block from blk
	internalBlk := blk.(*chain.BlockWrapper).Block.(*Block)
	modifiedHeader := types.CopyHeader(internalBlk.ethBlock.Header())
	modifiedHeader.Coinbase = common.HexToAddress("0x0123456789") // set non-blackhole address by force
	modifiedBlock := types.NewBlock(
		modifiedHeader,
		internalBlk.ethBlock.Transactions(),
		nil,
		nil,
		trie.NewStackTrie(nil),
	)

	modifiedBlk := tvm.vm.newBlock(modifiedBlock)

	require.ErrorIs(t, modifiedBlk.Verify(context.Background()), vmerrors.ErrInvalidCoinbase)
}

func TestAllowFeeRecipientEnabled(t *testing.T) {
	genesis := &core.Genesis{}
	if err := genesis.UnmarshalJSON([]byte(genesisJSONSubnetEVM)); err != nil {
		t.Fatal(err)
	}
	params.GetExtra(genesis.Config).AllowFeeRecipients = true
	genesisJSON, err := genesis.MarshalJSON()
	if err != nil {
		t.Fatal(err)
	}

	etherBase := common.HexToAddress("0x0123456789")
	c := config.Config{}
	c.SetDefaults(defaultTxPoolConfig)
	c.FeeRecipient = etherBase.String()
	configJSON, err := json.Marshal(c)
	if err != nil {
		t.Fatal(err)
	}
	tvm := newVM(t, testVMConfig{
		genesisJSON: string(genesisJSON),
		configJSON:  string(configJSON),
	})

	defer func() {
		if err := tvm.vm.Shutdown(context.Background()); err != nil {
			t.Fatal(err)
		}
	}()

	newTxPoolHeadChan := make(chan core.NewTxPoolReorgEvent, 1)
	tvm.vm.txPool.SubscribeNewReorgEvent(newTxPoolHeadChan)

	tx := types.NewTransaction(uint64(0), testEthAddrs[1], new(big.Int).Mul(firstTxAmount, big.NewInt(4)), 21000, big.NewInt(testMinGasPrice*3), nil)
	signedTx, err := types.SignTx(tx, types.NewEIP155Signer(tvm.vm.chainConfig.ChainID), testKeys[0].ToECDSA())
	if err != nil {
		t.Fatal(err)
	}

	txErrors := tvm.vm.txPool.AddRemotesSync([]*types.Transaction{signedTx})
	for i, err := range txErrors {
		if err != nil {
			t.Fatalf("Failed to add tx at index %d: %s", i, err)
		}
	}

	blk := issueAndAccept(t, tvm.vm)
	newHead := <-newTxPoolHeadChan
	if newHead.Head.Hash() != common.Hash(blk.ID()) {
		t.Fatalf("Expected new block to match")
	}
	ethBlock := blk.(*chain.BlockWrapper).Block.(*Block).ethBlock
	require.Equal(t, etherBase, ethBlock.Coinbase())
	// Verify that etherBase has received fees
	blkState, err := tvm.vm.blockChain.StateAt(ethBlock.Root())
	if err != nil {
		t.Fatal(err)
	}

	balance := blkState.GetBalance(etherBase)
	require.Equal(t, 1, balance.Cmp(common.U2560))
}

func TestRewardManagerPrecompileSetRewardAddress(t *testing.T) {
	genesis := &core.Genesis{}
	require.NoError(t, genesis.UnmarshalJSON([]byte(genesisJSONSubnetEVM)))

	params.GetExtra(genesis.Config).GenesisPrecompiles = extras.Precompiles{
		rewardmanager.ConfigKey: rewardmanager.NewConfig(utils.NewUint64(0), testEthAddrs[0:1], nil, nil, nil),
	}
	params.GetExtra(genesis.Config).AllowFeeRecipients = true // enable this in genesis to test if this is recognized by the reward manager
	genesisJSON, err := genesis.MarshalJSON()
	require.NoError(t, err)

	etherBase := common.HexToAddress("0x0123456789") // give custom ether base
	c := config.Config{}
	c.SetDefaults(defaultTxPoolConfig)
	c.FeeRecipient = etherBase.String()
	configJSON, err := json.Marshal(c)
	require.NoError(t, err)

	// arbitrary choice ahead of enableAllowListTimestamp
	// configure a network upgrade to remove the reward manager
	disableTime := time.Now().Add(10 * time.Hour)

	// configure a network upgrade to remove the allowlist
	upgradeConfig := fmt.Sprintf(`
		{
			"precompileUpgrades": [
				{
					"rewardManagerConfig": {
						"blockTimestamp": %d,
						"disable": true
					}
				}
			]
		}
		`, disableTime.Unix())

	tvm := newVM(t, testVMConfig{
		genesisJSON: string(genesisJSON),
		configJSON:  string(configJSON),
		upgradeJSON: upgradeConfig,
	})

	defer func() {
		err := tvm.vm.Shutdown(context.Background())
		require.NoError(t, err)
	}()

	newTxPoolHeadChan := make(chan core.NewTxPoolReorgEvent, 1)
	tvm.vm.txPool.SubscribeNewReorgEvent(newTxPoolHeadChan)

	testAddr := common.HexToAddress("0x9999991111")
	data, err := rewardmanager.PackSetRewardAddress(testAddr)
	require.NoError(t, err)

	gas := 21000 + 240 + rewardmanager.SetRewardAddressGasCost + rewardmanager.RewardAddressChangedEventGasCost // 21000 for tx, 240 for tx data

	tx := types.NewTransaction(uint64(0), rewardmanager.ContractAddress, big.NewInt(1), gas, big.NewInt(testMinGasPrice), data)

	signedTx, err := types.SignTx(tx, types.NewEIP155Signer(tvm.vm.chainConfig.ChainID), testKeys[0].ToECDSA())
	require.NoError(t, err)

	txErrors := tvm.vm.txPool.AddRemotesSync([]*types.Transaction{signedTx})
	for _, err := range txErrors {
		require.NoError(t, err)
	}

	blk := issueAndAccept(t, tvm.vm)
	newHead := <-newTxPoolHeadChan
	require.Equal(t, newHead.Head.Hash(), common.Hash(blk.ID()))
	ethBlock := blk.(*chain.BlockWrapper).Block.(*Block).ethBlock
	require.Equal(t, etherBase, ethBlock.Coinbase()) // reward address is activated at this block so this is fine

	tx1 := types.NewTransaction(uint64(0), testEthAddrs[0], big.NewInt(2), 21000, big.NewInt(testMinGasPrice*3), nil)
	signedTx1, err := types.SignTx(tx1, types.NewEIP155Signer(tvm.vm.chainConfig.ChainID), testKeys[1].ToECDSA())
	require.NoError(t, err)

	txErrors = tvm.vm.txPool.AddRemotesSync([]*types.Transaction{signedTx1})
	for _, err := range txErrors {
		require.NoError(t, err)
	}

	blk = issueAndAccept(t, tvm.vm)
	newHead = <-newTxPoolHeadChan
	require.Equal(t, newHead.Head.Hash(), common.Hash(blk.ID()))
	ethBlock = blk.(*chain.BlockWrapper).Block.(*Block).ethBlock
	require.Equal(t, testAddr, ethBlock.Coinbase()) // reward address was activated at previous block
	// Verify that etherBase has received fees
	blkState, err := tvm.vm.blockChain.StateAt(ethBlock.Root())
	require.NoError(t, err)

	balance := blkState.GetBalance(testAddr)
	require.Equal(t, 1, balance.Cmp(common.U2560))

	// Test Case: Disable reward manager
	// This should revert back to enabling fee recipients
	previousBalance := blkState.GetBalance(etherBase)

	// issue a new block to trigger the upgrade
	tvm.vm.clock.Set(disableTime) // upgrade takes effect after a block is issued, so we can set vm's clock here.
	tx2 := types.NewTransaction(uint64(1), testEthAddrs[0], big.NewInt(2), 21000, big.NewInt(testMinGasPrice), nil)
	signedTx2, err := types.SignTx(tx2, types.NewEIP155Signer(tvm.vm.chainConfig.ChainID), testKeys[1].ToECDSA())
	require.NoError(t, err)

	txErrors = tvm.vm.txPool.AddRemotesSync([]*types.Transaction{signedTx2})
	for _, err := range txErrors {
		require.NoError(t, err)
	}

	blk = issueAndAccept(t, tvm.vm)
	newHead = <-newTxPoolHeadChan
	require.Equal(t, newHead.Head.Hash(), common.Hash(blk.ID()))
	ethBlock = blk.(*chain.BlockWrapper).Block.(*Block).ethBlock
	// Reward manager deactivated at this block, so we expect the parent state
	// to determine the coinbase for this block before full deactivation in the
	// next block.
	require.Equal(t, testAddr, ethBlock.Coinbase())
	require.GreaterOrEqual(t, int64(ethBlock.Time()), disableTime.Unix())

	tvm.vm.clock.Set(tvm.vm.clock.Time().Add(3 * time.Hour)) // let time pass to decrease gas price
	// issue another block to verify that the reward manager is disabled
	tx2 = types.NewTransaction(uint64(2), testEthAddrs[0], big.NewInt(2), 21000, big.NewInt(testMinGasPrice), nil)
	signedTx2, err = types.SignTx(tx2, types.NewEIP155Signer(tvm.vm.chainConfig.ChainID), testKeys[1].ToECDSA())
	require.NoError(t, err)

	txErrors = tvm.vm.txPool.AddRemotesSync([]*types.Transaction{signedTx2})
	for _, err := range txErrors {
		require.NoError(t, err)
	}

	blk = issueAndAccept(t, tvm.vm)
	newHead = <-newTxPoolHeadChan
	require.Equal(t, newHead.Head.Hash(), common.Hash(blk.ID()))
	ethBlock = blk.(*chain.BlockWrapper).Block.(*Block).ethBlock
	// reward manager was disabled at previous block
	// so this block should revert back to enabling fee recipients
	require.Equal(t, etherBase, ethBlock.Coinbase())
	require.GreaterOrEqual(t, int64(ethBlock.Time()), disableTime.Unix())

	// Verify that Blackhole has received fees
	blkState, err = tvm.vm.blockChain.StateAt(ethBlock.Root())
	require.NoError(t, err)

	balance = blkState.GetBalance(etherBase)
	require.Equal(t, 1, balance.Cmp(previousBalance))
}

func TestRewardManagerPrecompileAllowFeeRecipients(t *testing.T) {
	genesis := &core.Genesis{}
	require.NoError(t, genesis.UnmarshalJSON([]byte(genesisJSONSubnetEVM)))

	params.GetExtra(genesis.Config).GenesisPrecompiles = extras.Precompiles{
		rewardmanager.ConfigKey: rewardmanager.NewConfig(utils.NewUint64(0), testEthAddrs[0:1], nil, nil, nil),
	}
	params.GetExtra(genesis.Config).AllowFeeRecipients = false // disable this in genesis
	genesisJSON, err := genesis.MarshalJSON()
	require.NoError(t, err)
	etherBase := common.HexToAddress("0x0123456789") // give custom ether base
	c := config.Config{}
	c.SetDefaults(defaultTxPoolConfig)
	c.FeeRecipient = etherBase.String()
	configJSON, err := json.Marshal(c)
	require.NoError(t, err)
	// configure a network upgrade to remove the reward manager
	// arbitrary choice ahead of enableAllowListTimestamp
	// configure a network upgrade to remove the reward manager
	disableTime := time.Now().Add(10 * time.Hour)

	// configure a network upgrade to remove the allowlist
	upgradeConfig := fmt.Sprintf(`
		{
			"precompileUpgrades": [
				{
					"rewardManagerConfig": {
						"blockTimestamp": %d,
						"disable": true
					}
				}
			]
		}
		`, disableTime.Unix())
	tvm := newVM(t, testVMConfig{
		genesisJSON: string(genesisJSON),
		configJSON:  string(configJSON),
		upgradeJSON: upgradeConfig,
	})

	defer func() {
		require.NoError(t, tvm.vm.Shutdown(context.Background()))
	}()

	newTxPoolHeadChan := make(chan core.NewTxPoolReorgEvent, 1)
	tvm.vm.txPool.SubscribeNewReorgEvent(newTxPoolHeadChan)

	data, err := rewardmanager.PackAllowFeeRecipients()
	require.NoError(t, err)

	gas := 21000 + 240 + rewardmanager.SetRewardAddressGasCost + rewardmanager.RewardAddressChangedEventGasCost // 21000 for tx, 240 for tx data

	tx := types.NewTransaction(uint64(0), rewardmanager.ContractAddress, big.NewInt(1), gas, big.NewInt(testMinGasPrice), data)

	signedTx, err := types.SignTx(tx, types.NewEIP155Signer(tvm.vm.chainConfig.ChainID), testKeys[0].ToECDSA())
	require.NoError(t, err)

	txErrors := tvm.vm.txPool.AddRemotesSync([]*types.Transaction{signedTx})
	for _, err := range txErrors {
		require.NoError(t, err)
	}

	blk := issueAndAccept(t, tvm.vm)
	newHead := <-newTxPoolHeadChan
	require.Equal(t, newHead.Head.Hash(), common.Hash(blk.ID()))
	ethBlock := blk.(*chain.BlockWrapper).Block.(*Block).ethBlock
	require.Equal(t, constants.BlackholeAddr, ethBlock.Coinbase()) // reward address is activated at this block so this is fine

	tx1 := types.NewTransaction(uint64(0), testEthAddrs[0], big.NewInt(2), 21000, big.NewInt(testMinGasPrice*3), nil)
	signedTx1, err := types.SignTx(tx1, types.NewEIP155Signer(tvm.vm.chainConfig.ChainID), testKeys[1].ToECDSA())
	require.NoError(t, err)

	txErrors = tvm.vm.txPool.AddRemotesSync([]*types.Transaction{signedTx1})
	for _, err := range txErrors {
		require.NoError(t, err)
	}

	blk = issueAndAccept(t, tvm.vm)
	newHead = <-newTxPoolHeadChan
	require.Equal(t, newHead.Head.Hash(), common.Hash(blk.ID()))
	ethBlock = blk.(*chain.BlockWrapper).Block.(*Block).ethBlock
	require.Equal(t, etherBase, ethBlock.Coinbase()) // reward address was activated at previous block
	// Verify that etherBase has received fees
	blkState, err := tvm.vm.blockChain.StateAt(ethBlock.Root())
	require.NoError(t, err)

	balance := blkState.GetBalance(etherBase)
	require.Equal(t, 1, balance.Cmp(common.U2560))

	// Test Case: Disable reward manager
	// This should revert back to burning fees
	previousBalance := blkState.GetBalance(constants.BlackholeAddr)

	tvm.vm.clock.Set(disableTime) // upgrade takes effect after a block is issued, so we can set vm's clock here.
	tx2 := types.NewTransaction(uint64(1), testEthAddrs[0], big.NewInt(2), 21000, big.NewInt(testMinGasPrice), nil)
	signedTx2, err := types.SignTx(tx2, types.NewEIP155Signer(tvm.vm.chainConfig.ChainID), testKeys[1].ToECDSA())
	require.NoError(t, err)

	txErrors = tvm.vm.txPool.AddRemotesSync([]*types.Transaction{signedTx2})
	for _, err := range txErrors {
		require.NoError(t, err)
	}

	blk = issueAndAccept(t, tvm.vm)
	newHead = <-newTxPoolHeadChan
	require.Equal(t, newHead.Head.Hash(), common.Hash(blk.ID()))
	ethBlock = blk.(*chain.BlockWrapper).Block.(*Block).ethBlock
	require.Equal(t, etherBase, ethBlock.Coinbase()) // reward address was activated at previous block
	require.GreaterOrEqual(t, int64(ethBlock.Time()), disableTime.Unix())

	tvm.vm.clock.Set(tvm.vm.clock.Time().Add(3 * time.Hour)) // let time pass so that gas price is reduced
	tx2 = types.NewTransaction(uint64(2), testEthAddrs[0], big.NewInt(2), 21000, big.NewInt(testMinGasPrice), nil)
	signedTx2, err = types.SignTx(tx2, types.NewEIP155Signer(tvm.vm.chainConfig.ChainID), testKeys[1].ToECDSA())
	require.NoError(t, err)

	txErrors = tvm.vm.txPool.AddRemotesSync([]*types.Transaction{signedTx2})
	for _, err := range txErrors {
		require.NoError(t, err)
	}

	blk = issueAndAccept(t, tvm.vm)
	newHead = <-newTxPoolHeadChan
	require.Equal(t, newHead.Head.Hash(), common.Hash(blk.ID()))
	ethBlock = blk.(*chain.BlockWrapper).Block.(*Block).ethBlock
	require.Equal(t, constants.BlackholeAddr, ethBlock.Coinbase()) // reward address was activated at previous block
	require.Greater(t, int64(ethBlock.Time()), disableTime.Unix())

	// Verify that Blackhole has received fees
	blkState, err = tvm.vm.blockChain.StateAt(ethBlock.Root())
	require.NoError(t, err)

	balance = blkState.GetBalance(constants.BlackholeAddr)
	require.Equal(t, 1, balance.Cmp(previousBalance))
}

func TestSkipChainConfigCheckCompatible(t *testing.T) {
	// The most recent network upgrade in Subnet-EVM is SubnetEVM itself, which cannot be disabled for this test since it results in
	// disabling dynamic fees and causes a panic since some code assumes that this is enabled.
	// TODO update this test when there is a future network upgrade that can be skipped in the config.
	t.Skip("no skippable upgrades")

	tvm := newVM(t, testVMConfig{
		genesisJSON: genesisJSONPreSubnetEVM,
		configJSON:  `{"pruning-enabled":true}`,
	})

	defer func() {
		if err := tvm.vm.Shutdown(context.Background()); err != nil {
			t.Fatal(err)
		}
	}()

	newTxPoolHeadChan := make(chan core.NewTxPoolReorgEvent, 1)
	tvm.vm.txPool.SubscribeNewReorgEvent(newTxPoolHeadChan)

	key := testutils.NewKey(t)

	tx := types.NewTransaction(uint64(0), key.Address, firstTxAmount, 21000, big.NewInt(testMinGasPrice), nil)
	signedTx, err := types.SignTx(tx, types.NewEIP155Signer(tvm.vm.chainConfig.ChainID), testKeys[0].ToECDSA())
	if err != nil {
		t.Fatal(err)
	}
	errs := tvm.vm.txPool.AddRemotesSync([]*types.Transaction{signedTx})
	for i, err := range errs {
		if err != nil {
			t.Fatalf("Failed to add tx at index %d: %s", i, err)
		}
	}

	blk := issueAndAccept(t, tvm.vm)
	newHead := <-newTxPoolHeadChan
	if newHead.Head.Hash() != common.Hash(blk.ID()) {
		t.Fatalf("Expected new block to match")
	}

	reinitVM := &VM{}
	// use the block's timestamp instead of 0 since rewind to genesis
	// is hardcoded to be allowed in core/genesis.go.
	genesisWithUpgrade := &core.Genesis{}
	require.NoError(t, json.Unmarshal([]byte(toGenesisJSON(forkToChainConfig[upgradetest.Durango])), genesisWithUpgrade))
	params.GetExtra(genesisWithUpgrade.Config).EtnaTimestamp = utils.TimeToNewUint64(blk.Timestamp())
	genesisWithUpgradeBytes, err := json.Marshal(genesisWithUpgrade)
	require.NoError(t, err)

	// Reset metrics to allow re-initialization
	tvm.vm.ctx.Metrics = metrics.NewPrefixGatherer()

	// this will not be allowed
	err = reinitVM.Initialize(context.Background(), tvm.vm.ctx, tvm.db, genesisWithUpgradeBytes, []byte{}, []byte{}, []*commonEng.Fx{}, tvm.appSender)
	require.ErrorContains(t, err, "mismatching Cancun fork timestamp in database")

	// Reset metrics to allow re-initialization
	tvm.vm.ctx.Metrics = metrics.NewPrefixGatherer()

	// try again with skip-upgrade-check
	config := []byte(`{"skip-upgrade-check": true}`)
	err = reinitVM.Initialize(context.Background(), tvm.vm.ctx, tvm.db, genesisWithUpgradeBytes, []byte{}, config, []*commonEng.Fx{}, tvm.appSender)
	require.NoError(t, err)
	require.NoError(t, reinitVM.Shutdown(context.Background()))
}

func TestParentBeaconRootBlock(t *testing.T) {
	tests := []struct {
		name          string
		genesisJSON   string
		beaconRoot    *common.Hash
		expectedError bool
		errString     string
	}{
		{
			name:          "non-empty parent beacon root in Durango",
			genesisJSON:   toGenesisJSON(forkToChainConfig[upgradetest.Durango]),
			beaconRoot:    &common.Hash{0x01},
			expectedError: true,
			// err string wont work because it will also fail with blob gas is non-empty (zeroed)
		},
		{
			name:          "empty parent beacon root in Durango",
			genesisJSON:   toGenesisJSON(forkToChainConfig[upgradetest.Durango]),
			beaconRoot:    &common.Hash{},
			expectedError: true,
		},
		{
			name:          "nil parent beacon root in Durango",
			genesisJSON:   toGenesisJSON(forkToChainConfig[upgradetest.Durango]),
			beaconRoot:    nil,
			expectedError: false,
		},
		{
			name:          "non-empty parent beacon root in E-Upgrade (Cancun)",
			genesisJSON:   toGenesisJSON(forkToChainConfig[upgradetest.Etna]),
			beaconRoot:    &common.Hash{0x01},
			expectedError: true,
			errString:     "expected empty hash",
		},
		{
			name:          "empty parent beacon root in E-Upgrade (Cancun)",
			genesisJSON:   toGenesisJSON(forkToChainConfig[upgradetest.Etna]),
			beaconRoot:    &common.Hash{},
			expectedError: false,
		},
		{
			name:          "nil parent beacon root in E-Upgrade (Cancun)",
			genesisJSON:   toGenesisJSON(forkToChainConfig[upgradetest.Etna]),
			beaconRoot:    nil,
			expectedError: true,
			errString:     "header is missing parentBeaconRoot",
		},
	}

	for _, test := range tests {
		t.Run(test.name, func(t *testing.T) {
			tvm := newVM(t, testVMConfig{
				genesisJSON: test.genesisJSON,
			})

			defer func() {
				if err := tvm.vm.Shutdown(context.Background()); err != nil {
					t.Fatal(err)
				}
			}()

			tx := types.NewTransaction(uint64(0), testEthAddrs[1], firstTxAmount, 21000, big.NewInt(testMinGasPrice), nil)
			signedTx, err := types.SignTx(tx, types.NewEIP155Signer(tvm.vm.chainConfig.ChainID), testKeys[0].ToECDSA())
			if err != nil {
				t.Fatal(err)
			}

			txErrors := tvm.vm.txPool.AddRemotesSync([]*types.Transaction{signedTx})
			for i, err := range txErrors {
				if err != nil {
					t.Fatalf("Failed to add tx at index %d: %s", i, err)
				}
			}

			msg, err := tvm.vm.WaitForEvent(context.Background())
			require.NoError(t, err)
			require.Equal(t, commonEng.PendingTxs, msg)

			blk, err := tvm.vm.BuildBlock(context.Background())
			if err != nil {
				t.Fatalf("Failed to build block with import transaction: %s", err)
			}

			// Modify the block to have a parent beacon root
			ethBlock := blk.(*chain.BlockWrapper).Block.(*Block).ethBlock
			header := types.CopyHeader(ethBlock.Header())
			header.ParentBeaconRoot = test.beaconRoot
			parentBeaconEthBlock := ethBlock.WithSeal(header)

			parentBeaconBlock := tvm.vm.newBlock(parentBeaconEthBlock)

			errCheck := func(err error) {
				if test.expectedError {
					if test.errString != "" {
						require.ErrorContains(t, err, test.errString)
					} else {
						require.Error(t, err)
					}
				} else {
					require.NoError(t, err)
				}
			}

			_, err = tvm.vm.ParseBlock(context.Background(), parentBeaconBlock.Bytes())
			errCheck(err)
			err = parentBeaconBlock.Verify(context.Background())
			errCheck(err)
		})
	}
}

func TestStandaloneDB(t *testing.T) {
	vm := &VM{}
	ctx := utilstest.NewTestSnowContext(t)
	baseDB := memdb.New()
	atomicMemory := atomic.NewMemory(prefixdb.New([]byte{0}, baseDB))
	ctx.SharedMemory = atomicMemory.NewSharedMemory(ctx.ChainID)
	sharedDB := prefixdb.New([]byte{1}, baseDB)
	// alter network ID to use standalone database
	ctx.NetworkID = 123456
	appSender := &enginetest.Sender{T: t}
	appSender.CantSendAppGossip = true
	appSender.SendAppGossipF = func(context.Context, commonEng.SendConfig, []byte) error { return nil }
	configJSON := `{"database-type": "memdb"}`

	isDBEmpty := func(db database.Database) bool {
		it := db.NewIterator()
		defer it.Release()
		return !it.Next()
	}
	// Ensure that the database is empty
	require.True(t, isDBEmpty(baseDB))

	err := vm.Initialize(
		context.Background(),
		ctx,
		sharedDB,
		[]byte(toGenesisJSON(forkToChainConfig[upgradetest.Latest])),
		nil,
		[]byte(configJSON),
		[]*commonEng.Fx{},
		appSender,
	)
	defer vm.Shutdown(context.Background())
	require.NoError(t, err, "error initializing VM")
	require.NoError(t, vm.SetState(context.Background(), snow.Bootstrapping))
	require.NoError(t, vm.SetState(context.Background(), snow.NormalOp))

	// Issue a block
	acceptedBlockEvent := make(chan core.ChainEvent, 1)
	vm.blockChain.SubscribeChainAcceptedEvent(acceptedBlockEvent)
	tx0 := types.NewTransaction(uint64(0), testEthAddrs[0], big.NewInt(1), 21000, big.NewInt(testMinGasPrice), nil)
	signedTx0, err := types.SignTx(tx0, types.NewEIP155Signer(vm.chainConfig.ChainID), testKeys[0].ToECDSA())
	require.NoError(t, err)
	errs := vm.txPool.AddRemotesSync([]*types.Transaction{signedTx0})
	require.NoError(t, errs[0])

	// accept block
	blk := issueAndAccept(t, vm)
	newBlock := <-acceptedBlockEvent
	require.Equal(t, newBlock.Block.Hash(), common.Hash(blk.ID()))

	// Ensure that the shared database is empty
	assert.True(t, isDBEmpty(baseDB))
	// Ensure that the standalone database is not empty
	assert.False(t, isDBEmpty(vm.db))
	assert.False(t, isDBEmpty(vm.acceptedBlockDB))
}

func TestFeeManagerRegressionMempoolMinFeeAfterRestart(t *testing.T) {
	// Setup chain params
	genesis := &core.Genesis{}
	if err := genesis.UnmarshalJSON([]byte(genesisJSONSubnetEVM)); err != nil {
		t.Fatal(err)
	}
	precompileActivationTime := utils.NewUint64(genesis.Timestamp + 5) // 5 seconds after genesis
	configExtra := params.GetExtra(genesis.Config)
	configExtra.GenesisPrecompiles = extras.Precompiles{
		feemanager.ConfigKey: feemanager.NewConfig(precompileActivationTime, testEthAddrs[0:1], nil, nil, nil),
	}

	// set a higher fee config now
	testHighFeeConfig := commontype.FeeConfig{
		GasLimit:        big.NewInt(8_000_000),
		TargetBlockRate: 5, // in seconds

		MinBaseFee:               big.NewInt(50_000_000),
		TargetGas:                big.NewInt(18_000_000),
		BaseFeeChangeDenominator: big.NewInt(3396),

		MinBlockGasCost:  big.NewInt(0),
		MaxBlockGasCost:  big.NewInt(4_000_000),
		BlockGasCostStep: big.NewInt(500_000),
	}

	configExtra.FeeConfig = testHighFeeConfig
	genesisJSON, err := genesis.MarshalJSON()
	if err != nil {
		t.Fatal(err)
	}
	tvm := newVM(t, testVMConfig{
		genesisJSON: string(genesisJSON),
	})

	// tx pool min base fee should be the high fee config
	tx := types.NewTx(&types.DynamicFeeTx{
		ChainID:   genesis.Config.ChainID,
		Nonce:     uint64(0),
		To:        &feemanager.ContractAddress,
		Gas:       21_000,
		Value:     common.Big0,
		GasFeeCap: big.NewInt(5_000_000), // give a lower base fee
		GasTipCap: common.Big0,
		Data:      nil,
	})
	signedTx, err := types.SignTx(tx, types.LatestSigner(genesis.Config), testKeys[0].ToECDSA())
	require.NoError(t, err)

	errs := tvm.vm.txPool.AddRemotesSync([]*types.Transaction{signedTx})
	require.Len(t, errs, 1)
	require.ErrorIs(t, errs[0], txpool.ErrUnderpriced) // should fail because mempool expects higher fee

	// restart vm and try again
	restartedVM, err := restartVM(tvm.vm, tvm.db, genesisJSON, tvm.appSender, true)
	require.NoError(t, err)

	// it still should fail
	errs = restartedVM.txPool.AddRemotesSync([]*types.Transaction{signedTx})
	require.Len(t, errs, 1)
	require.ErrorIs(t, errs[0], txpool.ErrUnderpriced)

	// send a tx to activate the precompile
	newTxPoolHeadChan := make(chan core.NewTxPoolReorgEvent, 1)
	restartedVM.txPool.SubscribeNewReorgEvent(newTxPoolHeadChan)
	restartedVM.clock.Set(utils.Uint64ToTime(precompileActivationTime).Add(time.Second * 10))
	tx = types.NewTransaction(uint64(0), testEthAddrs[0], common.Big0, 21000, big.NewInt(testHighFeeConfig.MinBaseFee.Int64()), nil)
	signedTx, err = types.SignTx(tx, types.LatestSigner(genesis.Config), testKeys[0].ToECDSA())
	require.NoError(t, err)
	errs = restartedVM.txPool.AddRemotesSync([]*types.Transaction{signedTx})
	require.NoError(t, errs[0])
	blk := issueAndAccept(t, restartedVM)
	newHead := <-newTxPoolHeadChan
	require.Equal(t, newHead.Head.Hash(), common.Hash(blk.ID()))
	// Contract is initialized but no preconfig is given, reader should return genesis fee config
	// We must query the current block header here (not genesis) because the FeeManager precompile
	// is only activated at precompileActivationTime, not at genesis. Querying the genesis header would
	// return the chain config fee config and lastChangedAt as zero, which is not correct after activation.
	feeConfig, lastChangedAt, err := restartedVM.blockChain.GetFeeConfigAt(restartedVM.blockChain.CurrentBlock())
	require.NoError(t, err)
	require.EqualValues(t, feeConfig, testHighFeeConfig)
	require.EqualValues(t, restartedVM.blockChain.CurrentBlock().Number, lastChangedAt)

	// set a lower fee config now through feemanager
	testLowFeeConfig := testHighFeeConfig
	testLowFeeConfig.MinBaseFee = big.NewInt(25_000_000)
	data, err := feemanager.PackSetFeeConfig(testLowFeeConfig)
	require.NoError(t, err)
	tx = types.NewTx(&types.DynamicFeeTx{
		ChainID:   genesis.Config.ChainID,
		Nonce:     uint64(1),
		To:        &feemanager.ContractAddress,
		Gas:       1_000_000,
		Value:     common.Big0,
		GasFeeCap: testHighFeeConfig.MinBaseFee, // the blockchain state still expects high fee
		Data:      data,
	})
	// let some time pass for block gas cost
	restartedVM.clock.Set(restartedVM.clock.Time().Add(time.Second * 10))
	signedTx, err = types.SignTx(tx, types.LatestSigner(genesis.Config), testKeys[0].ToECDSA())
	require.NoError(t, err)
	errs = restartedVM.txPool.AddRemotesSync([]*types.Transaction{signedTx})
	require.NoError(t, errs[0])
	blk = issueAndAccept(t, restartedVM)
	newHead = <-newTxPoolHeadChan
	require.Equal(t, newHead.Head.Hash(), common.Hash(blk.ID()))

	// check that the fee config is updated
	block := blk.(*chain.BlockWrapper).Block.(*Block).ethBlock
	feeConfig, lastChangedAt, err = restartedVM.blockChain.GetFeeConfigAt(block.Header())
	require.NoError(t, err)
	require.EqualValues(t, restartedVM.blockChain.CurrentBlock().Number, lastChangedAt)
	require.EqualValues(t, testLowFeeConfig, feeConfig)

	// send another tx with low fee
	tx = types.NewTransaction(uint64(2), testEthAddrs[0], common.Big0, 21000, big.NewInt(testLowFeeConfig.MinBaseFee.Int64()), nil)
	signedTx, err = types.SignTx(tx, types.LatestSigner(genesis.Config), testKeys[0].ToECDSA())
	require.NoError(t, err)
	errs = restartedVM.txPool.AddRemotesSync([]*types.Transaction{signedTx})
	require.NoError(t, errs[0])
	// let some time pass for block gas cost and fees to be updated
	restartedVM.clock.Set(restartedVM.clock.Time().Add(time.Hour * 10))
	blk = issueAndAccept(t, restartedVM)
	newHead = <-newTxPoolHeadChan
	require.Equal(t, newHead.Head.Hash(), common.Hash(blk.ID()))

	// Regression: Mempool should see the new config after restart
	restartedVM, err = restartVM(restartedVM, tvm.db, genesisJSON, tvm.appSender, true)
	require.NoError(t, err)
	newTxPoolHeadChan = make(chan core.NewTxPoolReorgEvent, 1)
	restartedVM.txPool.SubscribeNewReorgEvent(newTxPoolHeadChan)
	// send a tx with low fee
	tx = types.NewTransaction(uint64(3), testEthAddrs[0], common.Big0, 21000, big.NewInt(testLowFeeConfig.MinBaseFee.Int64()), nil)
	signedTx, err = types.SignTx(tx, types.LatestSigner(genesis.Config), testKeys[0].ToECDSA())
	require.NoError(t, err)
	errs = restartedVM.txPool.AddRemotesSync([]*types.Transaction{signedTx})
	require.NoError(t, errs[0])
	blk = issueAndAccept(t, restartedVM)
	newHead = <-newTxPoolHeadChan
	require.Equal(t, newHead.Head.Hash(), common.Hash(blk.ID()))
}

func restartVM(vm *VM, sharedDB database.Database, genesisBytes []byte, appSender commonEng.AppSender, finishBootstrapping bool) (*VM, error) {
	vm.Shutdown(context.Background())
	restartedVM := &VM{}
	vm.ctx.Metrics = metrics.NewPrefixGatherer()
	err := restartedVM.Initialize(context.Background(), vm.ctx, sharedDB, genesisBytes, nil, nil, []*commonEng.Fx{}, appSender)
	if err != nil {
		return nil, err
	}

	if finishBootstrapping {
		err = restartedVM.SetState(context.Background(), snow.Bootstrapping)
		if err != nil {
			return nil, err
		}
		err = restartedVM.SetState(context.Background(), snow.NormalOp)
		if err != nil {
			return nil, err
		}
	}
	return restartedVM, nil
}

func TestWaitForEvent(t *testing.T) {
	for _, testCase := range []struct {
		name     string
		testCase func(*testing.T, *VM)
	}{
		{
			name: "WaitForEvent with context cancelled returns 0",
			testCase: func(t *testing.T, vm *VM) {
				ctx, cancel := context.WithTimeout(context.Background(), time.Millisecond*100)
				defer cancel()

				var wg sync.WaitGroup
				wg.Add(1)

				// We run WaitForEvent in a goroutine to ensure it can be safely called concurrently.
				go func() {
					defer wg.Done()
					msg, err := vm.WaitForEvent(ctx)
					require.ErrorIs(t, err, context.DeadlineExceeded)
					require.Zero(t, msg)
				}()

				wg.Wait()
			},
		},
		{
			name: "WaitForEvent returns when a transaction is added to the mempool",
			testCase: func(t *testing.T, vm *VM) {
				var wg sync.WaitGroup
				wg.Add(1)

				go func() {
					defer wg.Done()
					msg, err := vm.WaitForEvent(context.Background())
					require.NoError(t, err)
					require.Equal(t, commonEng.PendingTxs, msg)
				}()

				tx := types.NewTransaction(uint64(0), testEthAddrs[1], firstTxAmount, 21000, big.NewInt(testMinGasPrice), nil)
				signedTx, err := types.SignTx(tx, types.NewEIP155Signer(vm.chainConfig.ChainID), testKeys[0].ToECDSA())
				require.NoError(t, err)

				for _, err := range vm.txPool.AddRemotesSync([]*types.Transaction{signedTx}) {
					require.NoError(t, err)
				}

				wg.Wait()
			},
		},
		{
			name: "WaitForEvent doesn't return once a block is built and accepted",
			testCase: func(t *testing.T, vm *VM) {
				tx := types.NewTransaction(uint64(0), testEthAddrs[1], firstTxAmount, 21000, big.NewInt(testMinGasPrice), nil)
				signedTx, err := types.SignTx(tx, types.NewEIP155Signer(vm.chainConfig.ChainID), testKeys[0].ToECDSA())
				require.NoError(t, err)

				for _, err := range vm.txPool.AddRemotesSync([]*types.Transaction{signedTx}) {
					require.NoError(t, err)
				}

				blk, err := vm.BuildBlock(context.Background())
				require.NoError(t, err)

				require.NoError(t, blk.Verify(context.Background()))

				require.NoError(t, vm.SetPreference(context.Background(), blk.ID()))

				require.NoError(t, blk.Accept(context.Background()))

				ctx, cancel := context.WithTimeout(context.Background(), time.Millisecond*100)
				defer cancel()

				var wg sync.WaitGroup
				wg.Add(1)

				// We run WaitForEvent in a goroutine to ensure it can be safely called concurrently.
				go func() {
					defer wg.Done()
					msg, err := vm.WaitForEvent(ctx)
					require.ErrorIs(t, err, context.DeadlineExceeded)
					require.Zero(t, msg)
				}()

				wg.Wait()

				t.Log("WaitForEvent returns when regular transactions are added to the mempool")

				time.Sleep(time.Second * 2) // sleep some time to let the gas capacity to refill

				tx = types.NewTransaction(uint64(1), testEthAddrs[1], firstTxAmount, 21000, big.NewInt(testMinGasPrice), nil)
				signedTx, err = types.SignTx(tx, types.NewEIP155Signer(vm.chainConfig.ChainID), testKeys[0].ToECDSA())
				require.NoError(t, err)

				for _, err := range vm.txPool.AddRemotesSync([]*types.Transaction{signedTx}) {
					require.NoError(t, err)
				}

				wg.Add(1)

				go func() {
					defer wg.Done()
					msg, err := vm.WaitForEvent(context.Background())
					require.NoError(t, err)
					require.Equal(t, commonEng.PendingTxs, msg)
				}()

				wg.Wait()

				// Build a block again to wipe out the subscription
				blk, err = vm.BuildBlock(context.Background())
				require.NoError(t, err)

				require.NoError(t, blk.Verify(context.Background()))

				require.NoError(t, vm.SetPreference(context.Background(), blk.ID()))

				require.NoError(t, blk.Accept(context.Background()))
			},
		},
		{
			name: "WaitForEvent waits some time after a block is built",
			testCase: func(t *testing.T, vm *VM) {
				tx := types.NewTransaction(uint64(0), testEthAddrs[1], firstTxAmount, 21000, big.NewInt(testMinGasPrice), nil)
				signedTx, err := types.SignTx(tx, types.NewEIP155Signer(vm.chainConfig.ChainID), testKeys[0].ToECDSA())
				require.NoError(t, err)

				for _, err := range vm.txPool.AddRemotesSync([]*types.Transaction{signedTx}) {
					require.NoError(t, err)
				}

				lastBuildBlockTime := time.Now()

				blk, err := vm.BuildBlock(context.Background())
				require.NoError(t, err)

				require.NoError(t, blk.Verify(context.Background()))

				require.NoError(t, vm.SetPreference(context.Background(), blk.ID()))

				require.NoError(t, blk.Accept(context.Background()))

				tx = types.NewTransaction(uint64(1), testEthAddrs[1], firstTxAmount, 21000, big.NewInt(testMinGasPrice), nil)
				signedTx, err = types.SignTx(tx, types.NewEIP155Signer(vm.chainConfig.ChainID), testKeys[0].ToECDSA())
				require.NoError(t, err)

				for _, err := range vm.txPool.AddRemotesSync([]*types.Transaction{signedTx}) {
					require.NoError(t, err)
				}

				var wg sync.WaitGroup
				wg.Add(1)

				go func() {
					defer wg.Done()
					msg, err := vm.WaitForEvent(context.Background())
					require.NoError(t, err)
					require.Equal(t, commonEng.PendingTxs, msg)
					require.GreaterOrEqual(t, time.Since(lastBuildBlockTime), minBlockBuildingRetryDelay)
				}()

				wg.Wait()
			},
		},
	} {
		t.Run(testCase.name, func(t *testing.T) {
			genesis := &core.Genesis{}
			require.NoError(t, genesis.UnmarshalJSON([]byte(genesisJSONSubnetEVM)))
			genesisJSON, err := genesis.MarshalJSON()
			require.NoError(t, err)
			tvm := newVM(t, testVMConfig{
				genesisJSON: string(genesisJSON),
			}).vm

			testCase.testCase(t, tvm)
			tvm.Shutdown(context.Background())
		})
	}
}<|MERGE_RESOLUTION|>--- conflicted
+++ resolved
@@ -2302,19 +2302,11 @@
 	require.NoError(t, err)
 
 	vm := &VM{}
-<<<<<<< HEAD
-=======
-	ctx, dbManager, _, _ := setupGenesis(t, upgradetest.Latest)
->>>>>>> 1e00e2ea
 	err = vm.Initialize(
 		context.Background(),
 		ctx,
 		dbManager,
-<<<<<<< HEAD
-		genesisJSON,
-=======
 		genesisJSON, // Manually set genesis bytes due to custom genesis
->>>>>>> 1e00e2ea
 		[]byte(""),
 		[]byte(""),
 		[]*commonEng.Fx{},
@@ -2344,11 +2336,7 @@
 		context.Background(),
 		ctx,
 		dbManager,
-<<<<<<< HEAD
-		genesisJSON,
-=======
 		genesisJSON, // Manually set genesis bytes due to custom genesis
->>>>>>> 1e00e2ea
 		upgradeBytesJSON,
 		[]byte(""),
 		[]*commonEng.Fx{},
