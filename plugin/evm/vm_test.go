// (c) 2019-2020, Ava Labs, Inc. All rights reserved.
// See the file LICENSE for licensing terms.

package evm

import (
	"context"
	"crypto/ecdsa"
	"crypto/rand"
	"encoding/json"
	"errors"
	"fmt"
	"math/big"
	"os"
	"path/filepath"
	"strings"
	"testing"
	"time"

	"github.com/ava-labs/subnet-evm/commontype"
	"github.com/ava-labs/subnet-evm/metrics"
	"github.com/ava-labs/subnet-evm/precompile"
	"github.com/ava-labs/subnet-evm/precompile/deployerallowlist"
	"github.com/ava-labs/subnet-evm/precompile/feemanager"
	"github.com/ava-labs/subnet-evm/precompile/rewardmanager"
	"github.com/ava-labs/subnet-evm/precompile/txallowlist"
	"github.com/ava-labs/subnet-evm/trie"
	"github.com/ava-labs/subnet-evm/vmerrs"
	"github.com/ethereum/go-ethereum/common"
	"github.com/ethereum/go-ethereum/crypto"
	"github.com/ethereum/go-ethereum/log"

	"github.com/stretchr/testify/require"

	"github.com/ava-labs/avalanchego/api/keystore"
	"github.com/ava-labs/avalanchego/database/manager"
	"github.com/ava-labs/avalanchego/ids"
	"github.com/ava-labs/avalanchego/snow"
	"github.com/ava-labs/avalanchego/snow/choices"
	"github.com/ava-labs/avalanchego/snow/consensus/snowman"
	"github.com/ava-labs/avalanchego/snow/validators"
	avalancheConstants "github.com/ava-labs/avalanchego/utils/constants"
	"github.com/ava-labs/avalanchego/utils/formatting"
	"github.com/ava-labs/avalanchego/utils/logging"
	"github.com/ava-labs/avalanchego/version"
	"github.com/ava-labs/avalanchego/vms/components/chain"

	engCommon "github.com/ava-labs/avalanchego/snow/engine/common"

	"github.com/ava-labs/subnet-evm/consensus/dummy"
	"github.com/ava-labs/subnet-evm/constants"
	"github.com/ava-labs/subnet-evm/core"
	"github.com/ava-labs/subnet-evm/core/types"
	"github.com/ava-labs/subnet-evm/eth"
	"github.com/ava-labs/subnet-evm/params"
	"github.com/ava-labs/subnet-evm/rpc"

	accountKeystore "github.com/ava-labs/subnet-evm/accounts/keystore"
)

var (
	testNetworkID   uint32 = 10
	testCChainID           = ids.ID{'c', 'c', 'h', 'a', 'i', 'n', 't', 'e', 's', 't'}
	testXChainID           = ids.ID{'t', 'e', 's', 't', 'x'}
	testMinGasPrice int64  = 225_000_000_000
	testKeys        []*ecdsa.PrivateKey
	testEthAddrs    []common.Address // testEthAddrs[i] corresponds to testKeys[i]
	testAvaxAssetID = ids.ID{1, 2, 3}
	username        = "Johns"
	password        = "CjasdjhiPeirbSenfeI13" // #nosec G101
	// Use chainId: 43111, so that it does not overlap with any Avalanche ChainIDs, which may have their
	// config overridden in vm.Initialize.
	genesisJSONSubnetEVM    = "{\"config\":{\"chainId\":43111,\"homesteadBlock\":0,\"eip150Block\":0,\"eip150Hash\":\"0x2086799aeebeae135c246c65021c82b4e15a2c451340993aacfd2751886514f0\",\"eip155Block\":0,\"eip158Block\":0,\"byzantiumBlock\":0,\"constantinopleBlock\":0,\"petersburgBlock\":0,\"istanbulBlock\":0,\"muirGlacierBlock\":0,\"subnetEVMTimestamp\":0},\"nonce\":\"0x0\",\"timestamp\":\"0x0\",\"extraData\":\"0x00\",\"gasLimit\":\"0x7A1200\",\"difficulty\":\"0x0\",\"mixHash\":\"0x0000000000000000000000000000000000000000000000000000000000000000\",\"coinbase\":\"0x0000000000000000000000000000000000000000\",\"alloc\":{\"0x71562b71999873DB5b286dF957af199Ec94617F7\": {\"balance\":\"0x4192927743b88000\"}, \"0x703c4b2bD70c169f5717101CaeE543299Fc946C7\": {\"balance\":\"0x4192927743b88000\"}},\"number\":\"0x0\",\"gasUsed\":\"0x0\",\"parentHash\":\"0x0000000000000000000000000000000000000000000000000000000000000000\"}"
	genesisJSONPreSubnetEVM = "{\"config\":{\"chainId\":43111,\"homesteadBlock\":0,\"eip150Block\":0,\"eip150Hash\":\"0x2086799aeebeae135c246c65021c82b4e15a2c451340993aacfd2751886514f0\",\"eip155Block\":0,\"eip158Block\":0,\"byzantiumBlock\":0,\"constantinopleBlock\":0,\"petersburgBlock\":0,\"istanbulBlock\":0,\"muirGlacierBlock\":0},\"nonce\":\"0x0\",\"timestamp\":\"0x0\",\"extraData\":\"0x00\",\"gasLimit\":\"0x7A1200\",\"difficulty\":\"0x0\",\"mixHash\":\"0x0000000000000000000000000000000000000000000000000000000000000000\",\"coinbase\":\"0x0000000000000000000000000000000000000000\",\"alloc\":{\"0x71562b71999873DB5b286dF957af199Ec94617F7\": {\"balance\":\"0x4192927743b88000\"}, \"0x703c4b2bD70c169f5717101CaeE543299Fc946C7\": {\"balance\":\"0x4192927743b88000\"}},\"number\":\"0x0\",\"gasUsed\":\"0x0\",\"parentHash\":\"0x0000000000000000000000000000000000000000000000000000000000000000\"}"
	genesisJSONLatest       = genesisJSONSubnetEVM

	firstTxAmount  *big.Int
	genesisBalance *big.Int
)

func init() {
	key1, _ := crypto.HexToECDSA("b71c71a67e1177ad4e901695e1b4b9ee17ae16c6668d313eac2f96dbcda3f291")
	key2, _ := crypto.HexToECDSA("8a1f9a8f95be41cd7ccb6168179afb4504aefe388d1e14474d32c45c72ce7b7a")
	testKeys = append(testKeys, key1, key2)
	addr1 := crypto.PubkeyToAddress(key1.PublicKey)
	addr2 := crypto.PubkeyToAddress(key2.PublicKey)
	testEthAddrs = append(testEthAddrs, addr1, addr2)

	firstTxAmount = new(big.Int).Mul(big.NewInt(testMinGasPrice), big.NewInt(21000*100))
	genesisBalance = new(big.Int).Mul(big.NewInt(testMinGasPrice), big.NewInt(21000*1000))
}

// BuildGenesisTest returns the genesis bytes for Subnet EVM VM to be used in testing
func buildGenesisTest(t *testing.T, genesisJSON string) []byte {
	ss := CreateStaticService()

	genesis := &core.Genesis{}
	if err := json.Unmarshal([]byte(genesisJSON), genesis); err != nil {
		t.Fatalf("Problem unmarshaling genesis JSON: %s", err)
	}
	args := &BuildGenesisArgs{GenesisData: genesis}
	reply := &BuildGenesisReply{}
	err := ss.BuildGenesis(nil, args, reply)
	if err != nil {
		t.Fatalf("Failed to create test genesis")
	}
	genesisBytes, err := formatting.Decode(reply.Encoding, reply.GenesisBytes)
	if err != nil {
		t.Fatalf("Failed to decode genesis bytes: %s", err)
	}
	return genesisBytes
}

func NewContext() *snow.Context {
	ctx := snow.DefaultContextTest()
	ctx.NetworkID = testNetworkID
	ctx.NodeID = ids.GenerateTestNodeID()
	ctx.ChainID = testCChainID
	ctx.AVAXAssetID = testAvaxAssetID
	ctx.XChainID = testXChainID
	aliaser := ctx.BCLookup.(ids.Aliaser)
	_ = aliaser.Alias(testCChainID, "C")
	_ = aliaser.Alias(testCChainID, testCChainID.String())
	_ = aliaser.Alias(testXChainID, "X")
	_ = aliaser.Alias(testXChainID, testXChainID.String())
	ctx.ValidatorState = &validators.TestState{
		GetSubnetIDF: func(_ context.Context, chainID ids.ID) (ids.ID, error) {
			subnetID, ok := map[ids.ID]ids.ID{
				avalancheConstants.PlatformChainID: avalancheConstants.PrimaryNetworkID,
				testXChainID:                       avalancheConstants.PrimaryNetworkID,
				testCChainID:                       avalancheConstants.PrimaryNetworkID,
			}[chainID]
			if !ok {
				return ids.Empty, errors.New("unknown chain")
			}
			return subnetID, nil
		},
	}
	return ctx
}

type snLookup struct {
	chainsToSubnet map[ids.ID]ids.ID
}

func (sn *snLookup) SubnetID(chainID ids.ID) (ids.ID, error) {
	subnetID, ok := sn.chainsToSubnet[chainID]
	if !ok {
		return ids.ID{}, errors.New("unknown chain")
	}
	return subnetID, nil
}

// If [genesisJSON] is empty, defaults to using [genesisJSONLatest]
func setupGenesis(t *testing.T,
	genesisJSON string,
) (*snow.Context,
	manager.Manager,
	[]byte,
	chan engCommon.Message,
) {
	if len(genesisJSON) == 0 {
		genesisJSON = genesisJSONLatest
	}
	genesisBytes := buildGenesisTest(t, genesisJSON)
	ctx := NewContext()

	baseDBManager := manager.NewMemDB(&version.Semantic{
		Major: 1,
		Minor: 4,
		Patch: 5,
	})

	// NB: this lock is intentionally left locked when this function returns.
	// The caller of this function is responsible for unlocking.
	ctx.Lock.Lock()

	userKeystore := keystore.New(logging.NoLog{}, manager.NewMemDB(&version.Semantic{
		Major: 1,
		Minor: 4,
		Patch: 5,
	}))
	if err := userKeystore.CreateUser(username, password); err != nil {
		t.Fatal(err)
	}
	ctx.Keystore = userKeystore.NewBlockchainKeyStore(ctx.ChainID)

	issuer := make(chan engCommon.Message, 1)
	prefixedDBManager := baseDBManager.NewPrefixDBManager([]byte{1})
	return ctx, prefixedDBManager, genesisBytes, issuer
}

// GenesisVM creates a VM instance with the genesis test bytes and returns
// the channel use to send messages to the engine, the VM, database manager,
// and sender.
// If [genesisJSON] is empty, defaults to using [genesisJSONLatest]
func GenesisVM(t *testing.T,
	finishBootstrapping bool,
	genesisJSON string,
	configJSON string,
	upgradeJSON string,
) (chan engCommon.Message,
	*VM, manager.Manager,
	*engCommon.SenderTest,
) {
	vm := &VM{}
	ctx, dbManager, genesisBytes, issuer := setupGenesis(t, genesisJSON)
	appSender := &engCommon.SenderTest{T: t}
	appSender.CantSendAppGossip = true
	appSender.SendAppGossipF = func(context.Context, []byte) error { return nil }
	if err := vm.Initialize(
		context.Background(),
		ctx,
		dbManager,
		genesisBytes,
		[]byte(upgradeJSON),
		[]byte(configJSON),
		issuer,
		[]*engCommon.Fx{},
		appSender,
	); err != nil {
		t.Fatal(err)
	}

	if finishBootstrapping {
		require.NoError(t, vm.SetState(context.Background(), snow.Bootstrapping))
		require.NoError(t, vm.SetState(context.Background(), snow.NormalOp))
	}

	return issuer, vm, dbManager, appSender
}

func TestVMConfig(t *testing.T) {
	txFeeCap := float64(11)
	enabledEthAPIs := []string{"debug"}
	configJSON := fmt.Sprintf("{\"rpc-tx-fee-cap\": %g,\"eth-apis\": %s}", txFeeCap, fmt.Sprintf("[%q]", enabledEthAPIs[0]))
	_, vm, _, _ := GenesisVM(t, false, "", configJSON, "")
	require.Equal(t, vm.config.RPCTxFeeCap, txFeeCap, "Tx Fee Cap should be set")
	require.Equal(t, vm.config.EthAPIs(), enabledEthAPIs, "EnabledEthAPIs should be set")
	require.NoError(t, vm.Shutdown(context.Background()))
}

func TestVMConfigDefaults(t *testing.T) {
	txFeeCap := float64(11)
	enabledEthAPIs := []string{"debug"}
	configJSON := fmt.Sprintf("{\"rpc-tx-fee-cap\": %g,\"eth-apis\": %s}", txFeeCap, fmt.Sprintf("[%q]", enabledEthAPIs[0]))
	_, vm, _, _ := GenesisVM(t, false, "", configJSON, "")

	var vmConfig Config
	vmConfig.SetDefaults()
	vmConfig.RPCTxFeeCap = txFeeCap
	vmConfig.EnabledEthAPIs = enabledEthAPIs
	require.Equal(t, vmConfig, vm.config, "VM Config should match default with overrides")
	require.NoError(t, vm.Shutdown(context.Background()))
}

func TestVMNilConfig(t *testing.T) {
	_, vm, _, _ := GenesisVM(t, false, "", "", "")

	// VM Config should match defaults if no config is passed in
	var vmConfig Config
	vmConfig.SetDefaults()
	require.Equal(t, vmConfig, vm.config, "VM Config should match default config")
	require.NoError(t, vm.Shutdown(context.Background()))
}

func TestVMContinuousProfiler(t *testing.T) {
	profilerDir := t.TempDir()
	profilerFrequency := 500 * time.Millisecond
	configJSON := fmt.Sprintf("{\"continuous-profiler-dir\": %q,\"continuous-profiler-frequency\": \"500ms\"}", profilerDir)
	_, vm, _, _ := GenesisVM(t, false, "", configJSON, "")
	require.Equal(t, vm.config.ContinuousProfilerDir, profilerDir, "profiler dir should be set")
	require.Equal(t, vm.config.ContinuousProfilerFrequency.Duration, profilerFrequency, "profiler frequency should be set")

	// Sleep for twice the frequency of the profiler to give it time
	// to generate the first profile.
	time.Sleep(2 * time.Second)
	require.NoError(t, vm.Shutdown(context.Background()))

	// Check that the first profile was generated
	expectedFileName := filepath.Join(profilerDir, "cpu.profile.1")
	_, err := os.Stat(expectedFileName)
	require.NoError(t, err, "Expected continuous profiler to generate the first CPU profile at %s", expectedFileName)
}

func TestVMUpgrades(t *testing.T) {
	genesisTests := []struct {
		name             string
		genesis          string
		expectedGasPrice *big.Int
	}{
		{
			name:             "Subnet EVM",
			genesis:          genesisJSONSubnetEVM,
			expectedGasPrice: big.NewInt(0),
		},
	}
	for _, test := range genesisTests {
		t.Run(test.name, func(t *testing.T) {
			_, vm, _, _ := GenesisVM(t, true, test.genesis, "", "")

			if gasPrice := vm.txPool.GasPrice(); gasPrice.Cmp(test.expectedGasPrice) != 0 {
				t.Fatalf("Expected pool gas price to be %d but found %d", test.expectedGasPrice, gasPrice)
			}
			defer func() {
				shutdownChan := make(chan error, 1)
				shutdownFunc := func() {
					err := vm.Shutdown(context.Background())
					shutdownChan <- err
				}

				go shutdownFunc()
				shutdownTimeout := 50 * time.Millisecond
				ticker := time.NewTicker(shutdownTimeout)
				select {
				case <-ticker.C:
					t.Fatalf("VM shutdown took longer than timeout: %v", shutdownTimeout)
				case err := <-shutdownChan:
					if err != nil {
						t.Fatalf("Shutdown errored: %s", err)
					}
				}
			}()

			lastAcceptedID, err := vm.LastAccepted(context.Background())
			if err != nil {
				t.Fatal(err)
			}

			if lastAcceptedID != ids.ID(vm.genesisHash) {
				t.Fatal("Expected last accepted block to match the genesis block hash")
			}

			genesisBlk, err := vm.GetBlock(context.Background(), lastAcceptedID)
			if err != nil {
				t.Fatalf("Failed to get genesis block due to %s", err)
			}

			if height := genesisBlk.Height(); height != 0 {
				t.Fatalf("Expected height of geneiss block to be 0, found: %d", height)
			}

			if _, err := vm.ParseBlock(context.Background(), genesisBlk.Bytes()); err != nil {
				t.Fatalf("Failed to parse genesis block due to %s", err)
			}

			genesisStatus := genesisBlk.Status()
			if genesisStatus != choices.Accepted {
				t.Fatalf("expected genesis status to be %s but was %s", choices.Accepted, genesisStatus)
			}
		})
	}
}

func issueAndAccept(t *testing.T, issuer <-chan engCommon.Message, vm *VM) snowman.Block {
	t.Helper()
	<-issuer

	blk, err := vm.BuildBlock(context.Background())
	if err != nil {
		t.Fatal(err)
	}

	if err := blk.Verify(context.Background()); err != nil {
		t.Fatal(err)
	}

	if status := blk.Status(); status != choices.Processing {
		t.Fatalf("Expected status of built block to be %s, but found %s", choices.Processing, status)
	}

	if err := vm.SetPreference(context.Background(), blk.ID()); err != nil {
		t.Fatal(err)
	}

	if err := blk.Accept(context.Background()); err != nil {
		t.Fatal(err)
	}

	return blk
}

func TestBuildEthTxBlock(t *testing.T) {
	// reduce block gas cost
	issuer, vm, dbManager, _ := GenesisVM(t, true, genesisJSONSubnetEVM, "{\"pruning-enabled\":true}", "")

	defer func() {
		if err := vm.Shutdown(context.Background()); err != nil {
			t.Fatal(err)
		}
	}()

	newTxPoolHeadChan := make(chan core.NewTxPoolReorgEvent, 1)
	vm.txPool.SubscribeNewReorgEvent(newTxPoolHeadChan)

	key, err := accountKeystore.NewKey(rand.Reader)
	if err != nil {
		t.Fatal(err)
	}

	tx := types.NewTransaction(uint64(0), key.Address, firstTxAmount, 21000, big.NewInt(testMinGasPrice), nil)
	signedTx, err := types.SignTx(tx, types.NewEIP155Signer(vm.chainConfig.ChainID), testKeys[0])
	if err != nil {
		t.Fatal(err)
	}
	errs := vm.txPool.AddRemotesSync([]*types.Transaction{signedTx})
	for i, err := range errs {
		if err != nil {
			t.Fatalf("Failed to add tx at index %d: %s", i, err)
		}
	}

	blk1 := issueAndAccept(t, issuer, vm)
	newHead := <-newTxPoolHeadChan
	if newHead.Head.Hash() != common.Hash(blk1.ID()) {
		t.Fatalf("Expected new block to match")
	}

	txs := make([]*types.Transaction, 10)
	for i := 0; i < 10; i++ {
		tx := types.NewTransaction(uint64(i), key.Address, big.NewInt(10), 21000, big.NewInt(testMinGasPrice), nil)
		signedTx, err := types.SignTx(tx, types.NewEIP155Signer(vm.chainConfig.ChainID), key.PrivateKey)
		if err != nil {
			t.Fatal(err)
		}
		txs[i] = signedTx
	}
	errs = vm.txPool.AddRemotesSync(txs)
	for i, err := range errs {
		if err != nil {
			t.Fatalf("Failed to add tx at index %d: %s", i, err)
		}
	}

	vm.clock.Set(vm.clock.Time().Add(2 * time.Second))
	blk2 := issueAndAccept(t, issuer, vm)
	newHead = <-newTxPoolHeadChan
	if newHead.Head.Hash() != common.Hash(blk2.ID()) {
		t.Fatalf("Expected new block to match")
	}

	if status := blk2.Status(); status != choices.Accepted {
		t.Fatalf("Expected status of accepted block to be %s, but found %s", choices.Accepted, status)
	}

	lastAcceptedID, err := vm.LastAccepted(context.Background())
	if err != nil {
		t.Fatal(err)
	}
	if lastAcceptedID != blk2.ID() {
		t.Fatalf("Expected last accepted blockID to be the accepted block: %s, but found %s", blk2.ID(), lastAcceptedID)
	}

	ethBlk1 := blk1.(*chain.BlockWrapper).Block.(*Block).ethBlock
	if ethBlk1Root := ethBlk1.Root(); !vm.blockChain.HasState(ethBlk1Root) {
		t.Fatalf("Expected blk1 state root to not yet be pruned after blk2 was accepted because of tip buffer")
	}

	// Clear the cache and ensure that GetBlock returns internal blocks with the correct status
	vm.State.Flush()
	blk2Refreshed, err := vm.GetBlockInternal(context.Background(), blk2.ID())
	if err != nil {
		t.Fatal(err)
	}
	if status := blk2Refreshed.Status(); status != choices.Accepted {
		t.Fatalf("Expected refreshed blk2 to be Accepted, but found status: %s", status)
	}

	blk1RefreshedID := blk2Refreshed.Parent()
	blk1Refreshed, err := vm.GetBlockInternal(context.Background(), blk1RefreshedID)
	if err != nil {
		t.Fatal(err)
	}
	if status := blk1Refreshed.Status(); status != choices.Accepted {
		t.Fatalf("Expected refreshed blk1 to be Accepted, but found status: %s", status)
	}

	if blk1Refreshed.ID() != blk1.ID() {
		t.Fatalf("Found unexpected blkID for parent of blk2")
	}

	restartedVM := &VM{}
	genesisBytes := buildGenesisTest(t, genesisJSONSubnetEVM)

	if err := restartedVM.Initialize(
		context.Background(),
		NewContext(),
		dbManager,
		genesisBytes,
		[]byte(""),
		[]byte("{\"pruning-enabled\":true}"),
		issuer,
		[]*engCommon.Fx{},
		nil,
	); err != nil {
		t.Fatal(err)
	}

	// State root should not have been committed and discarded on restart
	if ethBlk1Root := ethBlk1.Root(); restartedVM.blockChain.HasState(ethBlk1Root) {
		t.Fatalf("Expected blk1 state root to be pruned after blk2 was accepted on top of it in pruning mode")
	}

	// State root should be committed when accepted tip on shutdown
	ethBlk2 := blk2.(*chain.BlockWrapper).Block.(*Block).ethBlock
	if ethBlk2Root := ethBlk2.Root(); !restartedVM.blockChain.HasState(ethBlk2Root) {
		t.Fatalf("Expected blk2 state root to not be pruned after shutdown (last accepted tip should be committed)")
	}
}

// Regression test to ensure that after accepting block A
// then calling SetPreference on block B (when it becomes preferred)
// and the head of a longer chain (block D) does not corrupt the
// canonical chain.
//  A
// / \
// B  C
//    |
//    D
func TestSetPreferenceRace(t *testing.T) {
	// Create two VMs which will agree on block A and then
	// build the two distinct preferred chains above
	issuer1, vm1, _, _ := GenesisVM(t, true, genesisJSONSubnetEVM, "{\"pruning-enabled\":true}", "")
	issuer2, vm2, _, _ := GenesisVM(t, true, genesisJSONSubnetEVM, "{\"pruning-enabled\":true}", "")

	defer func() {
		if err := vm1.Shutdown(context.Background()); err != nil {
			t.Fatal(err)
		}

		if err := vm2.Shutdown(context.Background()); err != nil {
			t.Fatal(err)
		}
	}()

	newTxPoolHeadChan1 := make(chan core.NewTxPoolReorgEvent, 1)
	vm1.txPool.SubscribeNewReorgEvent(newTxPoolHeadChan1)
	newTxPoolHeadChan2 := make(chan core.NewTxPoolReorgEvent, 1)
	vm2.txPool.SubscribeNewReorgEvent(newTxPoolHeadChan2)

	tx := types.NewTransaction(uint64(0), testEthAddrs[1], firstTxAmount, 21000, big.NewInt(testMinGasPrice), nil)
	signedTx, err := types.SignTx(tx, types.NewEIP155Signer(vm1.chainConfig.ChainID), testKeys[0])
	if err != nil {
		t.Fatal(err)
	}

	txErrors := vm1.txPool.AddRemotesSync([]*types.Transaction{signedTx})
	for i, err := range txErrors {
		if err != nil {
			t.Fatalf("Failed to add tx at index %d: %s", i, err)
		}
	}

	<-issuer1

	vm1BlkA, err := vm1.BuildBlock(context.Background())
	if err != nil {
		t.Fatalf("Failed to build block with import transaction: %s", err)
	}

	if err := vm1BlkA.Verify(context.Background()); err != nil {
		t.Fatalf("Block failed verification on VM1: %s", err)
	}

	if status := vm1BlkA.Status(); status != choices.Processing {
		t.Fatalf("Expected status of built block to be %s, but found %s", choices.Processing, status)
	}

	if err := vm1.SetPreference(context.Background(), vm1BlkA.ID()); err != nil {
		t.Fatal(err)
	}

	vm2BlkA, err := vm2.ParseBlock(context.Background(), vm1BlkA.Bytes())
	if err != nil {
		t.Fatalf("Unexpected error parsing block from vm2: %s", err)
	}
	if err := vm2BlkA.Verify(context.Background()); err != nil {
		t.Fatalf("Block failed verification on VM2: %s", err)
	}
	if status := vm2BlkA.Status(); status != choices.Processing {
		t.Fatalf("Expected status of block on VM2 to be %s, but found %s", choices.Processing, status)
	}
	if err := vm2.SetPreference(context.Background(), vm2BlkA.ID()); err != nil {
		t.Fatal(err)
	}

	if err := vm1BlkA.Accept(context.Background()); err != nil {
		t.Fatalf("VM1 failed to accept block: %s", err)
	}
	if err := vm2BlkA.Accept(context.Background()); err != nil {
		t.Fatalf("VM2 failed to accept block: %s", err)
	}

	newHead := <-newTxPoolHeadChan1
	if newHead.Head.Hash() != common.Hash(vm1BlkA.ID()) {
		t.Fatalf("Expected new block to match")
	}
	newHead = <-newTxPoolHeadChan2
	if newHead.Head.Hash() != common.Hash(vm2BlkA.ID()) {
		t.Fatalf("Expected new block to match")
	}

	// Create list of 10 successive transactions to build block A on vm1
	// and to be split into two separate blocks on VM2
	txs := make([]*types.Transaction, 10)
	for i := 0; i < 10; i++ {
		tx := types.NewTransaction(uint64(i), testEthAddrs[0], big.NewInt(10), 21000, big.NewInt(testMinGasPrice), nil)
		signedTx, err := types.SignTx(tx, types.NewEIP155Signer(vm1.chainConfig.ChainID), testKeys[1])
		if err != nil {
			t.Fatal(err)
		}
		txs[i] = signedTx
	}

	var errs []error

	// Add the remote transactions, build the block, and set VM1's preference for block A
	errs = vm1.txPool.AddRemotesSync(txs)
	for i, err := range errs {
		if err != nil {
			t.Fatalf("Failed to add transaction to VM1 at index %d: %s", i, err)
		}
	}

	<-issuer1

	vm1BlkB, err := vm1.BuildBlock(context.Background())
	if err != nil {
		t.Fatal(err)
	}

	if err := vm1BlkB.Verify(context.Background()); err != nil {
		t.Fatal(err)
	}

	if status := vm1BlkB.Status(); status != choices.Processing {
		t.Fatalf("Expected status of built block to be %s, but found %s", choices.Processing, status)
	}

	if err := vm1.SetPreference(context.Background(), vm1BlkB.ID()); err != nil {
		t.Fatal(err)
	}

	// Split the transactions over two blocks, and set VM2's preference to them in sequence
	// after building each block
	// Block C
	errs = vm2.txPool.AddRemotesSync(txs[0:5])
	for i, err := range errs {
		if err != nil {
			t.Fatalf("Failed to add transaction to VM2 at index %d: %s", i, err)
		}
	}

	<-issuer2
	vm2BlkC, err := vm2.BuildBlock(context.Background())
	if err != nil {
		t.Fatalf("Failed to build BlkC on VM2: %s", err)
	}

	if err := vm2BlkC.Verify(context.Background()); err != nil {
		t.Fatalf("BlkC failed verification on VM2: %s", err)
	}

	if status := vm2BlkC.Status(); status != choices.Processing {
		t.Fatalf("Expected status of built block C to be %s, but found %s", choices.Processing, status)
	}

	if err := vm2.SetPreference(context.Background(), vm2BlkC.ID()); err != nil {
		t.Fatal(err)
	}

	newHead = <-newTxPoolHeadChan2
	if newHead.Head.Hash() != common.Hash(vm2BlkC.ID()) {
		t.Fatalf("Expected new block to match")
	}

	// Block D
	errs = vm2.txPool.AddRemotesSync(txs[5:10])
	for i, err := range errs {
		if err != nil {
			t.Fatalf("Failed to add transaction to VM2 at index %d: %s", i, err)
		}
	}

	<-issuer2
	vm2BlkD, err := vm2.BuildBlock(context.Background())
	if err != nil {
		t.Fatalf("Failed to build BlkD on VM2: %s", err)
	}

	if err := vm2BlkD.Verify(context.Background()); err != nil {
		t.Fatalf("BlkD failed verification on VM2: %s", err)
	}

	if status := vm2BlkD.Status(); status != choices.Processing {
		t.Fatalf("Expected status of built block D to be %s, but found %s", choices.Processing, status)
	}

	if err := vm2.SetPreference(context.Background(), vm2BlkD.ID()); err != nil {
		t.Fatal(err)
	}

	// VM1 receives blkC and blkD from VM1
	// and happens to call SetPreference on blkD without ever calling SetPreference
	// on blkC
	// Here we parse them in reverse order to simulate receiving a chain from the tip
	// back to the last accepted block as would typically be the case in the consensus
	// engine
	vm1BlkD, err := vm1.ParseBlock(context.Background(), vm2BlkD.Bytes())
	if err != nil {
		t.Fatalf("VM1 errored parsing blkD: %s", err)
	}
	vm1BlkC, err := vm1.ParseBlock(context.Background(), vm2BlkC.Bytes())
	if err != nil {
		t.Fatalf("VM1 errored parsing blkC: %s", err)
	}

	// The blocks must be verified in order. This invariant is maintained
	// in the consensus engine.
	if err := vm1BlkC.Verify(context.Background()); err != nil {
		t.Fatalf("VM1 BlkC failed verification: %s", err)
	}
	if err := vm1BlkD.Verify(context.Background()); err != nil {
		t.Fatalf("VM1 BlkD failed verification: %s", err)
	}

	// Set VM1's preference to blockD, skipping blockC
	if err := vm1.SetPreference(context.Background(), vm1BlkD.ID()); err != nil {
		t.Fatal(err)
	}

	// Accept the longer chain on both VMs and ensure there are no errors
	// VM1 Accepts the blocks in order
	if err := vm1BlkC.Accept(context.Background()); err != nil {
		t.Fatalf("VM1 BlkC failed on accept: %s", err)
	}
	if err := vm1BlkD.Accept(context.Background()); err != nil {
		t.Fatalf("VM1 BlkC failed on accept: %s", err)
	}

	// VM2 Accepts the blocks in order
	if err := vm2BlkC.Accept(context.Background()); err != nil {
		t.Fatalf("VM2 BlkC failed on accept: %s", err)
	}
	if err := vm2BlkD.Accept(context.Background()); err != nil {
		t.Fatalf("VM2 BlkC failed on accept: %s", err)
	}

	log.Info("Validating canonical chain")
	// Verify the Canonical Chain for Both VMs
	if err := vm2.blockChain.ValidateCanonicalChain(); err != nil {
		t.Fatalf("VM2 failed canonical chain verification due to: %s", err)
	}

	if err := vm1.blockChain.ValidateCanonicalChain(); err != nil {
		t.Fatalf("VM1 failed canonical chain verification due to: %s", err)
	}
}

// Regression test to ensure that a VM that accepts block A and B
// will not attempt to orphan either when verifying blocks C and D
// from another VM (which have a common ancestor under the finalized
// frontier).
//   A
//  / \
// B   C
//
// verifies block B and C, then Accepts block B. Then we test to ensure
// that the VM defends against any attempt to set the preference or to
// accept block C, which should be an orphaned block at this point and
// get rejected.
func TestReorgProtection(t *testing.T) {
	issuer1, vm1, _, _ := GenesisVM(t, true, genesisJSONSubnetEVM, "{\"pruning-enabled\":false}", "")
	issuer2, vm2, _, _ := GenesisVM(t, true, genesisJSONSubnetEVM, "{\"pruning-enabled\":false}", "")

	defer func() {
		if err := vm1.Shutdown(context.Background()); err != nil {
			t.Fatal(err)
		}

		if err := vm2.Shutdown(context.Background()); err != nil {
			t.Fatal(err)
		}
	}()

	newTxPoolHeadChan1 := make(chan core.NewTxPoolReorgEvent, 1)
	vm1.txPool.SubscribeNewReorgEvent(newTxPoolHeadChan1)
	newTxPoolHeadChan2 := make(chan core.NewTxPoolReorgEvent, 1)
	vm2.txPool.SubscribeNewReorgEvent(newTxPoolHeadChan2)

	tx := types.NewTransaction(uint64(0), testEthAddrs[1], firstTxAmount, 21000, big.NewInt(testMinGasPrice), nil)
	signedTx, err := types.SignTx(tx, types.NewEIP155Signer(vm1.chainConfig.ChainID), testKeys[0])
	if err != nil {
		t.Fatal(err)
	}

	txErrors := vm1.txPool.AddRemotesSync([]*types.Transaction{signedTx})
	for i, err := range txErrors {
		if err != nil {
			t.Fatalf("Failed to add tx at index %d: %s", i, err)
		}
	}

	<-issuer1

	vm1BlkA, err := vm1.BuildBlock(context.Background())
	if err != nil {
		t.Fatalf("Failed to build block with import transaction: %s", err)
	}

	if err := vm1BlkA.Verify(context.Background()); err != nil {
		t.Fatalf("Block failed verification on VM1: %s", err)
	}

	if status := vm1BlkA.Status(); status != choices.Processing {
		t.Fatalf("Expected status of built block to be %s, but found %s", choices.Processing, status)
	}

	if err := vm1.SetPreference(context.Background(), vm1BlkA.ID()); err != nil {
		t.Fatal(err)
	}

	vm2BlkA, err := vm2.ParseBlock(context.Background(), vm1BlkA.Bytes())
	if err != nil {
		t.Fatalf("Unexpected error parsing block from vm2: %s", err)
	}
	if err := vm2BlkA.Verify(context.Background()); err != nil {
		t.Fatalf("Block failed verification on VM2: %s", err)
	}
	if status := vm2BlkA.Status(); status != choices.Processing {
		t.Fatalf("Expected status of block on VM2 to be %s, but found %s", choices.Processing, status)
	}
	if err := vm2.SetPreference(context.Background(), vm2BlkA.ID()); err != nil {
		t.Fatal(err)
	}

	if err := vm1BlkA.Accept(context.Background()); err != nil {
		t.Fatalf("VM1 failed to accept block: %s", err)
	}
	if err := vm2BlkA.Accept(context.Background()); err != nil {
		t.Fatalf("VM2 failed to accept block: %s", err)
	}

	newHead := <-newTxPoolHeadChan1
	if newHead.Head.Hash() != common.Hash(vm1BlkA.ID()) {
		t.Fatalf("Expected new block to match")
	}
	newHead = <-newTxPoolHeadChan2
	if newHead.Head.Hash() != common.Hash(vm2BlkA.ID()) {
		t.Fatalf("Expected new block to match")
	}

	// Create list of 10 successive transactions to build block A on vm1
	// and to be split into two separate blocks on VM2
	txs := make([]*types.Transaction, 10)
	for i := 0; i < 10; i++ {
		tx := types.NewTransaction(uint64(i), testEthAddrs[0], big.NewInt(10), 21000, big.NewInt(testMinGasPrice), nil)
		signedTx, err := types.SignTx(tx, types.NewEIP155Signer(vm1.chainConfig.ChainID), testKeys[1])
		if err != nil {
			t.Fatal(err)
		}
		txs[i] = signedTx
	}

	var errs []error

	// Add the remote transactions, build the block, and set VM1's preference for block A
	errs = vm1.txPool.AddRemotesSync(txs)
	for i, err := range errs {
		if err != nil {
			t.Fatalf("Failed to add transaction to VM1 at index %d: %s", i, err)
		}
	}

	<-issuer1

	vm1BlkB, err := vm1.BuildBlock(context.Background())
	if err != nil {
		t.Fatal(err)
	}

	if err := vm1BlkB.Verify(context.Background()); err != nil {
		t.Fatal(err)
	}

	if status := vm1BlkB.Status(); status != choices.Processing {
		t.Fatalf("Expected status of built block to be %s, but found %s", choices.Processing, status)
	}

	if err := vm1.SetPreference(context.Background(), vm1BlkB.ID()); err != nil {
		t.Fatal(err)
	}

	// Split the transactions over two blocks, and set VM2's preference to them in sequence
	// after building each block
	// Block C
	errs = vm2.txPool.AddRemotesSync(txs[0:5])
	for i, err := range errs {
		if err != nil {
			t.Fatalf("Failed to add transaction to VM2 at index %d: %s", i, err)
		}
	}

	<-issuer2
	vm2BlkC, err := vm2.BuildBlock(context.Background())
	if err != nil {
		t.Fatalf("Failed to build BlkC on VM2: %s", err)
	}

	if err := vm2BlkC.Verify(context.Background()); err != nil {
		t.Fatalf("Block failed verification on VM2: %s", err)
	}
	if status := vm2BlkC.Status(); status != choices.Processing {
		t.Fatalf("Expected status of block on VM2 to be %s, but found %s", choices.Processing, status)
	}

	vm1BlkC, err := vm1.ParseBlock(context.Background(), vm2BlkC.Bytes())
	if err != nil {
		t.Fatalf("Unexpected error parsing block from vm2: %s", err)
	}

	if err := vm1BlkC.Verify(context.Background()); err != nil {
		t.Fatalf("Block failed verification on VM1: %s", err)
	}

	// Accept B, such that block C should get Rejected.
	if err := vm1BlkB.Accept(context.Background()); err != nil {
		t.Fatalf("VM1 failed to accept block: %s", err)
	}

	// The below (setting preference blocks that have a common ancestor
	// with the preferred chain lower than the last finalized block)
	// should NEVER happen. However, the VM defends against this
	// just in case.
	if err := vm1.SetPreference(context.Background(), vm1BlkC.ID()); !strings.Contains(err.Error(), "cannot orphan finalized block") {
		t.Fatalf("Unexpected error when setting preference that would trigger reorg: %s", err)
	}

	if err := vm1BlkC.Accept(context.Background()); !strings.Contains(err.Error(), "expected accepted block to have parent") {
		t.Fatalf("Unexpected error when setting block at finalized height: %s", err)
	}
}

// Regression test to ensure that a VM that accepts block C while preferring
// block B will trigger a reorg.
//   A
//  / \
// B   C
func TestNonCanonicalAccept(t *testing.T) {
	issuer1, vm1, _, _ := GenesisVM(t, true, genesisJSONSubnetEVM, "", "")
	issuer2, vm2, _, _ := GenesisVM(t, true, genesisJSONSubnetEVM, "", "")

	defer func() {
		if err := vm1.Shutdown(context.Background()); err != nil {
			t.Fatal(err)
		}

		if err := vm2.Shutdown(context.Background()); err != nil {
			t.Fatal(err)
		}
	}()

	newTxPoolHeadChan1 := make(chan core.NewTxPoolReorgEvent, 1)
	vm1.txPool.SubscribeNewReorgEvent(newTxPoolHeadChan1)
	newTxPoolHeadChan2 := make(chan core.NewTxPoolReorgEvent, 1)
	vm2.txPool.SubscribeNewReorgEvent(newTxPoolHeadChan2)

	tx := types.NewTransaction(uint64(0), testEthAddrs[1], firstTxAmount, 21000, big.NewInt(testMinGasPrice), nil)
	signedTx, err := types.SignTx(tx, types.NewEIP155Signer(vm1.chainConfig.ChainID), testKeys[0])
	if err != nil {
		t.Fatal(err)
	}

	txErrors := vm1.txPool.AddRemotesSync([]*types.Transaction{signedTx})
	for i, err := range txErrors {
		if err != nil {
			t.Fatalf("Failed to add tx at index %d: %s", i, err)
		}
	}

	<-issuer1

	vm1BlkA, err := vm1.BuildBlock(context.Background())
	if err != nil {
		t.Fatalf("Failed to build block with import transaction: %s", err)
	}

	if err := vm1BlkA.Verify(context.Background()); err != nil {
		t.Fatalf("Block failed verification on VM1: %s", err)
	}

	if status := vm1BlkA.Status(); status != choices.Processing {
		t.Fatalf("Expected status of built block to be %s, but found %s", choices.Processing, status)
	}

	if err := vm1.SetPreference(context.Background(), vm1BlkA.ID()); err != nil {
		t.Fatal(err)
	}

	vm2BlkA, err := vm2.ParseBlock(context.Background(), vm1BlkA.Bytes())
	if err != nil {
		t.Fatalf("Unexpected error parsing block from vm2: %s", err)
	}
	if err := vm2BlkA.Verify(context.Background()); err != nil {
		t.Fatalf("Block failed verification on VM2: %s", err)
	}
	if status := vm2BlkA.Status(); status != choices.Processing {
		t.Fatalf("Expected status of block on VM2 to be %s, but found %s", choices.Processing, status)
	}
	if err := vm2.SetPreference(context.Background(), vm2BlkA.ID()); err != nil {
		t.Fatal(err)
	}

	if err := vm1BlkA.Accept(context.Background()); err != nil {
		t.Fatalf("VM1 failed to accept block: %s", err)
	}
	if err := vm2BlkA.Accept(context.Background()); err != nil {
		t.Fatalf("VM2 failed to accept block: %s", err)
	}

	newHead := <-newTxPoolHeadChan1
	if newHead.Head.Hash() != common.Hash(vm1BlkA.ID()) {
		t.Fatalf("Expected new block to match")
	}
	newHead = <-newTxPoolHeadChan2
	if newHead.Head.Hash() != common.Hash(vm2BlkA.ID()) {
		t.Fatalf("Expected new block to match")
	}

	// Create list of 10 successive transactions to build block A on vm1
	// and to be split into two separate blocks on VM2
	txs := make([]*types.Transaction, 10)
	for i := 0; i < 10; i++ {
		tx := types.NewTransaction(uint64(i), testEthAddrs[0], big.NewInt(10), 21000, big.NewInt(testMinGasPrice), nil)
		signedTx, err := types.SignTx(tx, types.NewEIP155Signer(vm1.chainConfig.ChainID), testKeys[1])
		if err != nil {
			t.Fatal(err)
		}
		txs[i] = signedTx
	}

	var errs []error

	// Add the remote transactions, build the block, and set VM1's preference for block A
	errs = vm1.txPool.AddRemotesSync(txs)
	for i, err := range errs {
		if err != nil {
			t.Fatalf("Failed to add transaction to VM1 at index %d: %s", i, err)
		}
	}

	<-issuer1

	vm1BlkB, err := vm1.BuildBlock(context.Background())
	if err != nil {
		t.Fatal(err)
	}

	if err := vm1BlkB.Verify(context.Background()); err != nil {
		t.Fatal(err)
	}

	if status := vm1BlkB.Status(); status != choices.Processing {
		t.Fatalf("Expected status of built block to be %s, but found %s", choices.Processing, status)
	}

	if err := vm1.SetPreference(context.Background(), vm1BlkB.ID()); err != nil {
		t.Fatal(err)
	}

	vm1.blockChain.GetVMConfig().AllowUnfinalizedQueries = true

	blkBHeight := vm1BlkB.Height()
	blkBHash := vm1BlkB.(*chain.BlockWrapper).Block.(*Block).ethBlock.Hash()
	if b := vm1.blockChain.GetBlockByNumber(blkBHeight); b.Hash() != blkBHash {
		t.Fatalf("expected block at %d to have hash %s but got %s", blkBHeight, blkBHash.Hex(), b.Hash().Hex())
	}

	errs = vm2.txPool.AddRemotesSync(txs[0:5])
	for i, err := range errs {
		if err != nil {
			t.Fatalf("Failed to add transaction to VM2 at index %d: %s", i, err)
		}
	}

	<-issuer2
	vm2BlkC, err := vm2.BuildBlock(context.Background())
	if err != nil {
		t.Fatalf("Failed to build BlkC on VM2: %s", err)
	}

	vm1BlkC, err := vm1.ParseBlock(context.Background(), vm2BlkC.Bytes())
	if err != nil {
		t.Fatalf("Unexpected error parsing block from vm2: %s", err)
	}

	if err := vm1BlkC.Verify(context.Background()); err != nil {
		t.Fatalf("Block failed verification on VM1: %s", err)
	}

	if err := vm1BlkC.Accept(context.Background()); err != nil {
		t.Fatalf("VM1 failed to accept block: %s", err)
	}

	blkCHash := vm1BlkC.(*chain.BlockWrapper).Block.(*Block).ethBlock.Hash()
	if b := vm1.blockChain.GetBlockByNumber(blkBHeight); b.Hash() != blkCHash {
		t.Fatalf("expected block at %d to have hash %s but got %s", blkBHeight, blkCHash.Hex(), b.Hash().Hex())
	}
}

// Regression test to ensure that a VM that verifies block B, C, then
// D (preferring block B) does not trigger a reorg through the re-verification
// of block C or D.
//   A
//  / \
// B   C
//     |
//     D
func TestStickyPreference(t *testing.T) {
	issuer1, vm1, _, _ := GenesisVM(t, true, genesisJSONSubnetEVM, "", "")
	issuer2, vm2, _, _ := GenesisVM(t, true, genesisJSONSubnetEVM, "", "")

	defer func() {
		if err := vm1.Shutdown(context.Background()); err != nil {
			t.Fatal(err)
		}

		if err := vm2.Shutdown(context.Background()); err != nil {
			t.Fatal(err)
		}
	}()

	newTxPoolHeadChan1 := make(chan core.NewTxPoolReorgEvent, 1)
	vm1.txPool.SubscribeNewReorgEvent(newTxPoolHeadChan1)
	newTxPoolHeadChan2 := make(chan core.NewTxPoolReorgEvent, 1)
	vm2.txPool.SubscribeNewReorgEvent(newTxPoolHeadChan2)

	tx := types.NewTransaction(uint64(0), testEthAddrs[1], firstTxAmount, 21000, big.NewInt(testMinGasPrice), nil)
	signedTx, err := types.SignTx(tx, types.NewEIP155Signer(vm1.chainConfig.ChainID), testKeys[0])
	if err != nil {
		t.Fatal(err)
	}

	txErrors := vm1.txPool.AddRemotesSync([]*types.Transaction{signedTx})
	for i, err := range txErrors {
		if err != nil {
			t.Fatalf("Failed to add tx at index %d: %s", i, err)
		}
	}

	<-issuer1

	vm1BlkA, err := vm1.BuildBlock(context.Background())
	if err != nil {
		t.Fatalf("Failed to build block with import transaction: %s", err)
	}

	if err := vm1BlkA.Verify(context.Background()); err != nil {
		t.Fatalf("Block failed verification on VM1: %s", err)
	}

	if status := vm1BlkA.Status(); status != choices.Processing {
		t.Fatalf("Expected status of built block to be %s, but found %s", choices.Processing, status)
	}

	if err := vm1.SetPreference(context.Background(), vm1BlkA.ID()); err != nil {
		t.Fatal(err)
	}

	vm2BlkA, err := vm2.ParseBlock(context.Background(), vm1BlkA.Bytes())
	if err != nil {
		t.Fatalf("Unexpected error parsing block from vm2: %s", err)
	}
	if err := vm2BlkA.Verify(context.Background()); err != nil {
		t.Fatalf("Block failed verification on VM2: %s", err)
	}
	if status := vm2BlkA.Status(); status != choices.Processing {
		t.Fatalf("Expected status of block on VM2 to be %s, but found %s", choices.Processing, status)
	}
	if err := vm2.SetPreference(context.Background(), vm2BlkA.ID()); err != nil {
		t.Fatal(err)
	}

	if err := vm1BlkA.Accept(context.Background()); err != nil {
		t.Fatalf("VM1 failed to accept block: %s", err)
	}
	if err := vm2BlkA.Accept(context.Background()); err != nil {
		t.Fatalf("VM2 failed to accept block: %s", err)
	}

	newHead := <-newTxPoolHeadChan1
	if newHead.Head.Hash() != common.Hash(vm1BlkA.ID()) {
		t.Fatalf("Expected new block to match")
	}
	newHead = <-newTxPoolHeadChan2
	if newHead.Head.Hash() != common.Hash(vm2BlkA.ID()) {
		t.Fatalf("Expected new block to match")
	}

	// Create list of 10 successive transactions to build block A on vm1
	// and to be split into two separate blocks on VM2
	txs := make([]*types.Transaction, 10)
	for i := 0; i < 10; i++ {
		tx := types.NewTransaction(uint64(i), testEthAddrs[0], big.NewInt(10), 21000, big.NewInt(testMinGasPrice), nil)
		signedTx, err := types.SignTx(tx, types.NewEIP155Signer(vm1.chainConfig.ChainID), testKeys[1])
		if err != nil {
			t.Fatal(err)
		}
		txs[i] = signedTx
	}

	var errs []error

	// Add the remote transactions, build the block, and set VM1's preference for block A
	errs = vm1.txPool.AddRemotesSync(txs)
	for i, err := range errs {
		if err != nil {
			t.Fatalf("Failed to add transaction to VM1 at index %d: %s", i, err)
		}
	}

	<-issuer1

	vm1BlkB, err := vm1.BuildBlock(context.Background())
	if err != nil {
		t.Fatal(err)
	}

	if err := vm1BlkB.Verify(context.Background()); err != nil {
		t.Fatal(err)
	}

	if status := vm1BlkB.Status(); status != choices.Processing {
		t.Fatalf("Expected status of built block to be %s, but found %s", choices.Processing, status)
	}

	if err := vm1.SetPreference(context.Background(), vm1BlkB.ID()); err != nil {
		t.Fatal(err)
	}

	vm1.blockChain.GetVMConfig().AllowUnfinalizedQueries = true

	blkBHeight := vm1BlkB.Height()
	blkBHash := vm1BlkB.(*chain.BlockWrapper).Block.(*Block).ethBlock.Hash()
	if b := vm1.blockChain.GetBlockByNumber(blkBHeight); b.Hash() != blkBHash {
		t.Fatalf("expected block at %d to have hash %s but got %s", blkBHeight, blkBHash.Hex(), b.Hash().Hex())
	}

	errs = vm2.txPool.AddRemotesSync(txs[0:5])
	for i, err := range errs {
		if err != nil {
			t.Fatalf("Failed to add transaction to VM2 at index %d: %s", i, err)
		}
	}

	<-issuer2
	vm2BlkC, err := vm2.BuildBlock(context.Background())
	if err != nil {
		t.Fatalf("Failed to build BlkC on VM2: %s", err)
	}

	if err := vm2BlkC.Verify(context.Background()); err != nil {
		t.Fatalf("BlkC failed verification on VM2: %s", err)
	}

	if status := vm2BlkC.Status(); status != choices.Processing {
		t.Fatalf("Expected status of built block C to be %s, but found %s", choices.Processing, status)
	}

	if err := vm2.SetPreference(context.Background(), vm2BlkC.ID()); err != nil {
		t.Fatal(err)
	}

	newHead = <-newTxPoolHeadChan2
	if newHead.Head.Hash() != common.Hash(vm2BlkC.ID()) {
		t.Fatalf("Expected new block to match")
	}

	errs = vm2.txPool.AddRemotesSync(txs[5:])
	for i, err := range errs {
		if err != nil {
			t.Fatalf("Failed to add transaction to VM2 at index %d: %s", i, err)
		}
	}

	<-issuer2
	vm2BlkD, err := vm2.BuildBlock(context.Background())
	if err != nil {
		t.Fatalf("Failed to build BlkD on VM2: %s", err)
	}

	// Parse blocks produced in vm2
	vm1BlkC, err := vm1.ParseBlock(context.Background(), vm2BlkC.Bytes())
	if err != nil {
		t.Fatalf("Unexpected error parsing block from vm2: %s", err)
	}
	blkCHash := vm1BlkC.(*chain.BlockWrapper).Block.(*Block).ethBlock.Hash()

	vm1BlkD, err := vm1.ParseBlock(context.Background(), vm2BlkD.Bytes())
	if err != nil {
		t.Fatalf("Unexpected error parsing block from vm2: %s", err)
	}
	blkDHeight := vm1BlkD.Height()
	blkDHash := vm1BlkD.(*chain.BlockWrapper).Block.(*Block).ethBlock.Hash()

	// Should be no-ops
	if err := vm1BlkC.Verify(context.Background()); err != nil {
		t.Fatalf("Block failed verification on VM1: %s", err)
	}
	if err := vm1BlkD.Verify(context.Background()); err != nil {
		t.Fatalf("Block failed verification on VM1: %s", err)
	}
	if b := vm1.blockChain.GetBlockByNumber(blkBHeight); b.Hash() != blkBHash {
		t.Fatalf("expected block at %d to have hash %s but got %s", blkBHeight, blkBHash.Hex(), b.Hash().Hex())
	}
	if b := vm1.blockChain.GetBlockByNumber(blkDHeight); b != nil {
		t.Fatalf("expected block at %d to be nil but got %s", blkDHeight, b.Hash().Hex())
	}
	if b := vm1.blockChain.CurrentBlock(); b.Hash() != blkBHash {
		t.Fatalf("expected current block to have hash %s but got %s", blkBHash.Hex(), b.Hash().Hex())
	}

	// Should still be no-ops on re-verify
	if err := vm1BlkC.Verify(context.Background()); err != nil {
		t.Fatalf("Block failed verification on VM1: %s", err)
	}
	if err := vm1BlkD.Verify(context.Background()); err != nil {
		t.Fatalf("Block failed verification on VM1: %s", err)
	}
	if b := vm1.blockChain.GetBlockByNumber(blkBHeight); b.Hash() != blkBHash {
		t.Fatalf("expected block at %d to have hash %s but got %s", blkBHeight, blkBHash.Hex(), b.Hash().Hex())
	}
	if b := vm1.blockChain.GetBlockByNumber(blkDHeight); b != nil {
		t.Fatalf("expected block at %d to be nil but got %s", blkDHeight, b.Hash().Hex())
	}
	if b := vm1.blockChain.CurrentBlock(); b.Hash() != blkBHash {
		t.Fatalf("expected current block to have hash %s but got %s", blkBHash.Hex(), b.Hash().Hex())
	}

	// Should be queryable after setting preference to side chain
	if err := vm1.SetPreference(context.Background(), vm1BlkD.ID()); err != nil {
		t.Fatal(err)
	}

	if b := vm1.blockChain.GetBlockByNumber(blkBHeight); b.Hash() != blkCHash {
		t.Fatalf("expected block at %d to have hash %s but got %s", blkBHeight, blkCHash.Hex(), b.Hash().Hex())
	}
	if b := vm1.blockChain.GetBlockByNumber(blkDHeight); b.Hash() != blkDHash {
		t.Fatalf("expected block at %d to have hash %s but got %s", blkDHeight, blkDHash.Hex(), b.Hash().Hex())
	}
	if b := vm1.blockChain.CurrentBlock(); b.Hash() != blkDHash {
		t.Fatalf("expected current block to have hash %s but got %s", blkDHash.Hex(), b.Hash().Hex())
	}

	// Attempt to accept out of order
	if err := vm1BlkD.Accept(context.Background()); !strings.Contains(err.Error(), "expected accepted block to have parent") {
		t.Fatalf("unexpected error when accepting out of order block: %s", err)
	}

	// Accept in order
	if err := vm1BlkC.Accept(context.Background()); err != nil {
		t.Fatalf("Block failed verification on VM1: %s", err)
	}
	if err := vm1BlkD.Accept(context.Background()); err != nil {
		t.Fatalf("Block failed acceptance on VM1: %s", err)
	}

	// Ensure queryable after accepting
	if b := vm1.blockChain.GetBlockByNumber(blkBHeight); b.Hash() != blkCHash {
		t.Fatalf("expected block at %d to have hash %s but got %s", blkBHeight, blkCHash.Hex(), b.Hash().Hex())
	}
	if b := vm1.blockChain.GetBlockByNumber(blkDHeight); b.Hash() != blkDHash {
		t.Fatalf("expected block at %d to have hash %s but got %s", blkDHeight, blkDHash.Hex(), b.Hash().Hex())
	}
	if b := vm1.blockChain.CurrentBlock(); b.Hash() != blkDHash {
		t.Fatalf("expected current block to have hash %s but got %s", blkDHash.Hex(), b.Hash().Hex())
	}
}

// Regression test to ensure that a VM that prefers block B is able to parse
// block C but unable to parse block D because it names B as an uncle, which
// are not supported.
//   A
//  / \
// B   C
//     |
//     D
func TestUncleBlock(t *testing.T) {
	issuer1, vm1, _, _ := GenesisVM(t, true, genesisJSONSubnetEVM, "", "")
	issuer2, vm2, _, _ := GenesisVM(t, true, genesisJSONSubnetEVM, "", "")

	defer func() {
		if err := vm1.Shutdown(context.Background()); err != nil {
			t.Fatal(err)
		}
		if err := vm2.Shutdown(context.Background()); err != nil {
			t.Fatal(err)
		}
	}()

	newTxPoolHeadChan1 := make(chan core.NewTxPoolReorgEvent, 1)
	vm1.txPool.SubscribeNewReorgEvent(newTxPoolHeadChan1)
	newTxPoolHeadChan2 := make(chan core.NewTxPoolReorgEvent, 1)
	vm2.txPool.SubscribeNewReorgEvent(newTxPoolHeadChan2)

	tx := types.NewTransaction(uint64(0), testEthAddrs[1], firstTxAmount, 21000, big.NewInt(testMinGasPrice), nil)
	signedTx, err := types.SignTx(tx, types.NewEIP155Signer(vm1.chainConfig.ChainID), testKeys[0])
	if err != nil {
		t.Fatal(err)
	}

	txErrors := vm1.txPool.AddRemotesSync([]*types.Transaction{signedTx})
	for i, err := range txErrors {
		if err != nil {
			t.Fatalf("Failed to add tx at index %d: %s", i, err)
		}
	}

	<-issuer1

	vm1BlkA, err := vm1.BuildBlock(context.Background())
	if err != nil {
		t.Fatalf("Failed to build block with import transaction: %s", err)
	}

	if err := vm1BlkA.Verify(context.Background()); err != nil {
		t.Fatalf("Block failed verification on VM1: %s", err)
	}

	if status := vm1BlkA.Status(); status != choices.Processing {
		t.Fatalf("Expected status of built block to be %s, but found %s", choices.Processing, status)
	}

	if err := vm1.SetPreference(context.Background(), vm1BlkA.ID()); err != nil {
		t.Fatal(err)
	}

	vm2BlkA, err := vm2.ParseBlock(context.Background(), vm1BlkA.Bytes())
	if err != nil {
		t.Fatalf("Unexpected error parsing block from vm2: %s", err)
	}
	if err := vm2BlkA.Verify(context.Background()); err != nil {
		t.Fatalf("Block failed verification on VM2: %s", err)
	}
	if status := vm2BlkA.Status(); status != choices.Processing {
		t.Fatalf("Expected status of block on VM2 to be %s, but found %s", choices.Processing, status)
	}
	if err := vm2.SetPreference(context.Background(), vm2BlkA.ID()); err != nil {
		t.Fatal(err)
	}

	if err := vm1BlkA.Accept(context.Background()); err != nil {
		t.Fatalf("VM1 failed to accept block: %s", err)
	}
	if err := vm2BlkA.Accept(context.Background()); err != nil {
		t.Fatalf("VM2 failed to accept block: %s", err)
	}

	newHead := <-newTxPoolHeadChan1
	if newHead.Head.Hash() != common.Hash(vm1BlkA.ID()) {
		t.Fatalf("Expected new block to match")
	}
	newHead = <-newTxPoolHeadChan2
	if newHead.Head.Hash() != common.Hash(vm2BlkA.ID()) {
		t.Fatalf("Expected new block to match")
	}

	txs := make([]*types.Transaction, 10)
	for i := 0; i < 10; i++ {
		tx := types.NewTransaction(uint64(i), testEthAddrs[0], big.NewInt(10), 21000, big.NewInt(testMinGasPrice), nil)
		signedTx, err := types.SignTx(tx, types.NewEIP155Signer(vm1.chainConfig.ChainID), testKeys[1])
		if err != nil {
			t.Fatal(err)
		}
		txs[i] = signedTx
	}

	var errs []error

	errs = vm1.txPool.AddRemotesSync(txs)
	for i, err := range errs {
		if err != nil {
			t.Fatalf("Failed to add transaction to VM1 at index %d: %s", i, err)
		}
	}

	<-issuer1

	vm1BlkB, err := vm1.BuildBlock(context.Background())
	if err != nil {
		t.Fatal(err)
	}

	if err := vm1BlkB.Verify(context.Background()); err != nil {
		t.Fatal(err)
	}

	if status := vm1BlkB.Status(); status != choices.Processing {
		t.Fatalf("Expected status of built block to be %s, but found %s", choices.Processing, status)
	}

	if err := vm1.SetPreference(context.Background(), vm1BlkB.ID()); err != nil {
		t.Fatal(err)
	}

	errs = vm2.txPool.AddRemotesSync(txs[0:5])
	for i, err := range errs {
		if err != nil {
			t.Fatalf("Failed to add transaction to VM2 at index %d: %s", i, err)
		}
	}

	<-issuer2
	vm2BlkC, err := vm2.BuildBlock(context.Background())
	if err != nil {
		t.Fatalf("Failed to build BlkC on VM2: %s", err)
	}

	if err := vm2BlkC.Verify(context.Background()); err != nil {
		t.Fatalf("BlkC failed verification on VM2: %s", err)
	}

	if status := vm2BlkC.Status(); status != choices.Processing {
		t.Fatalf("Expected status of built block C to be %s, but found %s", choices.Processing, status)
	}

	if err := vm2.SetPreference(context.Background(), vm2BlkC.ID()); err != nil {
		t.Fatal(err)
	}

	newHead = <-newTxPoolHeadChan2
	if newHead.Head.Hash() != common.Hash(vm2BlkC.ID()) {
		t.Fatalf("Expected new block to match")
	}

	errs = vm2.txPool.AddRemotesSync(txs[5:10])
	for i, err := range errs {
		if err != nil {
			t.Fatalf("Failed to add transaction to VM2 at index %d: %s", i, err)
		}
	}

	<-issuer2
	vm2BlkD, err := vm2.BuildBlock(context.Background())
	if err != nil {
		t.Fatalf("Failed to build BlkD on VM2: %s", err)
	}

	// Create uncle block from blkD
	blkDEthBlock := vm2BlkD.(*chain.BlockWrapper).Block.(*Block).ethBlock
	uncles := []*types.Header{vm1BlkB.(*chain.BlockWrapper).Block.(*Block).ethBlock.Header()}
	uncleBlockHeader := types.CopyHeader(blkDEthBlock.Header())
	uncleBlockHeader.UncleHash = types.CalcUncleHash(uncles)

	uncleEthBlock := types.NewBlock(
		uncleBlockHeader,
		blkDEthBlock.Transactions(),
		uncles,
		nil,
		new(trie.Trie),
	)
	uncleBlock := vm2.newBlock(uncleEthBlock)

	if err := uncleBlock.Verify(context.Background()); !errors.Is(err, errUnclesUnsupported) {
		t.Fatalf("VM2 should have failed with %q but got %q", errUnclesUnsupported, err.Error())
	}
	if _, err := vm1.ParseBlock(context.Background(), vm2BlkC.Bytes()); err != nil {
		t.Fatalf("VM1 errored parsing blkC: %s", err)
	}
	if _, err := vm1.ParseBlock(context.Background(), uncleBlock.Bytes()); !errors.Is(err, errUnclesUnsupported) {
		t.Fatalf("VM1 should have failed with %q but got %q", errUnclesUnsupported, err.Error())
	}
}

// Regression test to ensure that a VM that is not able to parse a block that
// contains no transactions.
func TestEmptyBlock(t *testing.T) {
	issuer, vm, _, _ := GenesisVM(t, true, genesisJSONSubnetEVM, "", "")

	defer func() {
		if err := vm.Shutdown(context.Background()); err != nil {
			t.Fatal(err)
		}
	}()

	tx := types.NewTransaction(uint64(0), testEthAddrs[1], firstTxAmount, 21000, big.NewInt(testMinGasPrice), nil)
	signedTx, err := types.SignTx(tx, types.NewEIP155Signer(vm.chainConfig.ChainID), testKeys[0])
	if err != nil {
		t.Fatal(err)
	}

	txErrors := vm.txPool.AddRemotesSync([]*types.Transaction{signedTx})
	for i, err := range txErrors {
		if err != nil {
			t.Fatalf("Failed to add tx at index %d: %s", i, err)
		}
	}

	<-issuer

	blk, err := vm.BuildBlock(context.Background())
	if err != nil {
		t.Fatalf("Failed to build block with import transaction: %s", err)
	}

	// Create empty block from blkA
	ethBlock := blk.(*chain.BlockWrapper).Block.(*Block).ethBlock

	emptyEthBlock := types.NewBlock(
		types.CopyHeader(ethBlock.Header()),
		nil,
		nil,
		nil,
		new(trie.Trie),
	)

	emptyBlock := vm.newBlock(emptyEthBlock)

	if _, err := vm.ParseBlock(context.Background(), emptyBlock.Bytes()); !errors.Is(err, errEmptyBlock) {
		t.Fatalf("VM should have failed with errEmptyBlock but got %s", err.Error())
	}
	if err := emptyBlock.Verify(context.Background()); !errors.Is(err, errEmptyBlock) {
		t.Fatalf("block should have failed verification with errEmptyBlock but got %s", err.Error())
	}
}

// Regression test to ensure that a VM that verifies block B, C, then
// D (preferring block B) reorgs when C and then D are accepted.
//   A
//  / \
// B   C
//     |
//     D
func TestAcceptReorg(t *testing.T) {
	issuer1, vm1, _, _ := GenesisVM(t, true, genesisJSONSubnetEVM, "", "")
	issuer2, vm2, _, _ := GenesisVM(t, true, genesisJSONSubnetEVM, "", "")

	defer func() {
		if err := vm1.Shutdown(context.Background()); err != nil {
			t.Fatal(err)
		}

		if err := vm2.Shutdown(context.Background()); err != nil {
			t.Fatal(err)
		}
	}()

	newTxPoolHeadChan1 := make(chan core.NewTxPoolReorgEvent, 1)
	vm1.txPool.SubscribeNewReorgEvent(newTxPoolHeadChan1)
	newTxPoolHeadChan2 := make(chan core.NewTxPoolReorgEvent, 1)
	vm2.txPool.SubscribeNewReorgEvent(newTxPoolHeadChan2)

	tx := types.NewTransaction(uint64(0), testEthAddrs[1], firstTxAmount, 21000, big.NewInt(testMinGasPrice), nil)
	signedTx, err := types.SignTx(tx, types.NewEIP155Signer(vm1.chainConfig.ChainID), testKeys[0])
	if err != nil {
		t.Fatal(err)
	}

	txErrors := vm1.txPool.AddRemotesSync([]*types.Transaction{signedTx})
	for i, err := range txErrors {
		if err != nil {
			t.Fatalf("Failed to add tx at index %d: %s", i, err)
		}
	}

	<-issuer1

	vm1BlkA, err := vm1.BuildBlock(context.Background())
	if err != nil {
		t.Fatalf("Failed to build block with import transaction: %s", err)
	}

	if err := vm1BlkA.Verify(context.Background()); err != nil {
		t.Fatalf("Block failed verification on VM1: %s", err)
	}

	if status := vm1BlkA.Status(); status != choices.Processing {
		t.Fatalf("Expected status of built block to be %s, but found %s", choices.Processing, status)
	}

	if err := vm1.SetPreference(context.Background(), vm1BlkA.ID()); err != nil {
		t.Fatal(err)
	}

	vm2BlkA, err := vm2.ParseBlock(context.Background(), vm1BlkA.Bytes())
	if err != nil {
		t.Fatalf("Unexpected error parsing block from vm2: %s", err)
	}
	if err := vm2BlkA.Verify(context.Background()); err != nil {
		t.Fatalf("Block failed verification on VM2: %s", err)
	}
	if status := vm2BlkA.Status(); status != choices.Processing {
		t.Fatalf("Expected status of block on VM2 to be %s, but found %s", choices.Processing, status)
	}
	if err := vm2.SetPreference(context.Background(), vm2BlkA.ID()); err != nil {
		t.Fatal(err)
	}

	if err := vm1BlkA.Accept(context.Background()); err != nil {
		t.Fatalf("VM1 failed to accept block: %s", err)
	}
	if err := vm2BlkA.Accept(context.Background()); err != nil {
		t.Fatalf("VM2 failed to accept block: %s", err)
	}

	newHead := <-newTxPoolHeadChan1
	if newHead.Head.Hash() != common.Hash(vm1BlkA.ID()) {
		t.Fatalf("Expected new block to match")
	}
	newHead = <-newTxPoolHeadChan2
	if newHead.Head.Hash() != common.Hash(vm2BlkA.ID()) {
		t.Fatalf("Expected new block to match")
	}

	// Create list of 10 successive transactions to build block A on vm1
	// and to be split into two separate blocks on VM2
	txs := make([]*types.Transaction, 10)
	for i := 0; i < 10; i++ {
		tx := types.NewTransaction(uint64(i), testEthAddrs[0], big.NewInt(10), 21000, big.NewInt(testMinGasPrice), nil)
		signedTx, err := types.SignTx(tx, types.NewEIP155Signer(vm1.chainConfig.ChainID), testKeys[1])
		if err != nil {
			t.Fatal(err)
		}
		txs[i] = signedTx
	}

	// Add the remote transactions, build the block, and set VM1's preference
	// for block B
	errs := vm1.txPool.AddRemotesSync(txs)
	for i, err := range errs {
		if err != nil {
			t.Fatalf("Failed to add transaction to VM1 at index %d: %s", i, err)
		}
	}

	<-issuer1

	vm1BlkB, err := vm1.BuildBlock(context.Background())
	if err != nil {
		t.Fatal(err)
	}

	if err := vm1BlkB.Verify(context.Background()); err != nil {
		t.Fatal(err)
	}

	if status := vm1BlkB.Status(); status != choices.Processing {
		t.Fatalf("Expected status of built block to be %s, but found %s", choices.Processing, status)
	}

	if err := vm1.SetPreference(context.Background(), vm1BlkB.ID()); err != nil {
		t.Fatal(err)
	}

	errs = vm2.txPool.AddRemotesSync(txs[0:5])
	for i, err := range errs {
		if err != nil {
			t.Fatalf("Failed to add transaction to VM2 at index %d: %s", i, err)
		}
	}

	<-issuer2

	vm2BlkC, err := vm2.BuildBlock(context.Background())
	if err != nil {
		t.Fatalf("Failed to build BlkC on VM2: %s", err)
	}

	if err := vm2BlkC.Verify(context.Background()); err != nil {
		t.Fatalf("BlkC failed verification on VM2: %s", err)
	}

	if err := vm2.SetPreference(context.Background(), vm2BlkC.ID()); err != nil {
		t.Fatal(err)
	}

	newHead = <-newTxPoolHeadChan2
	if newHead.Head.Hash() != common.Hash(vm2BlkC.ID()) {
		t.Fatalf("Expected new block to match")
	}

	errs = vm2.txPool.AddRemotesSync(txs[5:])
	for i, err := range errs {
		if err != nil {
			t.Fatalf("Failed to add transaction to VM2 at index %d: %s", i, err)
		}
	}

	<-issuer2

	vm2BlkD, err := vm2.BuildBlock(context.Background())
	if err != nil {
		t.Fatalf("Failed to build BlkD on VM2: %s", err)
	}

	// Parse blocks produced in vm2
	vm1BlkC, err := vm1.ParseBlock(context.Background(), vm2BlkC.Bytes())
	if err != nil {
		t.Fatalf("Unexpected error parsing block from vm2: %s", err)
	}

	vm1BlkD, err := vm1.ParseBlock(context.Background(), vm2BlkD.Bytes())
	if err != nil {
		t.Fatalf("Unexpected error parsing block from vm2: %s", err)
	}

	if err := vm1BlkC.Verify(context.Background()); err != nil {
		t.Fatalf("Block failed verification on VM1: %s", err)
	}
	if err := vm1BlkD.Verify(context.Background()); err != nil {
		t.Fatalf("Block failed verification on VM1: %s", err)
	}

	blkBHash := vm1BlkB.(*chain.BlockWrapper).Block.(*Block).ethBlock.Hash()
	if b := vm1.blockChain.CurrentBlock(); b.Hash() != blkBHash {
		t.Fatalf("expected current block to have hash %s but got %s", blkBHash.Hex(), b.Hash().Hex())
	}

	if err := vm1BlkC.Accept(context.Background()); err != nil {
		t.Fatal(err)
	}

	blkCHash := vm1BlkC.(*chain.BlockWrapper).Block.(*Block).ethBlock.Hash()
	if b := vm1.blockChain.CurrentBlock(); b.Hash() != blkCHash {
		t.Fatalf("expected current block to have hash %s but got %s", blkCHash.Hex(), b.Hash().Hex())
	}
	if err := vm1BlkB.Reject(context.Background()); err != nil {
		t.Fatal(err)
	}

	if err := vm1BlkD.Accept(context.Background()); err != nil {
		t.Fatal(err)
	}
	blkDHash := vm1BlkD.(*chain.BlockWrapper).Block.(*Block).ethBlock.Hash()
	if b := vm1.blockChain.CurrentBlock(); b.Hash() != blkDHash {
		t.Fatalf("expected current block to have hash %s but got %s", blkDHash.Hex(), b.Hash().Hex())
	}
}

func TestFutureBlock(t *testing.T) {
	issuer, vm, _, _ := GenesisVM(t, true, genesisJSONSubnetEVM, "", "")

	defer func() {
		if err := vm.Shutdown(context.Background()); err != nil {
			t.Fatal(err)
		}
	}()

	tx := types.NewTransaction(uint64(0), testEthAddrs[1], firstTxAmount, 21000, big.NewInt(testMinGasPrice), nil)
	signedTx, err := types.SignTx(tx, types.NewEIP155Signer(vm.chainConfig.ChainID), testKeys[0])
	if err != nil {
		t.Fatal(err)
	}

	txErrors := vm.txPool.AddRemotesSync([]*types.Transaction{signedTx})
	for i, err := range txErrors {
		if err != nil {
			t.Fatalf("Failed to add tx at index %d: %s", i, err)
		}
	}

	<-issuer

	blkA, err := vm.BuildBlock(context.Background())
	if err != nil {
		t.Fatalf("Failed to build block with import transaction: %s", err)
	}

	// Create empty block from blkA
	internalBlkA := blkA.(*chain.BlockWrapper).Block.(*Block)
	modifiedHeader := types.CopyHeader(internalBlkA.ethBlock.Header())
	// Set the VM's clock to the time of the produced block
	vm.clock.Set(time.Unix(int64(modifiedHeader.Time), 0))
	// Set the modified time to exceed the allowed future time
	modifiedTime := modifiedHeader.Time + uint64(maxFutureBlockTime.Seconds()+1)
	modifiedHeader.Time = modifiedTime
	modifiedBlock := types.NewBlock(
		modifiedHeader,
		internalBlkA.ethBlock.Transactions(),
		nil,
		nil,
		new(trie.Trie),
	)

	futureBlock := vm.newBlock(modifiedBlock)

	if err := futureBlock.Verify(context.Background()); err == nil {
		t.Fatal("Future block should have failed verification due to block timestamp too far in the future")
	} else if !strings.Contains(err.Error(), "block timestamp is too far in the future") {
		t.Fatalf("Expected error to be block timestamp too far in the future but found %s", err)
	}
}

func TestLastAcceptedBlockNumberAllow(t *testing.T) {
	issuer, vm, _, _ := GenesisVM(t, true, genesisJSONSubnetEVM, "", "")

	defer func() {
		if err := vm.Shutdown(context.Background()); err != nil {
			t.Fatal(err)
		}
	}()

	tx := types.NewTransaction(uint64(0), testEthAddrs[1], firstTxAmount, 21000, big.NewInt(testMinGasPrice), nil)
	signedTx, err := types.SignTx(tx, types.NewEIP155Signer(vm.chainConfig.ChainID), testKeys[0])
	if err != nil {
		t.Fatal(err)
	}

	txErrors := vm.txPool.AddRemotesSync([]*types.Transaction{signedTx})
	for i, err := range txErrors {
		if err != nil {
			t.Fatalf("Failed to add tx at index %d: %s", i, err)
		}
	}

	<-issuer

	blk, err := vm.BuildBlock(context.Background())
	if err != nil {
		t.Fatalf("Failed to build block with import transaction: %s", err)
	}

	if err := blk.Verify(context.Background()); err != nil {
		t.Fatalf("Block failed verification on VM: %s", err)
	}

	if status := blk.Status(); status != choices.Processing {
		t.Fatalf("Expected status of built block to be %s, but found %s", choices.Processing, status)
	}

	if err := vm.SetPreference(context.Background(), blk.ID()); err != nil {
		t.Fatal(err)
	}

	blkHeight := blk.Height()
	blkHash := blk.(*chain.BlockWrapper).Block.(*Block).ethBlock.Hash()

	vm.blockChain.GetVMConfig().AllowUnfinalizedQueries = true

	ctx := context.Background()
	b, err := vm.eth.APIBackend.BlockByNumber(ctx, rpc.BlockNumber(blkHeight))
	if err != nil {
		t.Fatal(err)
	}
	if b.Hash() != blkHash {
		t.Fatalf("expected block at %d to have hash %s but got %s", blkHeight, blkHash.Hex(), b.Hash().Hex())
	}

	vm.blockChain.GetVMConfig().AllowUnfinalizedQueries = false

	_, err = vm.eth.APIBackend.BlockByNumber(ctx, rpc.BlockNumber(blkHeight))
	if !errors.Is(err, eth.ErrUnfinalizedData) {
		t.Fatalf("expected ErrUnfinalizedData but got %s", err.Error())
	}

	if err := blk.Accept(context.Background()); err != nil {
		t.Fatalf("VM failed to accept block: %s", err)
	}

	if b := vm.blockChain.GetBlockByNumber(blkHeight); b.Hash() != blkHash {
		t.Fatalf("expected block at %d to have hash %s but got %s", blkHeight, blkHash.Hex(), b.Hash().Hex())
	}
}

func TestConfigureLogLevel(t *testing.T) {
	configTests := []struct {
		name                     string
		logConfig                string
		genesisJSON, upgradeJSON string
		expectedErr              string
	}{
		{
			name:        "Log level info",
			logConfig:   "{\"log-level\": \"info\"}",
			genesisJSON: genesisJSONSubnetEVM,
			upgradeJSON: "",
			expectedErr: "",
		},
	}
	for _, test := range configTests {
		t.Run(test.name, func(t *testing.T) {
			vm := &VM{}
			ctx, dbManager, genesisBytes, issuer := setupGenesis(t, test.genesisJSON)
			appSender := &engCommon.SenderTest{T: t}
			appSender.CantSendAppGossip = true
			appSender.SendAppGossipF = func(context.Context, []byte) error { return nil }
			err := vm.Initialize(
				context.Background(),
				ctx,
				dbManager,
				genesisBytes,
				[]byte(""),
				[]byte(test.logConfig),
				issuer,
				[]*engCommon.Fx{},
				appSender,
			)
			if len(test.expectedErr) == 0 && err != nil {
				t.Fatal(err)
			} else if len(test.expectedErr) > 0 {
				if err == nil {
					t.Fatalf("initialize should have failed due to %s", test.expectedErr)
				} else if !strings.Contains(err.Error(), test.expectedErr) {
					t.Fatalf("Expected initialize to fail due to %s, but failed with %s", test.expectedErr, err.Error())
				}
			}

			// If the VM was not initialized, do not attept to shut it down
			if err == nil {
				shutdownChan := make(chan error, 1)
				shutdownFunc := func() {
					err := vm.Shutdown(context.Background())
					shutdownChan <- err
				}
				go shutdownFunc()

				shutdownTimeout := 50 * time.Millisecond
				ticker := time.NewTicker(shutdownTimeout)
				select {
				case <-ticker.C:
					t.Fatalf("VM shutdown took longer than timeout: %v", shutdownTimeout)
				case err := <-shutdownChan:
					if err != nil {
						t.Fatalf("Shutdown errored: %s", err)
					}
				}
			}
		})
	}
}

// Regression test to ensure we can build blocks if we are starting with the
// Subnet EVM ruleset in genesis.
func TestBuildSubnetEVMBlock(t *testing.T) {
	issuer, vm, _, _ := GenesisVM(t, true, genesisJSONSubnetEVM, "", "")

	defer func() {
		if err := vm.Shutdown(context.Background()); err != nil {
			t.Fatal(err)
		}
	}()

	newTxPoolHeadChan := make(chan core.NewTxPoolReorgEvent, 1)
	vm.txPool.SubscribeNewReorgEvent(newTxPoolHeadChan)

	tx := types.NewTransaction(uint64(0), testEthAddrs[1], new(big.Int).Mul(firstTxAmount, big.NewInt(4)), 21000, big.NewInt(testMinGasPrice*3), nil)
	signedTx, err := types.SignTx(tx, types.NewEIP155Signer(vm.chainConfig.ChainID), testKeys[0])
	if err != nil {
		t.Fatal(err)
	}

	txErrors := vm.txPool.AddRemotesSync([]*types.Transaction{signedTx})
	for i, err := range txErrors {
		if err != nil {
			t.Fatalf("Failed to add tx at index %d: %s", i, err)
		}
	}

	blk := issueAndAccept(t, issuer, vm)
	newHead := <-newTxPoolHeadChan
	if newHead.Head.Hash() != common.Hash(blk.ID()) {
		t.Fatalf("Expected new block to match")
	}

	txs := make([]*types.Transaction, 10)
	for i := 0; i < 10; i++ {
		tx := types.NewTransaction(uint64(i), testEthAddrs[0], big.NewInt(10), 21000, big.NewInt(testMinGasPrice*3), nil)
		signedTx, err := types.SignTx(tx, types.NewEIP155Signer(vm.chainConfig.ChainID), testKeys[1])
		if err != nil {
			t.Fatal(err)
		}
		txs[i] = signedTx
	}
	errs := vm.txPool.AddRemotes(txs)
	for i, err := range errs {
		if err != nil {
			t.Fatalf("Failed to add tx at index %d: %s", i, err)
		}
	}

	blk = issueAndAccept(t, issuer, vm)
	ethBlk := blk.(*chain.BlockWrapper).Block.(*Block).ethBlock
	if ethBlk.BlockGasCost() == nil || ethBlk.BlockGasCost().Cmp(big.NewInt(100)) < 0 {
		t.Fatalf("expected blockGasCost to be at least 100 but got %d", ethBlk.BlockGasCost())
	}
	minRequiredTip, err := dummy.MinRequiredTip(vm.chainConfig, ethBlk.Header())
	if err != nil {
		t.Fatal(err)
	}
	if minRequiredTip == nil || minRequiredTip.Cmp(big.NewInt(0.05*params.GWei)) < 0 {
		t.Fatalf("expected minRequiredTip to be at least 0.05 gwei but got %d", minRequiredTip)
	}

	if status := blk.Status(); status != choices.Accepted {
		t.Fatalf("Expected status of accepted block to be %s, but found %s", choices.Accepted, status)
	}

	lastAcceptedID, err := vm.LastAccepted(context.Background())
	if err != nil {
		t.Fatal(err)
	}
	if lastAcceptedID != blk.ID() {
		t.Fatalf("Expected last accepted blockID to be the accepted block: %s, but found %s", blk.ID(), lastAcceptedID)
	}

	// Confirm all txs are present
	ethBlkTxs := vm.blockChain.GetBlockByNumber(2).Transactions()
	for i, tx := range txs {
		if len(ethBlkTxs) <= i {
			t.Fatalf("missing transactions expected: %d but found: %d", len(txs), len(ethBlkTxs))
		}
		if ethBlkTxs[i].Hash() != tx.Hash() {
			t.Fatalf("expected tx at index %d to have hash: %x but has: %x", i, txs[i].Hash(), tx.Hash())
		}
	}
}

func TestBuildAllowListActivationBlock(t *testing.T) {
	genesis := &core.Genesis{}
	if err := genesis.UnmarshalJSON([]byte(genesisJSONSubnetEVM)); err != nil {
		t.Fatal(err)
	}
	genesis.Config.ContractDeployerAllowListConfig = deployerallowlist.NewContractDeployerAllowListConfig(big.NewInt(time.Now().Unix()), testEthAddrs, nil)

	genesisJSON, err := genesis.MarshalJSON()
	if err != nil {
		t.Fatal(err)
	}
	issuer, vm, _, _ := GenesisVM(t, true, string(genesisJSON), "", "")

	defer func() {
		if err := vm.Shutdown(context.Background()); err != nil {
			t.Fatal(err)
		}
	}()

	newTxPoolHeadChan := make(chan core.NewTxPoolReorgEvent, 1)
	vm.txPool.SubscribeNewReorgEvent(newTxPoolHeadChan)

	genesisState, err := vm.blockChain.StateAt(vm.blockChain.Genesis().Root())
	if err != nil {
		t.Fatal(err)
	}
	role := deployerallowlist.GetContractDeployerAllowListStatus(genesisState, testEthAddrs[0])
	if role != precompile.AllowListNoRole {
		t.Fatalf("Expected allow list status to be set to no role: %s, but found: %s", precompile.AllowListNoRole, role)
	}

	// Send basic transaction to construct a simple block and confirm that the precompile state configuration in the worker behaves correctly.
	tx := types.NewTransaction(uint64(0), testEthAddrs[1], new(big.Int).Mul(firstTxAmount, big.NewInt(4)), 21000, big.NewInt(testMinGasPrice*3), nil)
	signedTx, err := types.SignTx(tx, types.NewEIP155Signer(vm.chainConfig.ChainID), testKeys[0])
	if err != nil {
		t.Fatal(err)
	}

	txErrors := vm.txPool.AddRemotesSync([]*types.Transaction{signedTx})
	for i, err := range txErrors {
		if err != nil {
			t.Fatalf("Failed to add tx at index %d: %s", i, err)
		}
	}

	blk := issueAndAccept(t, issuer, vm)
	newHead := <-newTxPoolHeadChan
	if newHead.Head.Hash() != common.Hash(blk.ID()) {
		t.Fatalf("Expected new block to match")
	}

	// Verify that the allow list config activation was handled correctly in the first block.
	blkState, err := vm.blockChain.StateAt(blk.(*chain.BlockWrapper).Block.(*Block).ethBlock.Root())
	if err != nil {
		t.Fatal(err)
	}
	role = deployerallowlist.GetContractDeployerAllowListStatus(blkState, testEthAddrs[0])
	if role != precompile.AllowListAdmin {
		t.Fatalf("Expected allow list status to be set to Admin: %s, but found: %s", precompile.AllowListAdmin, role)
	}
}

// Test that the tx allow list allows whitelisted transactions and blocks non-whitelisted addresses
func TestTxAllowListSuccessfulTx(t *testing.T) {
	// Setup chain params
	genesis := &core.Genesis{}
	if err := genesis.UnmarshalJSON([]byte(genesisJSONSubnetEVM)); err != nil {
		t.Fatal(err)
	}
	genesis.Config.TxAllowListConfig = txallowlist.NewTxAllowListConfig(big.NewInt(0), testEthAddrs[0:1], nil)
	genesisJSON, err := genesis.MarshalJSON()
	if err != nil {
		t.Fatal(err)
	}
	issuer, vm, _, _ := GenesisVM(t, true, string(genesisJSON), "", "")

	defer func() {
		if err := vm.Shutdown(context.Background()); err != nil {
			t.Fatal(err)
		}
	}()

	newTxPoolHeadChan := make(chan core.NewTxPoolReorgEvent, 1)
	vm.txPool.SubscribeNewReorgEvent(newTxPoolHeadChan)

	genesisState, err := vm.blockChain.StateAt(vm.blockChain.Genesis().Root())
	if err != nil {
		t.Fatal(err)
	}

	// Check that address 0 is whitelisted and address 1 is not
	role := txallowlist.GetTxAllowListStatus(genesisState, testEthAddrs[0])
	if role != precompile.AllowListAdmin {
		t.Fatalf("Expected allow list status to be set to admin: %s, but found: %s", precompile.AllowListAdmin, role)
	}
	role = txallowlist.GetTxAllowListStatus(genesisState, testEthAddrs[1])
	if role != precompile.AllowListNoRole {
		t.Fatalf("Expected allow list status to be set to no role: %s, but found: %s", precompile.AllowListNoRole, role)
	}

	// Submit a successful transaction
	tx0 := types.NewTransaction(uint64(0), testEthAddrs[0], big.NewInt(1), 21000, big.NewInt(testMinGasPrice), nil)
	signedTx0, err := types.SignTx(tx0, types.NewEIP155Signer(vm.chainConfig.ChainID), testKeys[0])
	require.NoError(t, err)

	errs := vm.txPool.AddRemotesSync([]*types.Transaction{signedTx0})
	if err := errs[0]; err != nil {
		t.Fatalf("Failed to add tx at index: %s", err)
	}

	// Submit a rejected transaction, should throw an error
	tx1 := types.NewTransaction(uint64(0), testEthAddrs[1], big.NewInt(2), 21000, big.NewInt(testMinGasPrice), nil)
	signedTx1, err := types.SignTx(tx1, types.NewEIP155Signer(vm.chainConfig.ChainID), testKeys[1])
	if err != nil {
		t.Fatal(err)
	}

	errs = vm.txPool.AddRemotesSync([]*types.Transaction{signedTx1})
	if err := errs[0]; !errors.Is(err, txallowlist.ErrSenderAddressNotAllowListed) {
		t.Fatalf("expected ErrSenderAddressNotAllowListed, got: %s", err)
	}

	blk := issueAndAccept(t, issuer, vm)

	// Verify that the constructed block only has the whitelisted tx
	block := blk.(*chain.BlockWrapper).Block.(*Block).ethBlock

	txs := block.Transactions()

	if txs.Len() != 1 {
		t.Fatalf("Expected number of txs to be %d, but found %d", 1, txs.Len())
	}

	require.Equal(t, signedTx0.Hash(), txs[0].Hash())
}

// Test that the tx allow list allows whitelisted transactions and blocks non-whitelisted addresses
// and the allowlist is removed after the precompile is disabled.
func TestTxAllowListDisablePrecompile(t *testing.T) {
	// Setup chain params
	genesis := &core.Genesis{}
	if err := genesis.UnmarshalJSON([]byte(genesisJSONSubnetEVM)); err != nil {
		t.Fatal(err)
	}
	enableAllowListTimestamp := time.Unix(0, 0) // enable at genesis
	genesis.Config.TxAllowListConfig = txallowlist.NewTxAllowListConfig(big.NewInt(enableAllowListTimestamp.Unix()), testEthAddrs[0:1], nil)
	genesisJSON, err := genesis.MarshalJSON()
	if err != nil {
		t.Fatal(err)
	}

	// arbitrary choice ahead of enableAllowListTimestamp
	disableAllowListTimestamp := enableAllowListTimestamp.Add(10 * time.Hour)
	// configure a network upgrade to remove the allowlist
<<<<<<< HEAD
	precompileConfigs := &vm.blockChain.Config().UpgradeConfig
	precompileConfigs.PrecompileUpgrades = append(
		precompileConfigs.PrecompileUpgrades,
		params.PrecompileUpgrade{
			TxAllowListConfig: txallowlist.NewDisableTxAllowListConfig(big.NewInt(disableAllowListTimestamp.Unix())),
		},
	)
=======
	upgradeConfig := fmt.Sprintf(`
	{
		"precompileUpgrades": [
			{
				"txAllowListConfig": {
					"blockTimestamp": %d,
					"disable": true
				}
			}
		]
	}
	`, disableAllowListTimestamp.Unix())

	issuer, vm, _, _ := GenesisVM(t, true, string(genesisJSON), "", upgradeConfig)
>>>>>>> 9e5c8c4f

	vm.clock.Set(disableAllowListTimestamp) // upgrade takes effect after a block is issued, so we can set vm's clock here.

	defer func() {
		if err := vm.Shutdown(context.Background()); err != nil {
			t.Fatal(err)
		}
	}()

	newTxPoolHeadChan := make(chan core.NewTxPoolReorgEvent, 1)
	vm.txPool.SubscribeNewReorgEvent(newTxPoolHeadChan)

	genesisState, err := vm.blockChain.StateAt(vm.blockChain.Genesis().Root())
	if err != nil {
		t.Fatal(err)
	}

	// Check that address 0 is whitelisted and address 1 is not
	role := txallowlist.GetTxAllowListStatus(genesisState, testEthAddrs[0])
	if role != precompile.AllowListAdmin {
		t.Fatalf("Expected allow list status to be set to admin: %s, but found: %s", precompile.AllowListAdmin, role)
	}
	role = txallowlist.GetTxAllowListStatus(genesisState, testEthAddrs[1])
	if role != precompile.AllowListNoRole {
		t.Fatalf("Expected allow list status to be set to no role: %s, but found: %s", precompile.AllowListNoRole, role)
	}

	// Submit a successful transaction
	tx0 := types.NewTransaction(uint64(0), testEthAddrs[0], big.NewInt(1), 21000, big.NewInt(testMinGasPrice), nil)
	signedTx0, err := types.SignTx(tx0, types.NewEIP155Signer(vm.chainConfig.ChainID), testKeys[0])
	require.NoError(t, err)

	errs := vm.txPool.AddRemotesSync([]*types.Transaction{signedTx0})
	if err := errs[0]; err != nil {
		t.Fatalf("Failed to add tx at index: %s", err)
	}

	// Submit a rejected transaction, should throw an error
	tx1 := types.NewTransaction(uint64(0), testEthAddrs[1], big.NewInt(2), 21000, big.NewInt(testMinGasPrice), nil)
	signedTx1, err := types.SignTx(tx1, types.NewEIP155Signer(vm.chainConfig.ChainID), testKeys[1])
	if err != nil {
		t.Fatal(err)
	}

	errs = vm.txPool.AddRemotesSync([]*types.Transaction{signedTx1})
	if err := errs[0]; !errors.Is(err, txallowlist.ErrSenderAddressNotAllowListed) {
		t.Fatalf("expected ErrSenderAddressNotAllowListed, got: %s", err)
	}

	blk := issueAndAccept(t, issuer, vm)

	// Verify that the constructed block only has the whitelisted tx
	block := blk.(*chain.BlockWrapper).Block.(*Block).ethBlock
	txs := block.Transactions()
	if txs.Len() != 1 {
		t.Fatalf("Expected number of txs to be %d, but found %d", 1, txs.Len())
	}
	require.Equal(t, signedTx0.Hash(), txs[0].Hash())

	// verify the issued block is after the network upgrade
	require.True(t, block.Timestamp().Cmp(big.NewInt(disableAllowListTimestamp.Unix())) >= 0)

	<-newTxPoolHeadChan // wait for new head in tx pool

	// retry the rejected Tx, which should now succeed
	errs = vm.txPool.AddRemotesSync([]*types.Transaction{signedTx1})
	if err := errs[0]; err != nil {
		t.Fatalf("Failed to add tx at index: %s", err)
	}

	vm.clock.Set(vm.clock.Time().Add(2 * time.Second)) // add 2 seconds for gas fee to adjust
	blk = issueAndAccept(t, issuer, vm)

	// Verify that the constructed block only has the previously rejected tx
	block = blk.(*chain.BlockWrapper).Block.(*Block).ethBlock
	txs = block.Transactions()
	if txs.Len() != 1 {
		t.Fatalf("Expected number of txs to be %d, but found %d", 1, txs.Len())
	}
	require.Equal(t, signedTx1.Hash(), txs[0].Hash())
}

// Test that the fee manager changes fee configuration
func TestFeeManagerChangeFee(t *testing.T) {
	// Setup chain params
	genesis := &core.Genesis{}
	if err := genesis.UnmarshalJSON([]byte(genesisJSONSubnetEVM)); err != nil {
		t.Fatal(err)
	}
	genesis.Config.FeeManagerConfig = feemanager.NewFeeManagerConfig(big.NewInt(0), testEthAddrs[0:1], nil, nil)

	// set a lower fee config now
	testLowFeeConfig := commontype.FeeConfig{
		GasLimit:        big.NewInt(8_000_000),
		TargetBlockRate: 5, // in seconds

		MinBaseFee:               big.NewInt(5_000_000_000),
		TargetGas:                big.NewInt(18_000_000),
		BaseFeeChangeDenominator: big.NewInt(3396),

		MinBlockGasCost:  big.NewInt(0),
		MaxBlockGasCost:  big.NewInt(4_000_000),
		BlockGasCostStep: big.NewInt(500_000),
	}

	genesis.Config.FeeConfig = testLowFeeConfig
	genesisJSON, err := genesis.MarshalJSON()
	if err != nil {
		t.Fatal(err)
	}
	issuer, vm, _, _ := GenesisVM(t, true, string(genesisJSON), "", "")

	defer func() {
		if err := vm.Shutdown(context.Background()); err != nil {
			t.Fatal(err)
		}
	}()

	newTxPoolHeadChan := make(chan core.NewTxPoolReorgEvent, 1)
	vm.txPool.SubscribeNewReorgEvent(newTxPoolHeadChan)

	genesisState, err := vm.blockChain.StateAt(vm.blockChain.Genesis().Root())
	if err != nil {
		t.Fatal(err)
	}

	// Check that address 0 is whitelisted and address 1 is not
	role := feemanager.GetFeeConfigManagerStatus(genesisState, testEthAddrs[0])
	if role != precompile.AllowListAdmin {
		t.Fatalf("Expected fee manager list status to be set to admin: %s, but found: %s", precompile.FeeConfigManagerAddress, role)
	}
	role = feemanager.GetFeeConfigManagerStatus(genesisState, testEthAddrs[1])
	if role != precompile.AllowListNoRole {
		t.Fatalf("Expected fee manager list status to be set to no role: %s, but found: %s", precompile.FeeConfigManagerAddress, role)
	}
	// Contract is initialized but no preconfig is given, reader should return genesis fee config
	feeConfig, lastChangedAt, err := vm.blockChain.GetFeeConfigAt(vm.blockChain.Genesis().Header())
	require.NoError(t, err)
	require.EqualValues(t, feeConfig, testLowFeeConfig)
	require.Zero(t, vm.blockChain.CurrentBlock().Number().Cmp(lastChangedAt))

	// set a different fee config now
	testHighFeeConfig := testLowFeeConfig
	testHighFeeConfig.MinBaseFee = big.NewInt(28_000_000_000)

<<<<<<< HEAD
	data, err := feemanager.PackSetFeeConfig(testHighFeeConfig)
	assert.NoError(t, err)
=======
	data, err := precompile.PackSetFeeConfig(testHighFeeConfig)
	require.NoError(t, err)
>>>>>>> 9e5c8c4f

	tx := types.NewTx(&types.DynamicFeeTx{
		ChainID:   genesis.Config.ChainID,
		Nonce:     uint64(0),
		To:        &precompile.FeeConfigManagerAddress,
		Gas:       testLowFeeConfig.GasLimit.Uint64(),
		Value:     common.Big0,
		GasFeeCap: testLowFeeConfig.MinBaseFee, // give low fee, it should work since we still haven't applied high fees
		GasTipCap: common.Big0,
		Data:      data,
	})

	signedTx, err := types.SignTx(tx, types.LatestSigner(genesis.Config), testKeys[0])
	if err != nil {
		t.Fatal(err)
	}

	errs := vm.txPool.AddRemotesSync([]*types.Transaction{signedTx})
	if err := errs[0]; err != nil {
		t.Fatalf("Failed to add tx at index: %s", err)
	}

	blk := issueAndAccept(t, issuer, vm)
	newHead := <-newTxPoolHeadChan
	if newHead.Head.Hash() != common.Hash(blk.ID()) {
		t.Fatalf("Expected new block to match")
	}

	block := blk.(*chain.BlockWrapper).Block.(*Block).ethBlock

	// Contract is initialized but no state is given, reader should return genesis fee config
	feeConfig, lastChangedAt, err = vm.blockChain.GetFeeConfigAt(block.Header())
	require.NoError(t, err)
	require.EqualValues(t, testHighFeeConfig, feeConfig)
	require.EqualValues(t, vm.blockChain.CurrentBlock().Number(), lastChangedAt)

	// should fail, with same params since fee is higher now
	tx2 := types.NewTx(&types.DynamicFeeTx{
		ChainID:   genesis.Config.ChainID,
		Nonce:     uint64(1),
		To:        &precompile.FeeConfigManagerAddress,
		Gas:       genesis.Config.FeeConfig.GasLimit.Uint64(),
		Value:     common.Big0,
		GasFeeCap: testLowFeeConfig.MinBaseFee, // this is too low for applied config, should fail
		GasTipCap: common.Big0,
		Data:      data,
	})

	signedTx2, err := types.SignTx(tx2, types.LatestSigner(genesis.Config), testKeys[0])
	if err != nil {
		t.Fatal(err)
	}

	err = vm.txPool.AddRemote(signedTx2)
	require.ErrorIs(t, err, core.ErrUnderpriced)
}

// Test Allow Fee Recipients is disabled and, etherbase must be blackhole address
func TestAllowFeeRecipientDisabled(t *testing.T) {
	genesis := &core.Genesis{}
	if err := genesis.UnmarshalJSON([]byte(genesisJSONSubnetEVM)); err != nil {
		t.Fatal(err)
	}
	genesis.Config.AllowFeeRecipients = false // set to false initially
	genesisJSON, err := genesis.MarshalJSON()
	if err != nil {
		t.Fatal(err)
	}
	issuer, vm, _, _ := GenesisVM(t, true, string(genesisJSON), "", "")

	vm.miner.SetEtherbase(common.HexToAddress("0x0123456789")) // set non-blackhole address by force
	defer func() {
		if err := vm.Shutdown(context.Background()); err != nil {
			t.Fatal(err)
		}
	}()

	newTxPoolHeadChan := make(chan core.NewTxPoolReorgEvent, 1)
	vm.txPool.SubscribeNewReorgEvent(newTxPoolHeadChan)

	tx := types.NewTransaction(uint64(0), testEthAddrs[1], new(big.Int).Mul(firstTxAmount, big.NewInt(4)), 21000, big.NewInt(testMinGasPrice*3), nil)
	signedTx, err := types.SignTx(tx, types.NewEIP155Signer(vm.chainConfig.ChainID), testKeys[0])
	if err != nil {
		t.Fatal(err)
	}

	txErrors := vm.txPool.AddRemotesSync([]*types.Transaction{signedTx})
	for i, err := range txErrors {
		if err != nil {
			t.Fatalf("Failed to add tx at index %d: %s", i, err)
		}
	}

	<-issuer

	blk, err := vm.BuildBlock(context.Background())
	require.NoError(t, err) // this won't return an error since miner will set the etherbase to blackhole address

	ethBlock := blk.(*chain.BlockWrapper).Block.(*Block).ethBlock
	require.Equal(t, constants.BlackholeAddr, ethBlock.Coinbase())

	// Create empty block from blk
	internalBlk := blk.(*chain.BlockWrapper).Block.(*Block)
	modifiedHeader := types.CopyHeader(internalBlk.ethBlock.Header())
	modifiedHeader.Coinbase = common.HexToAddress("0x0123456789") // set non-blackhole address by force
	modifiedBlock := types.NewBlock(
		modifiedHeader,
		internalBlk.ethBlock.Transactions(),
		nil,
		nil,
		new(trie.Trie),
	)

	modifiedBlk := vm.newBlock(modifiedBlock)

	require.ErrorIs(t, modifiedBlk.Verify(context.Background()), vmerrs.ErrInvalidCoinbase)
}

func TestAllowFeeRecipientEnabled(t *testing.T) {
	genesis := &core.Genesis{}
	if err := genesis.UnmarshalJSON([]byte(genesisJSONSubnetEVM)); err != nil {
		t.Fatal(err)
	}
	genesis.Config.AllowFeeRecipients = true
	genesisJSON, err := genesis.MarshalJSON()
	if err != nil {
		t.Fatal(err)
	}

	etherBase := common.HexToAddress("0x0123456789")
	c := Config{}
	c.SetDefaults()
	c.FeeRecipient = etherBase.String()
	configJSON, err := json.Marshal(c)
	if err != nil {
		t.Fatal(err)
	}
	issuer, vm, _, _ := GenesisVM(t, true, string(genesisJSON), string(configJSON), "")

	defer func() {
		if err := vm.Shutdown(context.Background()); err != nil {
			t.Fatal(err)
		}
	}()

	newTxPoolHeadChan := make(chan core.NewTxPoolReorgEvent, 1)
	vm.txPool.SubscribeNewReorgEvent(newTxPoolHeadChan)

	tx := types.NewTransaction(uint64(0), testEthAddrs[1], new(big.Int).Mul(firstTxAmount, big.NewInt(4)), 21000, big.NewInt(testMinGasPrice*3), nil)
	signedTx, err := types.SignTx(tx, types.NewEIP155Signer(vm.chainConfig.ChainID), testKeys[0])
	if err != nil {
		t.Fatal(err)
	}

	txErrors := vm.txPool.AddRemotesSync([]*types.Transaction{signedTx})
	for i, err := range txErrors {
		if err != nil {
			t.Fatalf("Failed to add tx at index %d: %s", i, err)
		}
	}

	blk := issueAndAccept(t, issuer, vm)
	newHead := <-newTxPoolHeadChan
	if newHead.Head.Hash() != common.Hash(blk.ID()) {
		t.Fatalf("Expected new block to match")
	}
	ethBlock := blk.(*chain.BlockWrapper).Block.(*Block).ethBlock
	require.Equal(t, etherBase, ethBlock.Coinbase())
	// Verify that etherBase has received fees
	blkState, err := vm.blockChain.StateAt(ethBlock.Root())
	if err != nil {
		t.Fatal(err)
	}

	balance := blkState.GetBalance(etherBase)
	require.Equal(t, 1, balance.Cmp(common.Big0))
}

func TestRewardManagerPrecompileSetRewardAddress(t *testing.T) {
	genesis := &core.Genesis{}
	require.NoError(t, genesis.UnmarshalJSON([]byte(genesisJSONSubnetEVM)))

	genesis.Config.RewardManagerConfig = rewardmanager.NewRewardManagerConfig(common.Big0, testEthAddrs[0:1], nil, nil)
	genesis.Config.AllowFeeRecipients = true // enable this in genesis to test if this is recognized by the reward manager
	genesisJSON, err := genesis.MarshalJSON()
	require.NoError(t, err)

	etherBase := common.HexToAddress("0x0123456789") // give custom ether base
	c := Config{}
	c.SetDefaults()
	c.FeeRecipient = etherBase.String()
	configJSON, err := json.Marshal(c)
	require.NoError(t, err)

	// arbitrary choice ahead of enableAllowListTimestamp
	// configure a network upgrade to remove the reward manager
	disableTime := time.Now().Add(10 * time.Hour)

	// configure a network upgrade to remove the allowlist
	upgradeConfig := fmt.Sprintf(`
		{
			"precompileUpgrades": [
				{
					"rewardManagerConfig": {
						"blockTimestamp": %d,
						"disable": true
					}
				}
			]
		}
		`, disableTime.Unix())

	issuer, vm, _, _ := GenesisVM(t, true, string(genesisJSON), string(configJSON), upgradeConfig)

	defer func() {
		err := vm.Shutdown(context.Background())
		require.NoError(t, err)
	}()

	newTxPoolHeadChan := make(chan core.NewTxPoolReorgEvent, 1)
	vm.txPool.SubscribeNewReorgEvent(newTxPoolHeadChan)

	testAddr := common.HexToAddress("0x9999991111")
	data, err := rewardmanager.PackSetRewardAddress(testAddr)
	require.NoError(t, err)

	gas := 21000 + 240 + rewardmanager.SetRewardAddressGasCost // 21000 for tx, 240 for tx data

	tx := types.NewTransaction(uint64(0), precompile.RewardManagerAddress, big.NewInt(1), gas, big.NewInt(testMinGasPrice), data)

	signedTx, err := types.SignTx(tx, types.NewEIP155Signer(vm.chainConfig.ChainID), testKeys[0])
	require.NoError(t, err)

	txErrors := vm.txPool.AddRemotesSync([]*types.Transaction{signedTx})
	for _, err := range txErrors {
		require.NoError(t, err)
	}

	blk := issueAndAccept(t, issuer, vm)
	newHead := <-newTxPoolHeadChan
	require.Equal(t, newHead.Head.Hash(), common.Hash(blk.ID()))
	ethBlock := blk.(*chain.BlockWrapper).Block.(*Block).ethBlock
	require.Equal(t, etherBase, ethBlock.Coinbase()) // reward address is activated at this block so this is fine

	tx1 := types.NewTransaction(uint64(0), testEthAddrs[0], big.NewInt(2), 21000, big.NewInt(testMinGasPrice*3), nil)
	signedTx1, err := types.SignTx(tx1, types.NewEIP155Signer(vm.chainConfig.ChainID), testKeys[1])
	require.NoError(t, err)

	txErrors = vm.txPool.AddRemotesSync([]*types.Transaction{signedTx1})
	for _, err := range txErrors {
		require.NoError(t, err)
	}

	blk = issueAndAccept(t, issuer, vm)
	newHead = <-newTxPoolHeadChan
	require.Equal(t, newHead.Head.Hash(), common.Hash(blk.ID()))
	ethBlock = blk.(*chain.BlockWrapper).Block.(*Block).ethBlock
	require.Equal(t, testAddr, ethBlock.Coinbase()) // reward address was activated at previous block
	// Verify that etherBase has received fees
	blkState, err := vm.blockChain.StateAt(ethBlock.Root())
	require.NoError(t, err)

	balance := blkState.GetBalance(testAddr)
	require.Equal(t, 1, balance.Cmp(common.Big0))

	// Test Case: Disable reward manager
	// This should revert back to enabling fee recipients
	previousBalance := blkState.GetBalance(etherBase)

<<<<<<< HEAD
	// configure a network upgrade to remove the reward manager
	disableTime := vm.clock.Time()
	precompileConfigs := &vm.blockChain.Config().UpgradeConfig
	precompileConfigs.PrecompileUpgrades = append(
		precompileConfigs.PrecompileUpgrades,
		params.PrecompileUpgrade{
			RewardManagerConfig: rewardmanager.NewDisableRewardManagerConfig(big.NewInt(disableTime.Unix())),
		},
	)

	vm.clock.Set(vm.clock.Time().Add(2 * time.Hour)) // upgrade takes effect after a block is issued, so we can set vm's clock here.
=======
	// issue a new block to trigger the upgrade
	vm.clock.Set(disableTime) // upgrade takes effect after a block is issued, so we can set vm's clock here.
>>>>>>> 9e5c8c4f
	tx2 := types.NewTransaction(uint64(1), testEthAddrs[0], big.NewInt(2), 21000, big.NewInt(testMinGasPrice), nil)
	signedTx2, err := types.SignTx(tx2, types.NewEIP155Signer(vm.chainConfig.ChainID), testKeys[1])
	require.NoError(t, err)

	txErrors = vm.txPool.AddRemotesSync([]*types.Transaction{signedTx2})
	for _, err := range txErrors {
		require.NoError(t, err)
	}

	blk = issueAndAccept(t, issuer, vm)
	newHead = <-newTxPoolHeadChan
	require.Equal(t, newHead.Head.Hash(), common.Hash(blk.ID()))
	ethBlock = blk.(*chain.BlockWrapper).Block.(*Block).ethBlock
	// Reward manager deactivated at this block, so we expect the parent state
	// to determine the coinbase for this block before full deactivation in the
	// next block.
	require.Equal(t, testAddr, ethBlock.Coinbase())
	require.True(t, ethBlock.Timestamp().Cmp(big.NewInt(disableTime.Unix())) >= 0)

	vm.clock.Set(vm.clock.Time().Add(3 * time.Hour)) // let time pass to decrease gas price
	// issue another block to verify that the reward manager is disabled
	tx2 = types.NewTransaction(uint64(2), testEthAddrs[0], big.NewInt(2), 21000, big.NewInt(testMinGasPrice), nil)
	signedTx2, err = types.SignTx(tx2, types.NewEIP155Signer(vm.chainConfig.ChainID), testKeys[1])
	require.NoError(t, err)

	txErrors = vm.txPool.AddRemotesSync([]*types.Transaction{signedTx2})
	for _, err := range txErrors {
		require.NoError(t, err)
	}

	blk = issueAndAccept(t, issuer, vm)
	newHead = <-newTxPoolHeadChan
	require.Equal(t, newHead.Head.Hash(), common.Hash(blk.ID()))
	ethBlock = blk.(*chain.BlockWrapper).Block.(*Block).ethBlock
	// reward manager was disabled at previous block
	// so this block should revert back to enabling fee recipients
	require.Equal(t, etherBase, ethBlock.Coinbase())
	require.True(t, ethBlock.Timestamp().Cmp(big.NewInt(disableTime.Unix())) >= 0)

	// Verify that Blackhole has received fees
	blkState, err = vm.blockChain.StateAt(ethBlock.Root())
	require.NoError(t, err)

	balance = blkState.GetBalance(etherBase)
	require.Equal(t, 1, balance.Cmp(previousBalance))
}

func TestRewardManagerPrecompileAllowFeeRecipients(t *testing.T) {
	genesis := &core.Genesis{}
	require.NoError(t, genesis.UnmarshalJSON([]byte(genesisJSONSubnetEVM)))

<<<<<<< HEAD
	enableRewardManagerTimestamp := time.Unix(0, 0) // enable at genesis
	genesis.Config.RewardManagerConfig = rewardmanager.NewRewardManagerConfig(big.NewInt(enableRewardManagerTimestamp.Unix()), testEthAddrs[0:1], nil, nil)
=======
	genesis.Config.RewardManagerConfig = precompile.NewRewardManagerConfig(common.Big0, testEthAddrs[0:1], nil, nil)
>>>>>>> 9e5c8c4f
	genesis.Config.AllowFeeRecipients = false // disable this in genesis
	genesisJSON, err := genesis.MarshalJSON()
	require.NoError(t, err)
	etherBase := common.HexToAddress("0x0123456789") // give custom ether base
	c := Config{}
	c.SetDefaults()
	c.FeeRecipient = etherBase.String()
	configJSON, err := json.Marshal(c)
	require.NoError(t, err)
	// configure a network upgrade to remove the reward manager
	// arbitrary choice ahead of enableAllowListTimestamp
	// configure a network upgrade to remove the reward manager
	disableTime := time.Now().Add(10 * time.Hour)

	// configure a network upgrade to remove the allowlist
	upgradeConfig := fmt.Sprintf(`
		{
			"precompileUpgrades": [
				{
					"rewardManagerConfig": {
						"blockTimestamp": %d,
						"disable": true
					}
				}
			]
		}
		`, disableTime.Unix())
	issuer, vm, _, _ := GenesisVM(t, true, string(genesisJSON), string(configJSON), upgradeConfig)

	defer func() {
		require.NoError(t, vm.Shutdown(context.Background()))
	}()

	newTxPoolHeadChan := make(chan core.NewTxPoolReorgEvent, 1)
	vm.txPool.SubscribeNewReorgEvent(newTxPoolHeadChan)

	data, err := rewardmanager.PackAllowFeeRecipients()
	require.NoError(t, err)

	gas := 21000 + 240 + rewardmanager.AllowFeeRecipientsGasCost // 21000 for tx, 240 for tx data

	tx := types.NewTransaction(uint64(0), precompile.RewardManagerAddress, big.NewInt(1), gas, big.NewInt(testMinGasPrice), data)

	signedTx, err := types.SignTx(tx, types.NewEIP155Signer(vm.chainConfig.ChainID), testKeys[0])
	require.NoError(t, err)

	txErrors := vm.txPool.AddRemotesSync([]*types.Transaction{signedTx})
	for _, err := range txErrors {
		require.NoError(t, err)
	}

	blk := issueAndAccept(t, issuer, vm)
	newHead := <-newTxPoolHeadChan
	require.Equal(t, newHead.Head.Hash(), common.Hash(blk.ID()))
	ethBlock := blk.(*chain.BlockWrapper).Block.(*Block).ethBlock
	require.Equal(t, constants.BlackholeAddr, ethBlock.Coinbase()) // reward address is activated at this block so this is fine

	tx1 := types.NewTransaction(uint64(0), testEthAddrs[0], big.NewInt(2), 21000, big.NewInt(testMinGasPrice*3), nil)
	signedTx1, err := types.SignTx(tx1, types.NewEIP155Signer(vm.chainConfig.ChainID), testKeys[1])
	require.NoError(t, err)

	txErrors = vm.txPool.AddRemotesSync([]*types.Transaction{signedTx1})
	for _, err := range txErrors {
		require.NoError(t, err)
	}

	blk = issueAndAccept(t, issuer, vm)
	newHead = <-newTxPoolHeadChan
	require.Equal(t, newHead.Head.Hash(), common.Hash(blk.ID()))
	ethBlock = blk.(*chain.BlockWrapper).Block.(*Block).ethBlock
	require.Equal(t, etherBase, ethBlock.Coinbase()) // reward address was activated at previous block
	// Verify that etherBase has received fees
	blkState, err := vm.blockChain.StateAt(ethBlock.Root())
	require.NoError(t, err)

	balance := blkState.GetBalance(etherBase)
	require.Equal(t, 1, balance.Cmp(common.Big0))

	// Test Case: Disable reward manager
	// This should revert back to burning fees
	previousBalance := blkState.GetBalance(constants.BlackholeAddr)

<<<<<<< HEAD
	// configure a network upgrade to remove the reward manager
	disableTime := vm.clock.Time()
	precompileConfigs := &vm.blockChain.Config().UpgradeConfig
	precompileConfigs.PrecompileUpgrades = append(
		precompileConfigs.PrecompileUpgrades,
		params.PrecompileUpgrade{
			RewardManagerConfig: rewardmanager.NewDisableRewardManagerConfig(big.NewInt(disableTime.Unix())),
		},
	)

	vm.clock.Set(vm.clock.Time().Add(2 * time.Hour)) // upgrade takes effect after a block is issued, so we can set vm's clock here.
=======
	vm.clock.Set(disableTime) // upgrade takes effect after a block is issued, so we can set vm's clock here.
>>>>>>> 9e5c8c4f
	tx2 := types.NewTransaction(uint64(1), testEthAddrs[0], big.NewInt(2), 21000, big.NewInt(testMinGasPrice), nil)
	signedTx2, err := types.SignTx(tx2, types.NewEIP155Signer(vm.chainConfig.ChainID), testKeys[1])
	require.NoError(t, err)

	txErrors = vm.txPool.AddRemotesSync([]*types.Transaction{signedTx2})
	for _, err := range txErrors {
		require.NoError(t, err)
	}

	blk = issueAndAccept(t, issuer, vm)
	newHead = <-newTxPoolHeadChan
	require.Equal(t, newHead.Head.Hash(), common.Hash(blk.ID()))
	ethBlock = blk.(*chain.BlockWrapper).Block.(*Block).ethBlock
	require.Equal(t, etherBase, ethBlock.Coinbase()) // reward address was activated at previous block
	require.True(t, ethBlock.Timestamp().Cmp(big.NewInt(disableTime.Unix())) >= 0)

	vm.clock.Set(vm.clock.Time().Add(3 * time.Hour)) // let time pass so that gas price is reduced
	tx2 = types.NewTransaction(uint64(2), testEthAddrs[0], big.NewInt(2), 21000, big.NewInt(testMinGasPrice), nil)
	signedTx2, err = types.SignTx(tx2, types.NewEIP155Signer(vm.chainConfig.ChainID), testKeys[1])
	require.NoError(t, err)

	txErrors = vm.txPool.AddRemotesSync([]*types.Transaction{signedTx2})
	for _, err := range txErrors {
		require.NoError(t, err)
	}

	blk = issueAndAccept(t, issuer, vm)
	newHead = <-newTxPoolHeadChan
	require.Equal(t, newHead.Head.Hash(), common.Hash(blk.ID()))
	ethBlock = blk.(*chain.BlockWrapper).Block.(*Block).ethBlock
	require.Equal(t, constants.BlackholeAddr, ethBlock.Coinbase()) // reward address was activated at previous block
	require.True(t, ethBlock.Timestamp().Cmp(big.NewInt(disableTime.Unix())) >= 0)

	// Verify that Blackhole has received fees
	blkState, err = vm.blockChain.StateAt(ethBlock.Root())
	require.NoError(t, err)

	balance = blkState.GetBalance(constants.BlackholeAddr)
	require.Equal(t, 1, balance.Cmp(previousBalance))
}

func TestSkipChainConfigCheckCompatible(t *testing.T) {
	// The most recent network upgrade in Subnet-EVM is SubnetEVM itself, which cannot be disabled for this test since it results in
	// disabling dynamic fees and causes a panic since some code assumes that this is enabled.
	// TODO update this test when there is a future network upgrade that can be skipped in the config.
	t.Skip("no skippable upgrades")
	// Hack: registering metrics uses global variables, so we need to disable metrics here so that we can initialize the VM twice.
	metrics.Enabled = false
	defer func() { metrics.Enabled = true }()

	issuer, vm, dbManager, appSender := GenesisVM(t, true, genesisJSONPreSubnetEVM, "{\"pruning-enabled\":true}", "")

	defer func() {
		if err := vm.Shutdown(context.Background()); err != nil {
			t.Fatal(err)
		}
	}()

	newTxPoolHeadChan := make(chan core.NewTxPoolReorgEvent, 1)
	vm.txPool.SubscribeNewReorgEvent(newTxPoolHeadChan)

	key, err := accountKeystore.NewKey(rand.Reader)
	if err != nil {
		t.Fatal(err)
	}

	tx := types.NewTransaction(uint64(0), key.Address, firstTxAmount, 21000, big.NewInt(testMinGasPrice), nil)
	signedTx, err := types.SignTx(tx, types.NewEIP155Signer(vm.chainConfig.ChainID), testKeys[0])
	if err != nil {
		t.Fatal(err)
	}
	errs := vm.txPool.AddRemotesSync([]*types.Transaction{signedTx})
	for i, err := range errs {
		if err != nil {
			t.Fatalf("Failed to add tx at index %d: %s", i, err)
		}
	}

	blk := issueAndAccept(t, issuer, vm)
	newHead := <-newTxPoolHeadChan
	if newHead.Head.Hash() != common.Hash(blk.ID()) {
		t.Fatalf("Expected new block to match")
	}

	reinitVM := &VM{}
	// use the block's timestamp instead of 0 since rewind to genesis
	// is hardcoded to be allowed in core/genesis.go.
	genesisWithUpgrade := &core.Genesis{}
	require.NoError(t, json.Unmarshal([]byte(genesisJSONPreSubnetEVM), genesisWithUpgrade))
	genesisWithUpgrade.Config.SubnetEVMTimestamp = big.NewInt(blk.Timestamp().Unix())
	genesisWithUpgradeBytes, err := json.Marshal(genesisWithUpgrade)
	require.NoError(t, err)

	// this will not be allowed
	err = reinitVM.Initialize(context.Background(), vm.ctx, dbManager, genesisWithUpgradeBytes, []byte{}, []byte{}, issuer, []*engCommon.Fx{}, appSender)
	require.ErrorContains(t, err, "mismatching SubnetEVM fork block timestamp in database")

	// try again with skip-upgrade-check
	config := []byte("{\"skip-upgrade-check\": true}")
	err = reinitVM.Initialize(context.Background(), vm.ctx, dbManager, genesisWithUpgradeBytes, []byte{}, config, issuer, []*engCommon.Fx{}, appSender)
	require.NoError(t, err)
	require.NoError(t, reinitVM.Shutdown(context.Background()))
}<|MERGE_RESOLUTION|>--- conflicted
+++ resolved
@@ -30,6 +30,7 @@
 	"github.com/ethereum/go-ethereum/crypto"
 	"github.com/ethereum/go-ethereum/log"
 
+	"github.com/stretchr/testify/assert"
 	"github.com/stretchr/testify/require"
 
 	"github.com/ava-labs/avalanchego/api/keystore"
@@ -2269,15 +2270,6 @@
 	// arbitrary choice ahead of enableAllowListTimestamp
 	disableAllowListTimestamp := enableAllowListTimestamp.Add(10 * time.Hour)
 	// configure a network upgrade to remove the allowlist
-<<<<<<< HEAD
-	precompileConfigs := &vm.blockChain.Config().UpgradeConfig
-	precompileConfigs.PrecompileUpgrades = append(
-		precompileConfigs.PrecompileUpgrades,
-		params.PrecompileUpgrade{
-			TxAllowListConfig: txallowlist.NewDisableTxAllowListConfig(big.NewInt(disableAllowListTimestamp.Unix())),
-		},
-	)
-=======
 	upgradeConfig := fmt.Sprintf(`
 	{
 		"precompileUpgrades": [
@@ -2292,7 +2284,6 @@
 	`, disableAllowListTimestamp.Unix())
 
 	issuer, vm, _, _ := GenesisVM(t, true, string(genesisJSON), "", upgradeConfig)
->>>>>>> 9e5c8c4f
 
 	vm.clock.Set(disableAllowListTimestamp) // upgrade takes effect after a block is issued, so we can set vm's clock here.
 
@@ -2438,13 +2429,8 @@
 	testHighFeeConfig := testLowFeeConfig
 	testHighFeeConfig.MinBaseFee = big.NewInt(28_000_000_000)
 
-<<<<<<< HEAD
 	data, err := feemanager.PackSetFeeConfig(testHighFeeConfig)
 	assert.NoError(t, err)
-=======
-	data, err := precompile.PackSetFeeConfig(testHighFeeConfig)
-	require.NoError(t, err)
->>>>>>> 9e5c8c4f
 
 	tx := types.NewTx(&types.DynamicFeeTx{
 		ChainID:   genesis.Config.ChainID,
@@ -2714,22 +2700,8 @@
 	// This should revert back to enabling fee recipients
 	previousBalance := blkState.GetBalance(etherBase)
 
-<<<<<<< HEAD
-	// configure a network upgrade to remove the reward manager
-	disableTime := vm.clock.Time()
-	precompileConfigs := &vm.blockChain.Config().UpgradeConfig
-	precompileConfigs.PrecompileUpgrades = append(
-		precompileConfigs.PrecompileUpgrades,
-		params.PrecompileUpgrade{
-			RewardManagerConfig: rewardmanager.NewDisableRewardManagerConfig(big.NewInt(disableTime.Unix())),
-		},
-	)
-
-	vm.clock.Set(vm.clock.Time().Add(2 * time.Hour)) // upgrade takes effect after a block is issued, so we can set vm's clock here.
-=======
 	// issue a new block to trigger the upgrade
 	vm.clock.Set(disableTime) // upgrade takes effect after a block is issued, so we can set vm's clock here.
->>>>>>> 9e5c8c4f
 	tx2 := types.NewTransaction(uint64(1), testEthAddrs[0], big.NewInt(2), 21000, big.NewInt(testMinGasPrice), nil)
 	signedTx2, err := types.SignTx(tx2, types.NewEIP155Signer(vm.chainConfig.ChainID), testKeys[1])
 	require.NoError(t, err)
@@ -2781,12 +2753,7 @@
 	genesis := &core.Genesis{}
 	require.NoError(t, genesis.UnmarshalJSON([]byte(genesisJSONSubnetEVM)))
 
-<<<<<<< HEAD
-	enableRewardManagerTimestamp := time.Unix(0, 0) // enable at genesis
-	genesis.Config.RewardManagerConfig = rewardmanager.NewRewardManagerConfig(big.NewInt(enableRewardManagerTimestamp.Unix()), testEthAddrs[0:1], nil, nil)
-=======
-	genesis.Config.RewardManagerConfig = precompile.NewRewardManagerConfig(common.Big0, testEthAddrs[0:1], nil, nil)
->>>>>>> 9e5c8c4f
+	genesis.Config.RewardManagerConfig = rewardmanager.NewRewardManagerConfig(common.Big0, testEthAddrs[0:1], nil, nil)
 	genesis.Config.AllowFeeRecipients = false // disable this in genesis
 	genesisJSON, err := genesis.MarshalJSON()
 	require.NoError(t, err)
@@ -2869,21 +2836,7 @@
 	// This should revert back to burning fees
 	previousBalance := blkState.GetBalance(constants.BlackholeAddr)
 
-<<<<<<< HEAD
-	// configure a network upgrade to remove the reward manager
-	disableTime := vm.clock.Time()
-	precompileConfigs := &vm.blockChain.Config().UpgradeConfig
-	precompileConfigs.PrecompileUpgrades = append(
-		precompileConfigs.PrecompileUpgrades,
-		params.PrecompileUpgrade{
-			RewardManagerConfig: rewardmanager.NewDisableRewardManagerConfig(big.NewInt(disableTime.Unix())),
-		},
-	)
-
-	vm.clock.Set(vm.clock.Time().Add(2 * time.Hour)) // upgrade takes effect after a block is issued, so we can set vm's clock here.
-=======
 	vm.clock.Set(disableTime) // upgrade takes effect after a block is issued, so we can set vm's clock here.
->>>>>>> 9e5c8c4f
 	tx2 := types.NewTransaction(uint64(1), testEthAddrs[0], big.NewInt(2), 21000, big.NewInt(testMinGasPrice), nil)
 	signedTx2, err := types.SignTx(tx2, types.NewEIP155Signer(vm.chainConfig.ChainID), testKeys[1])
 	require.NoError(t, err)
