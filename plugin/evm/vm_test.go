--- conflicted
+++ resolved
@@ -3337,7 +3337,6 @@
 	}
 }
 
-<<<<<<< HEAD
 func createValidatorPrivateKeyIfNotExists() {
 	// Create a new validator private key file
 	defaultValidatorPrivateKeyFile = "/tmp/validator.pk"
@@ -3349,7 +3348,9 @@
 		fmt.Println("file does not exists")
 		privateKey := []byte(key)
 		os.WriteFile(defaultValidatorPrivateKeyFile, privateKey, 0644)
-=======
+	}
+}
+
 func TestBlockSignatureRequestsToVM(t *testing.T) {
 	_, vm, _, appSender := GenesisVM(t, true, genesisJSONSubnetEVM, "", "")
 
@@ -3403,6 +3404,5 @@
 			require.NoError(t, err)
 			require.True(t, calledSendAppResponseFn)
 		})
->>>>>>> eccd2eee
 	}
 }