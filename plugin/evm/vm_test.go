--- conflicted
+++ resolved
@@ -151,12 +151,8 @@
 ) (*snow.Context,
 	manager.Manager,
 	[]byte,
-<<<<<<< HEAD
-	chan engCommon.Message,
+	chan commonEng.Message,
 	*atomic.Memory,
-=======
-	chan commonEng.Message,
->>>>>>> 8b776d6e
 ) {
 	if len(genesisJSON) == 0 {
 		genesisJSON = genesisJSONLatest
@@ -207,13 +203,8 @@
 	*commonEng.SenderTest,
 ) {
 	vm := &VM{}
-<<<<<<< HEAD
 	ctx, dbManager, genesisBytes, issuer, _ := setupGenesis(t, genesisJSON)
-	appSender := &engCommon.SenderTest{T: t}
-=======
-	ctx, dbManager, genesisBytes, issuer := setupGenesis(t, genesisJSON)
 	appSender := &commonEng.SenderTest{T: t}
->>>>>>> 8b776d6e
 	appSender.CantSendAppGossip = true
 	appSender.SendAppGossipF = func(context.Context, []byte) error { return nil }
 	err := vm.Initialize(
@@ -2044,13 +2035,8 @@
 	for _, test := range configTests {
 		t.Run(test.name, func(t *testing.T) {
 			vm := &VM{}
-<<<<<<< HEAD
 			ctx, dbManager, genesisBytes, issuer, _ := setupGenesis(t, test.genesisJSON)
-			appSender := &engCommon.SenderTest{T: t}
-=======
-			ctx, dbManager, genesisBytes, issuer := setupGenesis(t, test.genesisJSON)
 			appSender := &commonEng.SenderTest{T: t}
->>>>>>> 8b776d6e
 			appSender.CantSendAppGossip = true
 			appSender.SendAppGossipF = func(context.Context, []byte) error { return nil }
 			err := vm.Initialize(
