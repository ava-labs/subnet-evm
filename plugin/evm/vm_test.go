--- conflicted
+++ resolved
@@ -33,12 +33,9 @@
 	"github.com/ava-labs/avalanchego/utils/crypto/secp256k1"
 	"github.com/ava-labs/avalanchego/utils/set"
 	"github.com/ava-labs/avalanchego/vms/components/chain"
-<<<<<<< HEAD
 	"github.com/ava-labs/avalanchego/vms/evm/acp176"
-=======
 	"github.com/ava-labs/avalanchego/vms/evm/predicate"
 	"github.com/ava-labs/avalanchego/vms/platformvm/warp/payload"
->>>>>>> 17dd67f1
 	"github.com/ava-labs/libevm/common"
 	"github.com/ava-labs/libevm/common/math"
 	"github.com/ava-labs/libevm/core/rawdb"
@@ -3849,7 +3846,172 @@
 	}
 }
 
-<<<<<<< HEAD
+// TestBlockGasValidation tests the two validation checks:
+// 1. invalid gas used relative to capacity
+// 2. total intrinsic gas cost is greater than claimed gas used
+func TestBlockGasValidation(t *testing.T) {
+	newBlock := func(
+		t *testing.T,
+		vm *VM,
+		claimedGasUsed uint64,
+	) *types.Block {
+		require := require.New(t)
+
+		chainExtra := params.GetExtra(vm.chainConfig)
+		parent := vm.eth.APIBackend.CurrentBlock()
+		const timeDelta = 5 // mocked block delay
+		timestamp := parent.Time + timeDelta
+		feeConfig, _, err := vm.blockChain.GetFeeConfigAt(parent)
+		require.NoError(err)
+		gasLimit, err := customheader.GasLimit(chainExtra, feeConfig, parent, timestamp)
+		require.NoError(err)
+		baseFee, err := customheader.BaseFee(chainExtra, feeConfig, parent, timestamp)
+		require.NoError(err)
+
+		callPayload, err := payload.NewAddressedCall(nil, nil)
+		require.NoError(err)
+		unsignedMessage, err := avalancheWarp.NewUnsignedMessage(
+			1,
+			ids.Empty,
+			callPayload.Bytes(),
+		)
+		require.NoError(err)
+		signersBitSet := set.NewBits()
+		warpSignature := &avalancheWarp.BitSetSignature{
+			Signers: signersBitSet.Bytes(),
+		}
+		signedMessage, err := avalancheWarp.NewMessage(
+			unsignedMessage,
+			warpSignature,
+		)
+		require.NoError(err)
+
+		// 9401 is the maximum number of predicates so that the block is less
+		// than 2 MiB.
+		const numPredicates = 9401
+		accessList := make(types.AccessList, 0, numPredicates)
+		predicate := predicate.New(signedMessage.Bytes())
+		for range numPredicates {
+			accessList = append(accessList, types.AccessTuple{
+				Address:     warpcontract.ContractAddress,
+				StorageKeys: predicate,
+			})
+		}
+
+		tx, err := types.SignTx(
+			types.NewTx(&types.DynamicFeeTx{
+				ChainID:    vm.chainConfig.ChainID,
+				Nonce:      1,
+				To:         &testEthAddrs[0],
+				Gas:        8_000_000, // block gas limit
+				GasFeeCap:  baseFee,
+				GasTipCap:  baseFee,
+				Value:      common.Big0,
+				AccessList: accessList,
+			}),
+			types.LatestSigner(vm.chainConfig),
+			testKeys[0].ToECDSA(),
+		)
+		require.NoError(err)
+
+		header := &types.Header{
+			ParentHash:       parent.Hash(),
+			Coinbase:         constants.BlackholeAddr,
+			Difficulty:       new(big.Int).Add(parent.Difficulty, common.Big1),
+			Number:           new(big.Int).Add(parent.Number, common.Big1),
+			GasLimit:         gasLimit,
+			GasUsed:          0,
+			Time:             timestamp,
+			BaseFee:          baseFee,
+			BlobGasUsed:      new(uint64),
+			ExcessBlobGas:    new(uint64),
+			ParentBeaconRoot: &common.Hash{},
+		}
+
+		configExtra := params.GetExtra(vm.chainConfig)
+		header.Extra, err = customheader.ExtraPrefix(configExtra, parent, header)
+		require.NoError(err)
+
+		// Set TimeMilliseconds if Granite is active
+		if configExtra.IsGranite(timestamp) {
+			headerExtra := customtypes.GetHeaderExtra(header)
+			timeMilliseconds := timestamp * 1000 // convert to milliseconds
+			headerExtra.TimeMilliseconds = &timeMilliseconds
+		}
+
+		// Set the gasUsed after calculating the extra prefix to support large
+		// claimed gas used values.
+		header.GasUsed = claimedGasUsed
+		return types.NewBlock(
+			header,
+			[]*types.Transaction{tx},
+			nil,
+			nil,
+			trie.NewStackTrie(nil),
+		)
+	}
+
+	tests := []struct {
+		name    string
+		gasUsed uint64
+		want    error
+	}{
+		{
+			name:    "gas_used_over_capacity",
+			gasUsed: math.MaxUint64,
+			want:    errInvalidGasUsedRelativeToCapacity,
+		},
+		{
+			name:    "intrinsic_gas_over_gas_used",
+			gasUsed: 0,
+			want:    errTotalIntrinsicGasCostExceedsClaimed,
+		},
+	}
+	for _, test := range tests {
+		t.Run(test.name, func(t *testing.T) {
+			require := require.New(t)
+			ctx := context.Background()
+
+			// Configure genesis with warp precompile enabled since test uses warp predicates
+			genesis := &core.Genesis{}
+			require.NoError(genesis.UnmarshalJSON([]byte(genesisJSONSubnetEVM)))
+			params.GetExtra(genesis.Config).GenesisPrecompiles = extras.Precompiles{
+				warpcontract.ConfigKey: warpcontract.NewDefaultConfig(utils.TimeToNewUint64(upgrade.InitiallyActiveTime)),
+			}
+			genesisJSON, err := genesis.MarshalJSON()
+			require.NoError(err)
+
+			tvm := newVM(t, testVMConfig{
+				genesisJSON: string(genesisJSON),
+			})
+			vm := tvm.vm
+			defer func() {
+				require.NoError(vm.Shutdown(ctx))
+			}()
+
+			blk := newBlock(t, vm, test.gasUsed)
+			blkBytes, err := rlp.EncodeToBytes(blk)
+			require.NoError(err)
+
+			parsedBlk, err := vm.ParseBlock(ctx, blkBytes)
+			require.NoError(err)
+
+			parsedBlkWithContext, ok := parsedBlk.(block.WithVerifyContext)
+			require.True(ok)
+
+			shouldVerify, err := parsedBlkWithContext.ShouldVerifyWithContext(ctx)
+			require.NoError(err)
+			require.True(shouldVerify)
+
+			err = parsedBlkWithContext.VerifyWithContext(
+				ctx,
+				&block.Context{},
+			)
+			require.ErrorIs(err, test.want)
+		})
+	}
+}
+
 // newSignedLegacyTx builds a legacy transaction and signs it using the
 // LatestSigner derived from the provided chain config.
 func newSignedLegacyTx(
@@ -4019,170 +4181,6 @@
 			receipts := vm.blockChain.GetReceiptsByHash(ethBlock.Hash())
 			require.Len(t, receipts, 1)
 			require.Equal(t, tt.wantReceiptStatus, receipts[0].Status)
-=======
-// TestBlockGasValidation tests the two validation checks:
-// 1. invalid gas used relative to capacity
-// 2. total intrinsic gas cost is greater than claimed gas used
-func TestBlockGasValidation(t *testing.T) {
-	newBlock := func(
-		t *testing.T,
-		vm *VM,
-		claimedGasUsed uint64,
-	) *types.Block {
-		require := require.New(t)
-
-		chainExtra := params.GetExtra(vm.chainConfig)
-		parent := vm.eth.APIBackend.CurrentBlock()
-		const timeDelta = 5 // mocked block delay
-		timestamp := parent.Time + timeDelta
-		feeConfig, _, err := vm.blockChain.GetFeeConfigAt(parent)
-		require.NoError(err)
-		gasLimit, err := customheader.GasLimit(chainExtra, feeConfig, parent, timestamp)
-		require.NoError(err)
-		baseFee, err := customheader.BaseFee(chainExtra, feeConfig, parent, timestamp)
-		require.NoError(err)
-
-		callPayload, err := payload.NewAddressedCall(nil, nil)
-		require.NoError(err)
-		unsignedMessage, err := avalancheWarp.NewUnsignedMessage(
-			1,
-			ids.Empty,
-			callPayload.Bytes(),
-		)
-		require.NoError(err)
-		signersBitSet := set.NewBits()
-		warpSignature := &avalancheWarp.BitSetSignature{
-			Signers: signersBitSet.Bytes(),
-		}
-		signedMessage, err := avalancheWarp.NewMessage(
-			unsignedMessage,
-			warpSignature,
-		)
-		require.NoError(err)
-
-		// 9401 is the maximum number of predicates so that the block is less
-		// than 2 MiB.
-		const numPredicates = 9401
-		accessList := make(types.AccessList, 0, numPredicates)
-		predicate := predicate.New(signedMessage.Bytes())
-		for range numPredicates {
-			accessList = append(accessList, types.AccessTuple{
-				Address:     warpcontract.ContractAddress,
-				StorageKeys: predicate,
-			})
-		}
-
-		tx, err := types.SignTx(
-			types.NewTx(&types.DynamicFeeTx{
-				ChainID:    vm.chainConfig.ChainID,
-				Nonce:      1,
-				To:         &testEthAddrs[0],
-				Gas:        8_000_000, // block gas limit
-				GasFeeCap:  baseFee,
-				GasTipCap:  baseFee,
-				Value:      common.Big0,
-				AccessList: accessList,
-			}),
-			types.LatestSigner(vm.chainConfig),
-			testKeys[0].ToECDSA(),
-		)
-		require.NoError(err)
-
-		header := &types.Header{
-			ParentHash:       parent.Hash(),
-			Coinbase:         constants.BlackholeAddr,
-			Difficulty:       new(big.Int).Add(parent.Difficulty, common.Big1),
-			Number:           new(big.Int).Add(parent.Number, common.Big1),
-			GasLimit:         gasLimit,
-			GasUsed:          0,
-			Time:             timestamp,
-			BaseFee:          baseFee,
-			BlobGasUsed:      new(uint64),
-			ExcessBlobGas:    new(uint64),
-			ParentBeaconRoot: &common.Hash{},
-		}
-
-		configExtra := params.GetExtra(vm.chainConfig)
-		header.Extra, err = customheader.ExtraPrefix(configExtra, parent, header)
-		require.NoError(err)
-
-		// Set TimeMilliseconds if Granite is active
-		if configExtra.IsGranite(timestamp) {
-			headerExtra := customtypes.GetHeaderExtra(header)
-			timeMilliseconds := timestamp * 1000 // convert to milliseconds
-			headerExtra.TimeMilliseconds = &timeMilliseconds
-		}
-
-		// Set the gasUsed after calculating the extra prefix to support large
-		// claimed gas used values.
-		header.GasUsed = claimedGasUsed
-		return types.NewBlock(
-			header,
-			[]*types.Transaction{tx},
-			nil,
-			nil,
-			trie.NewStackTrie(nil),
-		)
-	}
-
-	tests := []struct {
-		name    string
-		gasUsed uint64
-		want    error
-	}{
-		{
-			name:    "gas_used_over_capacity",
-			gasUsed: math.MaxUint64,
-			want:    errInvalidGasUsedRelativeToCapacity,
-		},
-		{
-			name:    "intrinsic_gas_over_gas_used",
-			gasUsed: 0,
-			want:    errTotalIntrinsicGasCostExceedsClaimed,
-		},
-	}
-	for _, test := range tests {
-		t.Run(test.name, func(t *testing.T) {
-			require := require.New(t)
-			ctx := context.Background()
-
-			// Configure genesis with warp precompile enabled since test uses warp predicates
-			genesis := &core.Genesis{}
-			require.NoError(genesis.UnmarshalJSON([]byte(genesisJSONSubnetEVM)))
-			params.GetExtra(genesis.Config).GenesisPrecompiles = extras.Precompiles{
-				warpcontract.ConfigKey: warpcontract.NewDefaultConfig(utils.TimeToNewUint64(upgrade.InitiallyActiveTime)),
-			}
-			genesisJSON, err := genesis.MarshalJSON()
-			require.NoError(err)
-
-			tvm := newVM(t, testVMConfig{
-				genesisJSON: string(genesisJSON),
-			})
-			vm := tvm.vm
-			defer func() {
-				require.NoError(vm.Shutdown(ctx))
-			}()
-
-			blk := newBlock(t, vm, test.gasUsed)
-			blkBytes, err := rlp.EncodeToBytes(blk)
-			require.NoError(err)
-
-			parsedBlk, err := vm.ParseBlock(ctx, blkBytes)
-			require.NoError(err)
-
-			parsedBlkWithContext, ok := parsedBlk.(block.WithVerifyContext)
-			require.True(ok)
-
-			shouldVerify, err := parsedBlkWithContext.ShouldVerifyWithContext(ctx)
-			require.NoError(err)
-			require.True(shouldVerify)
-
-			err = parsedBlkWithContext.VerifyWithContext(
-				ctx,
-				&block.Context{},
-			)
-			require.ErrorIs(err, test.want)
->>>>>>> 17dd67f1
 		})
 	}
 }