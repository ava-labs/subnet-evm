--- conflicted
+++ resolved
@@ -18,13 +18,10 @@
 	"time"
 
 	"github.com/ava-labs/subnet-evm/commontype"
-<<<<<<< HEAD
-	"github.com/ava-labs/subnet-evm/plugin/evm/limitorders"
-=======
 	"github.com/ava-labs/subnet-evm/internal/ethapi"
 	"github.com/ava-labs/subnet-evm/metrics"
+	"github.com/ava-labs/subnet-evm/plugin/evm/limitorders"
 	"github.com/ava-labs/subnet-evm/plugin/evm/message"
->>>>>>> 76e3fe2e
 	"github.com/ava-labs/subnet-evm/precompile"
 	"github.com/ava-labs/subnet-evm/trie"
 	"github.com/ava-labs/subnet-evm/vmerrs"
@@ -570,11 +567,14 @@
 // then calling SetPreference on block B (when it becomes preferred)
 // and the head of a longer chain (block D) does not corrupt the
 // canonical chain.
-//  A
+//
+//	A
+//
 // / \
 // B  C
-//    |
-//    D
+//
+//	|
+//	D
 func TestSetPreferenceRace(t *testing.T) {
 	// Create two VMs which will agree on block A and then
 	// build the two distinct preferred chains above
@@ -819,9 +819,11 @@
 // will not attempt to orphan either when verifying blocks C and D
 // from another VM (which have a common ancestor under the finalized
 // frontier).
-//   A
-//  / \
-// B   C
+//
+//	 A
+//	/ \
+//
+// # B   C
 //
 // verifies block B and C, then Accepts block B. Then we test to ensure
 // that the VM defends against any attempt to set the preference or to
@@ -1001,8 +1003,10 @@
 
 // Regression test to ensure that a VM that accepts block C while preferring
 // block B will trigger a reorg.
-//   A
-//  / \
+//
+//	 A
+//	/ \
+//
 // B   C
 func TestNonCanonicalAccept(t *testing.T) {
 	issuer1, vm1, _, _ := GenesisVM(t, true, genesisJSONSubnetEVM, "", "")
@@ -1169,11 +1173,14 @@
 // Regression test to ensure that a VM that verifies block B, C, then
 // D (preferring block B) does not trigger a reorg through the re-verification
 // of block C or D.
-//   A
-//  / \
+//
+//	 A
+//	/ \
+//
 // B   C
-//     |
-//     D
+//
+//	|
+//	D
 func TestStickyPreference(t *testing.T) {
 	issuer1, vm1, _, _ := GenesisVM(t, true, genesisJSONSubnetEVM, "", "")
 	issuer2, vm2, _, _ := GenesisVM(t, true, genesisJSONSubnetEVM, "", "")
@@ -1438,11 +1445,14 @@
 // Regression test to ensure that a VM that prefers block B is able to parse
 // block C but unable to parse block D because it names B as an uncle, which
 // are not supported.
-//   A
-//  / \
+//
+//	 A
+//	/ \
+//
 // B   C
-//     |
-//     D
+//
+//	|
+//	D
 func TestUncleBlock(t *testing.T) {
 	issuer1, vm1, _, _ := GenesisVM(t, true, genesisJSONSubnetEVM, "", "")
 	issuer2, vm2, _, _ := GenesisVM(t, true, genesisJSONSubnetEVM, "", "")
@@ -1684,11 +1694,14 @@
 
 // Regression test to ensure that a VM that verifies block B, C, then
 // D (preferring block B) reorgs when C and then D are accepted.
-//   A
-//  / \
+//
+//	 A
+//	/ \
+//
 // B   C
-//     |
-//     D
+//
+//	|
+//	D
 func TestAcceptReorg(t *testing.T) {
 	issuer1, vm1, _, _ := GenesisVM(t, true, genesisJSONSubnetEVM, "", "")
 	issuer2, vm2, _, _ := GenesisVM(t, true, genesisJSONSubnetEVM, "", "")
