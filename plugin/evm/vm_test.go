--- conflicted
+++ resolved
@@ -11,11 +11,7 @@
 	"math/big"
 	"os"
 	"path/filepath"
-<<<<<<< HEAD
 	"sync"
-=======
-	"strings"
->>>>>>> c65752b6
 	"testing"
 	"time"
 
