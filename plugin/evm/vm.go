--- conflicted
+++ resolved
@@ -796,22 +796,6 @@
 	return vm.chainConfig.AvalancheRules(header.Number, big.NewInt(int64(header.Time)))
 }
 
-<<<<<<< HEAD
-// getBlockValidator returns the block validator that should be used for a block that
-// follows the ruleset defined by [rules]
-func (vm *VM) getBlockValidator(rules params.Rules) BlockValidator {
-	if rules.IsSubnetEVM {
-		return blockValidatorSubnetEVM{
-			feeConfigManagerEnabled: rules.IsFeeConfigManagerEnabled,
-			rewardManagerEnabled:    rules.IsRewardManagerEnabled,
-		}
-	}
-
-	return legacyBlockValidator
-}
-
-=======
->>>>>>> 6f2c1f0f
 func (vm *VM) startContinuousProfiler() {
 	// If the profiler directory is empty, return immediately
 	// without creating or starting a continuous profiler.
