// (c) 2019-2020, Ava Labs, Inc. All rights reserved.
// See the file LICENSE for licensing terms.

package evm

import (
	"context"
	"encoding/json"
	"errors"
	"fmt"
	"io/ioutil"
	"math/big"
	"os"
	"path/filepath"
	"strings"
	"sync"
	"time"

	avalanchegoMetrics "github.com/ava-labs/avalanchego/api/metrics"
	"github.com/ava-labs/avalanchego/network/p2p"
	"github.com/ava-labs/avalanchego/network/p2p/gossip"
	avalanchegoConstants "github.com/ava-labs/avalanchego/utils/constants"
	"github.com/prometheus/client_golang/prometheus"

	"github.com/ava-labs/subnet-evm/commontype"
	"github.com/ava-labs/subnet-evm/constants"
	"github.com/ava-labs/subnet-evm/core"
	"github.com/ava-labs/subnet-evm/core/rawdb"
	"github.com/ava-labs/subnet-evm/core/txpool"
	"github.com/ava-labs/subnet-evm/core/types"
	"github.com/ava-labs/subnet-evm/eth"
	"github.com/ava-labs/subnet-evm/eth/ethconfig"
	"github.com/ava-labs/subnet-evm/metrics"
	subnetEVMPrometheus "github.com/ava-labs/subnet-evm/metrics/prometheus"
	"github.com/ava-labs/subnet-evm/miner"
	"github.com/ava-labs/subnet-evm/node"
	"github.com/ava-labs/subnet-evm/params"
	"github.com/ava-labs/subnet-evm/peer"
	"github.com/ava-labs/subnet-evm/plugin/evm/message"
	"github.com/ava-labs/subnet-evm/plugin/evm/orderbook"
	"github.com/ava-labs/subnet-evm/rpc"
	statesyncclient "github.com/ava-labs/subnet-evm/sync/client"
	"github.com/ava-labs/subnet-evm/sync/client/stats"
	"github.com/ava-labs/subnet-evm/trie"
	"github.com/ava-labs/subnet-evm/warp"
	"github.com/ava-labs/subnet-evm/warp/aggregator"
	warpValidators "github.com/ava-labs/subnet-evm/warp/validators"

	// Force-load tracer engine to trigger registration
	//
	// We must import this package (not referenced elsewhere) so that the native "callTracer"
	// is added to a map of client-accessible tracers. In geth, this is done
	// inside of cmd/geth.
	_ "github.com/ava-labs/subnet-evm/eth/tracers/js"
	_ "github.com/ava-labs/subnet-evm/eth/tracers/native"

	"github.com/ava-labs/subnet-evm/precompile/precompileconfig"
	// Force-load precompiles to trigger registration
	_ "github.com/ava-labs/subnet-evm/precompile/registry"

	"github.com/ethereum/go-ethereum/common"
	"github.com/ethereum/go-ethereum/log"
	"github.com/ethereum/go-ethereum/rlp"

	avalancheRPC "github.com/gorilla/rpc/v2"

	"github.com/ava-labs/avalanchego/codec"
	"github.com/ava-labs/avalanchego/database"
	"github.com/ava-labs/avalanchego/database/manager"
	"github.com/ava-labs/avalanchego/database/prefixdb"
	"github.com/ava-labs/avalanchego/database/versiondb"
	"github.com/ava-labs/avalanchego/ids"
	"github.com/ava-labs/avalanchego/snow"
	"github.com/ava-labs/avalanchego/snow/choices"
	"github.com/ava-labs/avalanchego/snow/consensus/snowman"
	"github.com/ava-labs/avalanchego/snow/engine/snowman/block"
	cjson "github.com/ava-labs/avalanchego/utils/json"
	"github.com/ava-labs/avalanchego/utils/perms"
	"github.com/ava-labs/avalanchego/utils/profiler"
	"github.com/ava-labs/avalanchego/utils/timer/mockable"
	"github.com/ava-labs/avalanchego/utils/units"
	"github.com/ava-labs/avalanchego/vms/components/chain"

	commonEng "github.com/ava-labs/avalanchego/snow/engine/common"

	avalancheJSON "github.com/ava-labs/avalanchego/utils/json"
)

var (
	_ block.ChainVM                      = &VM{}
	_ block.BuildBlockWithContextChainVM = &VM{}
)

const (
	// Max time from current time allowed for blocks, before they're considered future blocks
	// and fail verification
	maxFutureBlockTime = 10 * time.Second

	decidedCacheSize       = 10 * units.MiB
	missingCacheSize       = 50
	unverifiedCacheSize    = 5 * units.MiB
	bytesToIDCacheSize     = 5 * units.MiB
	warpSignatureCacheSize = 500

	// Prefixes for metrics gatherers
	ethMetricsPrefix        = "eth"
	chainStateMetricsPrefix = "chain_state"

	// p2p app protocols
	txGossipProtocol = 0x0

	// gossip constants
	txGossipBloomMaxItems          = 8 * 1024
	txGossipBloomFalsePositiveRate = 0.01
	txGossipMaxFalsePositiveRate   = 0.05
	txGossipTargetResponseSize     = 20 * units.KiB
	maxValidatorSetStaleness       = time.Minute
	throttlingPeriod               = 10 * time.Second
	throttlingLimit                = 2
	gossipFrequency                = 10 * time.Second
)

var (
	txGossipConfig = gossip.Config{
		Namespace: "eth_tx_gossip",
		PollSize:  10,
	}
	txGossipHandlerConfig = gossip.HandlerConfig{
		Namespace:          "eth_tx_gossip",
		TargetResponseSize: txGossipTargetResponseSize,
	}
)

// Define the API endpoints for the VM
const (
	adminEndpoint  = "/admin"
	ethRPCEndpoint = "/rpc"
	ethWSEndpoint  = "/ws"
)

var (
	// Set last accepted key to be longer than the keys used to store accepted block IDs.
	lastAcceptedKey = []byte("last_accepted_key")
	acceptedPrefix  = []byte("snowman_accepted")
	metadataPrefix  = []byte("metadata")
	warpPrefix      = []byte("warp")
	hubbleDBPrefix  = []byte("hubble")
	ethDBPrefix     = []byte("ethdb")
)

var (
	errEmptyBlock                    = errors.New("empty block")
	errUnsupportedFXs                = errors.New("unsupported feature extensions")
	errInvalidBlock                  = errors.New("invalid block")
	errInvalidNonce                  = errors.New("invalid nonce")
	errUnclesUnsupported             = errors.New("uncles unsupported")
	errNilBaseFeeSubnetEVM           = errors.New("nil base fee is invalid after subnetEVM")
	errNilBlockGasCostSubnetEVM      = errors.New("nil blockGasCost is invalid after subnetEVM")
	errInvalidHeaderPredicateResults = errors.New("invalid header predicate results")
)

// legacyApiNames maps pre geth v1.10.20 api names to their updated counterparts.
// used in attachEthService for backward configuration compatibility.
var legacyApiNames = map[string]string{
	"internal-public-eth":              "internal-eth",
	"internal-public-blockchain":       "internal-blockchain",
	"internal-public-transaction-pool": "internal-transaction",
	"internal-public-tx-pool":          "internal-tx-pool",
	"internal-public-debug":            "internal-debug",
	"internal-private-debug":           "internal-debug",
	"internal-public-account":          "internal-account",
	"internal-private-personal":        "internal-personal",

	"public-eth":        "eth",
	"public-eth-filter": "eth-filter",
	"private-admin":     "admin",
	"public-debug":      "debug",
	"private-debug":     "debug",
}

// metrics
var (
	buildBlockCalledCounter  = metrics.NewRegisteredCounter("vm/buildblock/called", nil)
	buildBlockSuccessCounter = metrics.NewRegisteredCounter("vm/buildblock/success", nil)
	buildBlockFailureCounter = metrics.NewRegisteredCounter("vm/buildblock/failure", nil)
	buildBlockTimeHistogram  = metrics.NewRegisteredHistogram("vm/buildblock/time", nil, metrics.ResettingSample(metrics.NewExpDecaySample(1028, 0.015)))
)

// VM implements the snowman.ChainVM interface
type VM struct {
	ctx *snow.Context
	// [cancel] may be nil until [snow.NormalOp] starts
	cancel context.CancelFunc
	// *chain.State helps to implement the VM interface by wrapping blocks
	// with an efficient caching layer.
	*chain.State

	config Config

	networkID   uint64
	genesisHash common.Hash
	chainConfig *params.ChainConfig
	ethConfig   ethconfig.Config

	// pointers to eth constructs
	eth        *eth.Ethereum
	txPool     *txpool.TxPool
	blockChain *core.BlockChain
	miner      *miner.Miner

	// [db] is the VM's current database managed by ChainState
	db *versiondb.Database

	// metadataDB is used to store one off keys.
	metadataDB database.Database

	// [chaindb] is the database supplied to the Ethereum backend
	chaindb Database

	// [acceptedBlockDB] is the database to store the last accepted
	// block.
	acceptedBlockDB database.Database

	// [warpDB] is used to store warp message signatures
	// set to a prefixDB with the prefix [warpPrefix]
	warpDB database.Database

	// [hubbleDB] is used to store orderbook related data
	// set to a prefixDB with the prefix [hubbleDBPrefix]
	hubbleDB database.Database

	toEngine chan<- commonEng.Message

	syntacticBlockValidator BlockValidator

	builder *blockBuilder

	limitOrderProcesser LimitOrderProcesser

	gossiper Gossiper

	clock mockable.Clock

	shutdownChan chan struct{}
	shutdownWg   sync.WaitGroup

	// Continuous Profiler
	profiler profiler.ContinuousProfiler

	peer.Network
	client       peer.NetworkClient
	networkCodec codec.Manager

	validators *p2p.Validators
	router     *p2p.Router

	// Metrics
	multiGatherer avalanchegoMetrics.MultiGatherer
	sdkMetrics    *prometheus.Registry

	bootstrapped bool

	logger SubnetEVMLogger
	// State sync server and client
	StateSyncServer
	StateSyncClient

	// Avalanche Warp Messaging backend
	// Used to serve BLS signatures of warp messages over RPC
	warpBackend warp.Backend
}

// Initialize implements the snowman.ChainVM interface
func (vm *VM) Initialize(
	_ context.Context,
	chainCtx *snow.Context,
	dbManager manager.Manager,
	genesisBytes []byte,
	upgradeBytes []byte,
	configBytes []byte,
	toEngine chan<- commonEng.Message,
	fxs []*commonEng.Fx,
	appSender commonEng.AppSender,
) error {
	vm.config.SetDefaults()
	if len(configBytes) > 0 {
		if err := json.Unmarshal(configBytes, &vm.config); err != nil {
			return fmt.Errorf("failed to unmarshal config %s: %w", string(configBytes), err)
		}
	}
	if err := vm.config.Validate(); err != nil {
		return err
	}

	vm.ctx = chainCtx

	// Create logger
	alias, err := vm.ctx.BCLookup.PrimaryAlias(vm.ctx.ChainID)
	if err != nil {
		// fallback to ChainID string instead of erroring
		alias = vm.ctx.ChainID.String()
	}

	subnetEVMLogger, err := InitLogger(alias, vm.config.LogLevel, vm.config.LogJSONFormat, vm.ctx.Log)
	if err != nil {
		return fmt.Errorf("failed to initialize logger due to: %w ", err)
	}
	vm.logger = subnetEVMLogger

	log.Info("Initializing Subnet EVM VM", "Version", Version, "Config", vm.config)

	if len(fxs) > 0 {
		return errUnsupportedFXs
	}

	// Enable debug-level metrics that might impact runtime performance
	metrics.EnabledExpensive = vm.config.MetricsExpensiveEnabled

	vm.toEngine = toEngine
	vm.shutdownChan = make(chan struct{}, 1)
	baseDB := dbManager.Current().Database
	// Use NewNested rather than New so that the structure of the database
	// remains the same regardless of the provided baseDB type.
	vm.chaindb = Database{prefixdb.NewNested(ethDBPrefix, baseDB)}
	vm.db = versiondb.New(baseDB)
	vm.acceptedBlockDB = prefixdb.New(acceptedPrefix, vm.db)
	vm.metadataDB = prefixdb.New(metadataPrefix, vm.db)
<<<<<<< HEAD
	vm.warpDB = prefixdb.New(warpPrefix, vm.db)
	vm.hubbleDB = prefixdb.New(hubbleDBPrefix, vm.db)
=======
	// Note warpDB is not part of versiondb because it is not necessary
	// that warp signatures are committed to the database atomically with
	// the last accepted block.
	vm.warpDB = prefixdb.New(warpPrefix, baseDB)
>>>>>>> a05fc0b6

	if vm.config.InspectDatabase {
		start := time.Now()
		log.Info("Starting database inspection")
		if err := rawdb.InspectDatabase(vm.chaindb, nil, nil); err != nil {
			return err
		}
		log.Info("Completed database inspection", "elapsed", time.Since(start))
	}

	g := new(core.Genesis)
	if err := json.Unmarshal(genesisBytes, g); err != nil {
		return err
	}

	if g.Config == nil {
		g.Config = params.SubnetEVMDefaultChainConfig
	}

	mandatoryNetworkUpgrades, enforce := getMandatoryNetworkUpgrades(chainCtx.NetworkID)
	if enforce {
		// We enforce network upgrades here, regardless of the chain config
		// provided in the genesis file
		g.Config.MandatoryNetworkUpgrades = mandatoryNetworkUpgrades
	} else {
		// If we are not enforcing, then apply those only if they are not
		// already set in the genesis file
		if g.Config.MandatoryNetworkUpgrades == (params.MandatoryNetworkUpgrades{}) {
			g.Config.MandatoryNetworkUpgrades = mandatoryNetworkUpgrades
		}
	}

	// Load airdrop file if provided
	if vm.config.AirdropFile != "" {
		g.AirdropData, err = os.ReadFile(vm.config.AirdropFile)
		if err != nil {
			return fmt.Errorf("could not read airdrop file '%s': %w", vm.config.AirdropFile, err)
		}
	}
	// Set the Avalanche Context on the ChainConfig
	g.Config.AvalancheContext = params.AvalancheContext{
		SnowCtx: chainCtx,
	}
	vm.syntacticBlockValidator = NewBlockValidator()

	if g.Config.FeeConfig == commontype.EmptyFeeConfig {
		log.Info("No fee config given in genesis, setting default fee config", "DefaultFeeConfig", params.DefaultFeeConfig)
		g.Config.FeeConfig = params.DefaultFeeConfig
	}

	// Apply upgradeBytes (if any) by unmarshalling them into [chainConfig.UpgradeConfig].
	// Initializing the chain will verify upgradeBytes are compatible with existing values.
	// This should be called before g.Verify().
	if len(upgradeBytes) > 0 {
		var upgradeConfig params.UpgradeConfig
		if err := json.Unmarshal(upgradeBytes, &upgradeConfig); err != nil {
			return fmt.Errorf("failed to parse upgrade bytes: %w", err)
		}
		g.Config.UpgradeConfig = upgradeConfig
	}

	if err := g.Verify(); err != nil {
		return fmt.Errorf("failed to verify genesis: %w", err)
	}

	vm.ethConfig = ethconfig.NewDefaultConfig()
	vm.ethConfig.Genesis = g
	// NetworkID here is different than Avalanche's NetworkID.
	// Avalanche's NetworkID represents the Avalanche network is running on
	// like Fuji, Mainnet, Local, etc.
	// The NetworkId here is kept same as ChainID to be compatible with
	// Ethereum tooling.
	vm.ethConfig.NetworkId = g.Config.ChainID.Uint64()

	// Set minimum price for mining and default gas price oracle value to the min
	// gas price to prevent so transactions and blocks all use the correct fees
	vm.ethConfig.RPCGasCap = vm.config.RPCGasCap
	vm.ethConfig.RPCEVMTimeout = vm.config.APIMaxDuration.Duration
	vm.ethConfig.RPCTxFeeCap = vm.config.RPCTxFeeCap

	vm.ethConfig.TxPool.Locals = vm.config.PriorityRegossipAddresses
	vm.ethConfig.TxPool.NoLocals = !vm.config.LocalTxsEnabled
	vm.ethConfig.TxPool.Journal = vm.config.TxPoolJournal
	vm.ethConfig.TxPool.Rejournal = vm.config.TxPoolRejournal.Duration
	vm.ethConfig.TxPool.PriceLimit = vm.config.TxPoolPriceLimit
	vm.ethConfig.TxPool.PriceBump = vm.config.TxPoolPriceBump
	vm.ethConfig.TxPool.AccountSlots = vm.config.TxPoolAccountSlots
	vm.ethConfig.TxPool.GlobalSlots = vm.config.TxPoolGlobalSlots
	vm.ethConfig.TxPool.AccountQueue = vm.config.TxPoolAccountQueue
	vm.ethConfig.TxPool.GlobalQueue = vm.config.TxPoolGlobalQueue

	vm.ethConfig.AllowUnfinalizedQueries = vm.config.AllowUnfinalizedQueries
	vm.ethConfig.AllowUnprotectedTxs = vm.config.AllowUnprotectedTxs
	vm.ethConfig.AllowUnprotectedTxHashes = vm.config.AllowUnprotectedTxHashes
	vm.ethConfig.Preimages = vm.config.Preimages
	vm.ethConfig.Pruning = vm.config.Pruning
	vm.ethConfig.TrieCleanCache = vm.config.TrieCleanCache
	vm.ethConfig.TrieCleanJournal = vm.config.TrieCleanJournal
	vm.ethConfig.TrieCleanRejournal = vm.config.TrieCleanRejournal.Duration
	vm.ethConfig.TrieDirtyCache = vm.config.TrieDirtyCache
	vm.ethConfig.TrieDirtyCommitTarget = vm.config.TrieDirtyCommitTarget
	vm.ethConfig.SnapshotCache = vm.config.SnapshotCache
	vm.ethConfig.AcceptorQueueLimit = vm.config.AcceptorQueueLimit
	vm.ethConfig.PopulateMissingTries = vm.config.PopulateMissingTries
	vm.ethConfig.PopulateMissingTriesParallelism = vm.config.PopulateMissingTriesParallelism
	vm.ethConfig.AllowMissingTries = vm.config.AllowMissingTries
	vm.ethConfig.SnapshotDelayInit = vm.config.StateSyncEnabled
	vm.ethConfig.SnapshotWait = vm.config.SnapshotWait
	vm.ethConfig.SnapshotVerify = vm.config.SnapshotVerify
	vm.ethConfig.OfflinePruning = vm.config.OfflinePruning
	vm.ethConfig.OfflinePruningBloomFilterSize = vm.config.OfflinePruningBloomFilterSize
	vm.ethConfig.OfflinePruningDataDirectory = vm.config.OfflinePruningDataDirectory
	vm.ethConfig.CommitInterval = vm.config.CommitInterval
	vm.ethConfig.SkipUpgradeCheck = vm.config.SkipUpgradeCheck
	vm.ethConfig.AcceptedCacheSize = vm.config.AcceptedCacheSize
	vm.ethConfig.TxLookupLimit = vm.config.TxLookupLimit

	// Create directory for offline pruning
	if len(vm.ethConfig.OfflinePruningDataDirectory) != 0 {
		if err := os.MkdirAll(vm.ethConfig.OfflinePruningDataDirectory, perms.ReadWriteExecute); err != nil {
			log.Error("failed to create offline pruning data directory", "error", err)
			return err
		}
	}

	// Handle custom fee recipient
	if common.IsHexAddress(vm.config.FeeRecipient) {
		address := common.HexToAddress(vm.config.FeeRecipient)
		log.Info("Setting fee recipient", "address", address)
		vm.ethConfig.Miner.Etherbase = address
	} else {
		log.Info("Config has not specified any coinbase address. Defaulting to the blackhole address.")
		vm.ethConfig.Miner.Etherbase = constants.BlackholeAddr
	}

	vm.chainConfig = g.Config
	vm.networkID = vm.ethConfig.NetworkId

	// create genesisHash after applying upgradeBytes in case
	// upgradeBytes modifies genesis.
	vm.genesisHash = vm.ethConfig.Genesis.ToBlock().Hash() // must create genesis hash before [vm.readLastAccepted]
	lastAcceptedHash, lastAcceptedHeight, err := vm.readLastAccepted()
	if err != nil {
		return err
	}
	log.Info(fmt.Sprintf("lastAccepted = %s", lastAcceptedHash))

	if err := vm.initializeMetrics(); err != nil {
		return err
	}

	// initialize peer network
	vm.validators = p2p.NewValidators(vm.ctx.Log, vm.ctx.SubnetID, vm.ctx.ValidatorState, maxValidatorSetStaleness)
	vm.router = p2p.NewRouter(vm.ctx.Log, appSender, vm.sdkMetrics, "p2p")
	vm.networkCodec = message.Codec
	vm.Network = peer.NewNetwork(vm.router, appSender, vm.networkCodec, message.CrossChainCodec, chainCtx.NodeID, vm.config.MaxOutboundActiveRequests, vm.config.MaxOutboundActiveCrossChainRequests)
	vm.client = peer.NewNetworkClient(vm.Network)

	// initialize warp backend
	vm.warpBackend = warp.NewBackend(vm.ctx.WarpSigner, vm.warpDB, warpSignatureCacheSize)

	// clear warpdb on initialization if config enabled
	if vm.config.PruneWarpDB {
		if err := vm.warpBackend.Clear(); err != nil {
			return fmt.Errorf("failed to prune warpDB: %w", err)
		}
	}

	if err := vm.initializeChain(lastAcceptedHash, vm.ethConfig); err != nil {
		return err
	}

	go vm.ctx.Log.RecoverAndPanic(vm.startContinuousProfiler)

	vm.initializeStateSyncServer()
	return vm.initializeStateSyncClient(lastAcceptedHeight)
}

func (vm *VM) initializeMetrics() error {
	vm.sdkMetrics = prometheus.NewRegistry()
	vm.multiGatherer = avalanchegoMetrics.NewMultiGatherer()
	// If metrics are enabled, register the default metrics regitry
	if metrics.Enabled {
		gatherer := subnetEVMPrometheus.Gatherer(metrics.DefaultRegistry)
		if err := vm.multiGatherer.Register(ethMetricsPrefix, gatherer); err != nil {
			return err
		}
		if err := vm.multiGatherer.Register("sdk", vm.sdkMetrics); err != nil {
			return err
		}
		// Register [multiGatherer] after registerers have been registered to it
		if err := vm.ctx.Metrics.Register(vm.multiGatherer); err != nil {
			return err
		}
	}
	return nil
}

func (vm *VM) initializeChain(lastAcceptedHash common.Hash, ethConfig ethconfig.Config) error {
	nodecfg := &node.Config{
		SubnetEVMVersion:      Version,
		KeyStoreDir:           vm.config.KeystoreDirectory,
		ExternalSigner:        vm.config.KeystoreExternalSigner,
		InsecureUnlockAllowed: vm.config.KeystoreInsecureUnlockAllowed,
	}
	node, err := node.New(nodecfg)
	if err != nil {
		return err
	}
	vm.eth, err = eth.New(
		node,
		&vm.ethConfig,
		vm.chaindb,
		vm.config.EthBackendSettings(),
		lastAcceptedHash,
		&vm.clock,
	)
	if err != nil {
		return err
	}
	vm.eth.SetEtherbase(ethConfig.Miner.Etherbase)
	vm.txPool = vm.eth.TxPool()
	vm.txPool.SetMinFee(vm.chainConfig.FeeConfig.MinBaseFee)
	vm.txPool.SetGasPrice(big.NewInt(0))
	vm.blockChain = vm.eth.BlockChain()
	vm.miner = vm.eth.Miner()

	vm.limitOrderProcesser = vm.NewLimitOrderProcesser()
	vm.eth.Start()
	return vm.initChainState(vm.blockChain.LastAcceptedBlock())
}

// initializeStateSyncClient initializes the client for performing state sync.
// If state sync is disabled, this function will wipe any ongoing summary from
// disk to ensure that we do not continue syncing from an invalid snapshot.
func (vm *VM) initializeStateSyncClient(lastAcceptedHeight uint64) error {
	// parse nodeIDs from state sync IDs in vm config
	var stateSyncIDs []ids.NodeID
	if vm.config.StateSyncEnabled && len(vm.config.StateSyncIDs) > 0 {
		nodeIDs := strings.Split(vm.config.StateSyncIDs, ",")
		stateSyncIDs = make([]ids.NodeID, len(nodeIDs))
		for i, nodeIDString := range nodeIDs {
			nodeID, err := ids.NodeIDFromString(nodeIDString)
			if err != nil {
				return fmt.Errorf("failed to parse %s as NodeID: %w", nodeIDString, err)
			}
			stateSyncIDs[i] = nodeID
		}
	}

	vm.StateSyncClient = NewStateSyncClient(&stateSyncClientConfig{
		chain: vm.eth,
		state: vm.State,
		client: statesyncclient.NewClient(
			&statesyncclient.ClientConfig{
				NetworkClient:    vm.client,
				Codec:            vm.networkCodec,
				Stats:            stats.NewClientSyncerStats(),
				StateSyncNodeIDs: stateSyncIDs,
				BlockParser:      vm,
			},
		),
		enabled:              vm.config.StateSyncEnabled,
		skipResume:           vm.config.StateSyncSkipResume,
		stateSyncMinBlocks:   vm.config.StateSyncMinBlocks,
		stateSyncRequestSize: vm.config.StateSyncRequestSize,
		lastAcceptedHeight:   lastAcceptedHeight, // TODO clean up how this is passed around
		chaindb:              vm.chaindb,
		metadataDB:           vm.metadataDB,
		acceptedBlockDB:      vm.acceptedBlockDB,
		db:                   vm.db,
		toEngine:             vm.toEngine,
	})

	// If StateSync is disabled, clear any ongoing summary so that we will not attempt to resume
	// sync using a snapshot that has been modified by the node running normal operations.
	if !vm.config.StateSyncEnabled {
		return vm.StateSyncClient.StateSyncClearOngoingSummary()
	}

	return nil
}

// initializeStateSyncServer should be called after [vm.chain] is initialized.
func (vm *VM) initializeStateSyncServer() {
	vm.StateSyncServer = NewStateSyncServer(&stateSyncServerConfig{
		Chain:            vm.blockChain,
		SyncableInterval: vm.config.StateSyncCommitInterval,
	})

	vm.setAppRequestHandlers()
	vm.setCrossChainAppRequestHandler()
}

func (vm *VM) initChainState(lastAcceptedBlock *types.Block) error {
	block := vm.newBlock(lastAcceptedBlock)
	block.status = choices.Accepted

	config := &chain.Config{
		DecidedCacheSize:      decidedCacheSize,
		MissingCacheSize:      missingCacheSize,
		UnverifiedCacheSize:   unverifiedCacheSize,
		BytesToIDCacheSize:    bytesToIDCacheSize,
		GetBlockIDAtHeight:    vm.GetBlockIDAtHeight,
		GetBlock:              vm.getBlock,
		UnmarshalBlock:        vm.parseBlock,
		BuildBlock:            vm.buildBlock,
		BuildBlockWithContext: vm.buildBlockWithContext,
		LastAcceptedBlock:     block,
	}

	// Register chain state metrics
	chainStateRegisterer := prometheus.NewRegistry()
	state, err := chain.NewMeteredState(chainStateRegisterer, config)
	if err != nil {
		return fmt.Errorf("could not create metered state: %w", err)
	}
	vm.State = state

	return vm.multiGatherer.Register(chainStateMetricsPrefix, chainStateRegisterer)
}

func (vm *VM) SetState(_ context.Context, state snow.State) error {
	switch state {
	case snow.StateSyncing:
		vm.bootstrapped = false
		return nil
	case snow.Bootstrapping:
		vm.bootstrapped = false
		if err := vm.StateSyncClient.Error(); err != nil {
			return err
		}
		return nil
	case snow.NormalOp:
		// Initialize goroutines related to block building once we enter normal operation as there is no need to handle mempool gossip before this point.
		if err := vm.initBlockBuilding(); err != nil {
			return fmt.Errorf("failed to initialize block building: %w", err)
		}
		vm.bootstrapped = true
		return nil
	default:
		return snow.ErrUnknownState
	}
}

// initBlockBuilding starts goroutines to manage block building
func (vm *VM) initBlockBuilding() error {
	ctx, cancel := context.WithCancel(context.TODO())
	vm.cancel = cancel

	// NOTE: gossip network must be initialized first otherwise ETH tx gossip will not work.
	gossipStats := NewGossipStats()
	vm.gossiper = vm.createGossiper(gossipStats)
	vm.builder = vm.NewBlockBuilder(vm.toEngine)
	vm.builder.awaitSubmittedTxs()
	vm.Network.SetGossipHandler(NewGossipHandler(vm, gossipStats))
<<<<<<< HEAD
	vm.limitOrderProcesser.ListenAndProcessTransactions(vm.builder)
=======

	txPool, err := NewGossipTxPool(vm.txPool)
	if err != nil {
		return err
	}
	vm.shutdownWg.Add(1)
	go func() {
		txPool.Subscribe(ctx)
		vm.shutdownWg.Done()
	}()

	var (
		txGossipHandler p2p.Handler
	)

	txGossipHandler, err = gossip.NewHandler[*GossipTx](txPool, txGossipHandlerConfig, vm.sdkMetrics)
	if err != nil {
		return err
	}
	txGossipHandler = &p2p.ValidatorHandler{
		ValidatorSet: vm.validators,
		Handler: &p2p.ThrottlerHandler{
			Throttler: p2p.NewSlidingWindowThrottler(throttlingPeriod, throttlingLimit),
			Handler:   txGossipHandler,
		},
	}
	txGossipClient, err := vm.router.RegisterAppProtocol(txGossipProtocol, txGossipHandler, vm.validators)
	if err != nil {
		return err
	}
	var ethTxGossiper gossip.Gossiper
	ethTxGossiper, err = gossip.NewPullGossiper[GossipTx, *GossipTx](
		txGossipConfig,
		vm.ctx.Log,
		txPool,
		txGossipClient,
		vm.sdkMetrics,
	)
	if err != nil {
		return err
	}
	txGossiper := gossip.ValidatorGossiper{
		Gossiper:   ethTxGossiper,
		NodeID:     vm.ctx.NodeID,
		Validators: vm.validators,
	}

	vm.shutdownWg.Add(1)
	go func() {
		gossip.Every(ctx, vm.ctx.Log, txGossiper, gossipFrequency)
		vm.shutdownWg.Done()
	}()

	return nil
>>>>>>> a05fc0b6
}

// setAppRequestHandlers sets the request handlers for the VM to serve state sync
// requests.
func (vm *VM) setAppRequestHandlers() {
	// Create separate EVM TrieDB (read only) for serving leafs requests.
	// We create a separate TrieDB here, so that it has a separate cache from the one
	// used by the node when processing blocks.
	evmTrieDB := trie.NewDatabaseWithConfig(
		vm.chaindb,
		&trie.Config{
			Cache: vm.config.StateSyncServerTrieCache,
		},
	)

	networkHandler := newNetworkHandler(vm.blockChain, vm.chaindb, evmTrieDB, vm.warpBackend, vm.networkCodec)
	vm.Network.SetRequestHandler(networkHandler)
}

// setCrossChainAppRequestHandler sets the request handlers for the VM to serve cross chain
// requests.
func (vm *VM) setCrossChainAppRequestHandler() {
	crossChainRequestHandler := message.NewCrossChainHandler(vm.eth.APIBackend, message.CrossChainCodec)
	vm.Network.SetCrossChainRequestHandler(crossChainRequestHandler)
}

// Shutdown implements the snowman.ChainVM interface
func (vm *VM) Shutdown(context.Context) error {
	if vm.ctx == nil {
		return nil
	}
	if vm.cancel != nil {
		vm.cancel()
	}
	vm.Network.Shutdown()
	if err := vm.StateSyncClient.Shutdown(); err != nil {
		log.Error("error stopping state syncer", "err", err)
	}
	close(vm.shutdownChan)
	vm.eth.Stop()
	log.Info("Ethereum backend stop completed")
	vm.shutdownWg.Wait()
	log.Info("Subnet-EVM Shutdown completed")
	return nil
}

func (vm *VM) buildBlock(ctx context.Context) (snowman.Block, error) {
	return vm.buildBlockWithContext(ctx, nil)
}

func (vm *VM) buildBlockWithContext(ctx context.Context, proposerVMBlockCtx *block.Context) (blk_ snowman.Block, err error) {
	defer func(start time.Time) {
		buildBlockCalledCounter.Inc(1)
		if err != nil {
			buildBlockFailureCounter.Inc(1)
		} else {
			buildBlockSuccessCounter.Inc(1)
		}

		buildBlockTimeHistogram.Update(time.Since(start).Microseconds())
		log.Info("#### buildBlock complete", "duration", time.Since(start))
	}(time.Now())

	if proposerVMBlockCtx != nil {
		log.Info("Building block with context", "pChainBlockHeight", proposerVMBlockCtx.PChainHeight)
	} else {
		log.Info("Building block without context")
	}
	predicateCtx := &precompileconfig.PredicateContext{
		SnowCtx:            vm.ctx,
		ProposerVMBlockCtx: proposerVMBlockCtx,
	}

	currentHeadBlock := vm.blockChain.CurrentBlock()
	orderbookTxsBlockNumber := vm.txPool.GetOrderBookTxsBlockNumber()
	if orderbookTxsBlockNumber > 0 && currentHeadBlock.Number.Uint64() >= orderbookTxsBlockNumber {
		// the orderbooks txs in mempool could be outdated cuz the
		// current head block is ahead of the orderbook txs block(the block at which matching pipeline evaluated the txs)
		// it's possible that another validator has already included the orderbook txs in the current head block

		log.Warn("buildBlock - current head block is ahead of OrderBookTxsBlockNumber", "orderbookTxsBlockNumber", orderbookTxsBlockNumber, "currentHeadBlockNumber", currentHeadBlock.Number.Uint64())
		vm.txPool.PurgeOrderBookTxs()

		// don't return now, attempt to generate a block without the matching orderbook txs
	}

	block, err := vm.miner.GenerateBlock(predicateCtx)
	vm.builder.handleGenerateBlock()
	if err != nil {
		if vm.txPool.GetOrderBookTxsCount() > 0 && strings.Contains(err.Error(), "BLOCK_GAS_TOO_LOW") {
			// orderbook txs from the validator were part of the block that failed to be generated because of low block gas
			orderbook.BuildBlockFailedWithLowBlockGasCounter.Inc(1)
			log.Error("buildBlock - GenerateBlock failed with low gas cost", "err", err, "orderbookTxsCount", vm.txPool.GetOrderBookTxsCount())
		} else {
			log.Error("buildBlock - GenerateBlock failed", "err", err)
		}
		return nil, err
	}

	// Note: the status of block is set by ChainState
	blk := vm.newBlock(block)

	// Verify is called on a non-wrapped block here, such that this
	// does not add [blk] to the processing blocks map in ChainState.
	//
	// TODO cache verification since Verify() will be called by the
	// consensus engine as well.
	//
	// Note: this is only called when building a new block, so caching
	// verification will only be a significant optimization for nodes
	// that produce a large number of blocks.
	// We call verify without writes here to avoid generating a reference
	// to the blk state root in the triedb when we are going to call verify
	// again from the consensus engine with writes enabled.
	if err = blk.verify(predicateCtx, false /*=writes*/); err != nil {
		return nil, fmt.Errorf("block failed verification due to: %w", err)
	}

	log.Debug(fmt.Sprintf("Built block %s", blk.ID()))
	// Marks the current transactions from the mempool as being successfully issued
	// into a block.
	return blk, nil
}

// parseBlock parses [b] into a block to be wrapped by ChainState.
func (vm *VM) parseBlock(_ context.Context, b []byte) (snowman.Block, error) {
	ethBlock := new(types.Block)
	if err := rlp.DecodeBytes(b, ethBlock); err != nil {
		return nil, err
	}

	// Note: the status of block is set by ChainState
	block := vm.newBlock(ethBlock)
	// Performing syntactic verification in ParseBlock allows for
	// short-circuiting bad blocks before they are processed by the VM.
	if err := block.syntacticVerify(); err != nil {
		return nil, fmt.Errorf("syntactic block verification failed: %w", err)
	}
	return block, nil
}

func (vm *VM) ParseEthBlock(b []byte) (*types.Block, error) {
	block, err := vm.parseBlock(context.TODO(), b)
	if err != nil {
		return nil, err
	}

	return block.(*Block).ethBlock, nil
}

// getBlock attempts to retrieve block [id] from the VM to be wrapped
// by ChainState.
func (vm *VM) getBlock(_ context.Context, id ids.ID) (snowman.Block, error) {
	ethBlock := vm.blockChain.GetBlockByHash(common.Hash(id))
	// If [ethBlock] is nil, return [database.ErrNotFound] here
	// so that the miss is considered cacheable.
	if ethBlock == nil {
		return nil, database.ErrNotFound
	}
	// Note: the status of block is set by ChainState
	return vm.newBlock(ethBlock), nil
}

// SetPreference sets what the current tail of the chain is
func (vm *VM) SetPreference(ctx context.Context, blkID ids.ID) error {
	// Since each internal handler used by [vm.State] always returns a block
	// with non-nil ethBlock value, GetBlockInternal should never return a
	// (*Block) with a nil ethBlock value.
	block, err := vm.GetBlockInternal(ctx, blkID)
	if err != nil {
		return fmt.Errorf("failed to set preference to %s: %w", blkID, err)
	}

	return vm.blockChain.SetPreference(block.(*Block).ethBlock)
}

// VerifyHeightIndex always returns a nil error since the index is maintained by
// vm.blockChain.
func (vm *VM) VerifyHeightIndex(context.Context) error {
	return nil
}

// GetBlockAtHeight returns the canonical block at [blkHeight].
// If [blkHeight] is less than the height of the last accepted block, this will return
// the block accepted at that height. Otherwise, it may return a blkID that has not yet
// been accepted.
// Note: the engine assumes that if a block is not found at [blkHeight], then
// [database.ErrNotFound] will be returned. This indicates that the VM has state synced
// and does not have all historical blocks available.
func (vm *VM) GetBlockIDAtHeight(_ context.Context, blkHeight uint64) (ids.ID, error) {
	ethBlock := vm.blockChain.GetBlockByNumber(blkHeight)
	if ethBlock == nil {
		return ids.ID{}, database.ErrNotFound
	}

	return ids.ID(ethBlock.Hash()), nil
}

func (vm *VM) Version(context.Context) (string, error) {
	return Version, nil
}

// NewHandler returns a new Handler for a service where:
//   - The handler's functionality is defined by [service]
//     [service] should be a gorilla RPC service (see https://www.gorillatoolkit.org/pkg/rpc/v2)
//   - The name of the service is [name]
//   - The LockOption is the first element of [lockOption]
//     By default the LockOption is WriteLock
//     [lockOption] should have either 0 or 1 elements. Elements beside the first are ignored.
func newHandler(name string, service interface{}, lockOption ...commonEng.LockOption) (*commonEng.HTTPHandler, error) {
	server := avalancheRPC.NewServer()
	server.RegisterCodec(avalancheJSON.NewCodec(), "application/json")
	server.RegisterCodec(avalancheJSON.NewCodec(), "application/json;charset=UTF-8")
	if err := server.RegisterService(service, name); err != nil {
		return nil, err
	}

	var lock commonEng.LockOption = commonEng.WriteLock
	if len(lockOption) != 0 {
		lock = lockOption[0]
	}
	return &commonEng.HTTPHandler{LockOptions: lock, Handler: server}, nil
}

// CreateHandlers makes new http handlers that can handle API calls
func (vm *VM) CreateHandlers(context.Context) (map[string]*commonEng.HTTPHandler, error) {
	handler := rpc.NewServer(vm.config.APIMaxDuration.Duration)
	enabledAPIs := vm.config.EthAPIs()
	if err := attachEthService(handler, vm.eth.APIs(), enabledAPIs); err != nil {
		return nil, err
	}

	primaryAlias, err := vm.ctx.BCLookup.PrimaryAlias(vm.ctx.ChainID)
	if err != nil {
		return nil, fmt.Errorf("failed to get primary alias for chain due to %w", err)
	}
	apis := make(map[string]*commonEng.HTTPHandler)
	if vm.config.AdminAPIEnabled {
		adminAPI, err := newHandler("admin", NewAdminService(vm, os.ExpandEnv(fmt.Sprintf("%s_subnet_evm_performance_%s", vm.config.AdminAPIDir, primaryAlias))))
		if err != nil {
			return nil, fmt.Errorf("failed to register service for admin API due to %w", err)
		}
		apis[adminEndpoint] = adminAPI
		enabledAPIs = append(enabledAPIs, "subnet-evm-admin")
	}

	if vm.config.SnowmanAPIEnabled {
		if err := handler.RegisterName("snowman", &SnowmanAPI{vm}); err != nil {
			return nil, err
		}
		enabledAPIs = append(enabledAPIs, "snowman")
	}
	if err := handler.RegisterName("orderbook", vm.limitOrderProcesser.GetOrderBookAPI()); err != nil {
		return nil, err
	}

	if vm.config.TradingAPIEnabled {
		if err := handler.RegisterName("trading", vm.limitOrderProcesser.GetTradingAPI()); err != nil {
			return nil, err
		}
	}
	if vm.config.TestingApiEnabled {
		if err := handler.RegisterName("testing", vm.limitOrderProcesser.GetTestingAPI()); err != nil {
			return nil, err
		}
	}

	if vm.config.WarpAPIEnabled {
		warpAggregator := aggregator.NewAggregator(vm.ctx.SubnetID, warpValidators.NewState(vm.ctx), &aggregator.NetworkSigner{Client: vm.client})
		if err := handler.RegisterName("warp", warp.NewWarpAPI(vm.warpBackend, warpAggregator)); err != nil {
			return nil, err
		}
		enabledAPIs = append(enabledAPIs, "warp")
	}

	log.Info(fmt.Sprintf("Enabled APIs: %s", strings.Join(enabledAPIs, ", ")))
	apis[ethRPCEndpoint] = &commonEng.HTTPHandler{
		LockOptions: commonEng.NoLock,
		Handler:     handler,
	}
	apis[ethWSEndpoint] = &commonEng.HTTPHandler{
		LockOptions: commonEng.NoLock,
		Handler: handler.WebsocketHandlerWithDuration(
			[]string{"*"},
			vm.config.APIMaxDuration.Duration,
			vm.config.WSCPURefillRate.Duration,
			vm.config.WSCPUMaxStored.Duration,
		),
	}

	return apis, nil
}

// CreateStaticHandlers makes new http handlers that can handle API calls
func (vm *VM) CreateStaticHandlers(context.Context) (map[string]*commonEng.HTTPHandler, error) {
	server := avalancheRPC.NewServer()
	codec := cjson.NewCodec()
	server.RegisterCodec(codec, "application/json")
	server.RegisterCodec(codec, "application/json;charset=UTF-8")
	serviceName := "subnetevm"
	if err := server.RegisterService(&StaticService{}, serviceName); err != nil {
		return nil, err
	}

	return map[string]*commonEng.HTTPHandler{
		"/rpc": {LockOptions: commonEng.NoLock, Handler: server},
	}, nil
}

/*
 ******************************************************************************
 *********************************** Helpers **********************************
 ******************************************************************************
 */

// GetCurrentNonce returns the nonce associated with the address at the
// preferred block
func (vm *VM) GetCurrentNonce(address common.Address) (uint64, error) {
	// Note: current state uses the state of the preferred block.
	state, err := vm.blockChain.State()
	if err != nil {
		return 0, err
	}
	return state.GetNonce(address), nil
}

func (vm *VM) startContinuousProfiler() {
	// If the profiler directory is empty, return immediately
	// without creating or starting a continuous profiler.
	if vm.config.ContinuousProfilerDir == "" {
		return
	}
	vm.profiler = profiler.NewContinuous(
		filepath.Join(vm.config.ContinuousProfilerDir),
		vm.config.ContinuousProfilerFrequency.Duration,
		vm.config.ContinuousProfilerMaxFiles,
	)
	defer vm.profiler.Shutdown()

	vm.shutdownWg.Add(1)
	go func() {
		defer vm.shutdownWg.Done()
		log.Info("Dispatching continuous profiler", "dir", vm.config.ContinuousProfilerDir, "freq", vm.config.ContinuousProfilerFrequency, "maxFiles", vm.config.ContinuousProfilerMaxFiles)
		err := vm.profiler.Dispatch()
		if err != nil {
			log.Error("continuous profiler failed", "err", err)
		}
	}()
	// Wait for shutdownChan to be closed
	<-vm.shutdownChan
}

// readLastAccepted reads the last accepted hash from [acceptedBlockDB] and returns the
// last accepted block hash and height by reading directly from [vm.chaindb] instead of relying
// on [chain].
// Note: assumes [vm.chaindb] and [vm.genesisHash] have been initialized.
func (vm *VM) readLastAccepted() (common.Hash, uint64, error) {
	// Attempt to load last accepted block to determine if it is necessary to
	// initialize state with the genesis block.
	lastAcceptedBytes, lastAcceptedErr := vm.acceptedBlockDB.Get(lastAcceptedKey)
	switch {
	case lastAcceptedErr == database.ErrNotFound:
		// If there is nothing in the database, return the genesis block hash and height
		return vm.genesisHash, 0, nil
	case lastAcceptedErr != nil:
		return common.Hash{}, 0, fmt.Errorf("failed to get last accepted block ID due to: %w", lastAcceptedErr)
	case len(lastAcceptedBytes) != common.HashLength:
		return common.Hash{}, 0, fmt.Errorf("last accepted bytes should have been length %d, but found %d", common.HashLength, len(lastAcceptedBytes))
	default:
		lastAcceptedHash := common.BytesToHash(lastAcceptedBytes)
		height := rawdb.ReadHeaderNumber(vm.chaindb, lastAcceptedHash)
		if height == nil {
			return common.Hash{}, 0, fmt.Errorf("failed to retrieve header number of last accepted block: %s", lastAcceptedHash)
		}
		return lastAcceptedHash, *height, nil
	}
}

// attachEthService registers the backend RPC services provided by Ethereum
// to the provided handler under their assigned namespaces.
func attachEthService(handler *rpc.Server, apis []rpc.API, names []string) error {
	enabledServicesSet := make(map[string]struct{})
	for _, ns := range names {
		// handle pre geth v1.10.20 api names as aliases for their updated values
		// to allow configurations to be backwards compatible.
		if newName, isLegacy := legacyApiNames[ns]; isLegacy {
			log.Info("deprecated api name referenced in configuration.", "deprecated", ns, "new", newName)
			enabledServicesSet[newName] = struct{}{}
			continue
		}

		enabledServicesSet[ns] = struct{}{}
	}

	apiSet := make(map[string]rpc.API)
	for _, api := range apis {
		if existingAPI, exists := apiSet[api.Name]; exists {
			return fmt.Errorf("duplicated API name: %s, namespaces %s and %s", api.Name, api.Namespace, existingAPI.Namespace)
		}
		apiSet[api.Name] = api
	}

	for name := range enabledServicesSet {
		api, exists := apiSet[name]
		if !exists {
			return fmt.Errorf("API service %s not found", name)
		}
		if err := handler.RegisterName(api.Namespace, api.Service); err != nil {
			return err
		}
	}

	return nil
}

<<<<<<< HEAD
func (vm *VM) NewLimitOrderProcesser() LimitOrderProcesser {
	validatorPrivateKey, err := loadPrivateKeyFromFile(vm.config.ValidatorPrivateKeyFile)
	if err != nil {
		panic(fmt.Sprint("please specify correct path for validator-private-key-file in chain.json ", err))
	}
	return NewLimitOrderProcesser(
		vm.ctx,
		vm.txPool,
		vm.shutdownChan,
		&vm.shutdownWg,
		vm.eth.APIBackend,
		vm.blockChain,
		vm.hubbleDB,
		validatorPrivateKey,
		vm.config,
	)
}

func loadPrivateKeyFromFile(keyFile string) (string, error) {
	key, err := ioutil.ReadFile(keyFile)
	if err != nil {
		return "", err
	}
	return strings.TrimSuffix(string(key), "\n"), nil
=======
// getMandatoryNetworkUpgrades returns the mandatory network upgrades for the specified network ID,
// along with a flag that indicates if returned upgrades should be strictly enforced.
func getMandatoryNetworkUpgrades(networkID uint32) (params.MandatoryNetworkUpgrades, bool) {
	switch networkID {
	case avalanchegoConstants.MainnetID:
		return params.MainnetNetworkUpgrades, true
	case avalanchegoConstants.FujiID:
		return params.FujiNetworkUpgrades, true
	case avalanchegoConstants.UnitTestID:
		return params.UnitTestNetworkUpgrades, false
	default:
		return params.LocalNetworkUpgrades, false
	}
>>>>>>> a05fc0b6
}<|MERGE_RESOLUTION|>--- conflicted
+++ resolved
@@ -325,15 +325,11 @@
 	vm.db = versiondb.New(baseDB)
 	vm.acceptedBlockDB = prefixdb.New(acceptedPrefix, vm.db)
 	vm.metadataDB = prefixdb.New(metadataPrefix, vm.db)
-<<<<<<< HEAD
-	vm.warpDB = prefixdb.New(warpPrefix, vm.db)
-	vm.hubbleDB = prefixdb.New(hubbleDBPrefix, vm.db)
-=======
 	// Note warpDB is not part of versiondb because it is not necessary
 	// that warp signatures are committed to the database atomically with
 	// the last accepted block.
 	vm.warpDB = prefixdb.New(warpPrefix, baseDB)
->>>>>>> a05fc0b6
+	vm.hubbleDB = prefixdb.New(hubbleDBPrefix, vm.db)
 
 	if vm.config.InspectDatabase {
 		start := time.Now()
@@ -690,9 +686,6 @@
 	vm.builder = vm.NewBlockBuilder(vm.toEngine)
 	vm.builder.awaitSubmittedTxs()
 	vm.Network.SetGossipHandler(NewGossipHandler(vm, gossipStats))
-<<<<<<< HEAD
-	vm.limitOrderProcesser.ListenAndProcessTransactions(vm.builder)
-=======
 
 	txPool, err := NewGossipTxPool(vm.txPool)
 	if err != nil {
@@ -745,9 +738,8 @@
 		gossip.Every(ctx, vm.ctx.Log, txGossiper, gossipFrequency)
 		vm.shutdownWg.Done()
 	}()
-
+	vm.limitOrderProcesser.ListenAndProcessTransactions(vm.builder)
 	return nil
->>>>>>> a05fc0b6
 }
 
 // setAppRequestHandlers sets the request handlers for the VM to serve state sync
@@ -1163,7 +1155,6 @@
 	return nil
 }
 
-<<<<<<< HEAD
 func (vm *VM) NewLimitOrderProcesser() LimitOrderProcesser {
 	validatorPrivateKey, err := loadPrivateKeyFromFile(vm.config.ValidatorPrivateKeyFile)
 	if err != nil {
@@ -1188,7 +1179,8 @@
 		return "", err
 	}
 	return strings.TrimSuffix(string(key), "\n"), nil
-=======
+}
+
 // getMandatoryNetworkUpgrades returns the mandatory network upgrades for the specified network ID,
 // along with a flag that indicates if returned upgrades should be strictly enforced.
 func getMandatoryNetworkUpgrades(networkID uint32) (params.MandatoryNetworkUpgrades, bool) {
@@ -1202,5 +1194,4 @@
 	default:
 		return params.LocalNetworkUpgrades, false
 	}
->>>>>>> a05fc0b6
 }