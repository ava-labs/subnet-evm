// (c) 2019-2020, Ava Labs, Inc. All rights reserved.
// See the file LICENSE for licensing terms.

package evm

import (
	"context"
	"encoding/json"
	"errors"
	"fmt"
	"math/big"
	"os"
	"path/filepath"
	"strings"
	"sync"
	"time"

	avalanchegoMetrics "github.com/ava-labs/avalanchego/api/metrics"
	"github.com/prometheus/client_golang/prometheus"

	"github.com/ava-labs/subnet-evm/commontype"
	"github.com/ava-labs/subnet-evm/constants"
	"github.com/ava-labs/subnet-evm/core"
	"github.com/ava-labs/subnet-evm/core/rawdb"
	"github.com/ava-labs/subnet-evm/core/types"
	"github.com/ava-labs/subnet-evm/eth"
	"github.com/ava-labs/subnet-evm/eth/ethconfig"
	"github.com/ava-labs/subnet-evm/metrics"
	subnetEVMPrometheus "github.com/ava-labs/subnet-evm/metrics/prometheus"
	"github.com/ava-labs/subnet-evm/miner"
	"github.com/ava-labs/subnet-evm/node"
	"github.com/ava-labs/subnet-evm/params"
	"github.com/ava-labs/subnet-evm/peer"
	"github.com/ava-labs/subnet-evm/plugin/evm/message"
	"github.com/ava-labs/subnet-evm/rpc"
	statesyncclient "github.com/ava-labs/subnet-evm/sync/client"
	"github.com/ava-labs/subnet-evm/sync/client/stats"
	"github.com/ava-labs/subnet-evm/sync/handlers"
	handlerstats "github.com/ava-labs/subnet-evm/sync/handlers/stats"
	"github.com/ava-labs/subnet-evm/trie"

	// Force-load tracer engine to trigger registration
	//
	// We must import this package (not referenced elsewhere) so that the native "callTracer"
	// is added to a map of client-accessible tracers. In geth, this is done
	// inside of cmd/geth.
	_ "github.com/ava-labs/subnet-evm/eth/tracers/native"

	"github.com/ethereum/go-ethereum/common"
	"github.com/ethereum/go-ethereum/log"
	"github.com/ethereum/go-ethereum/rlp"

	avalancheRPC "github.com/gorilla/rpc/v2"

	"github.com/ava-labs/avalanchego/codec"
	"github.com/ava-labs/avalanchego/database"
	"github.com/ava-labs/avalanchego/database/manager"
	"github.com/ava-labs/avalanchego/database/prefixdb"
	"github.com/ava-labs/avalanchego/database/versiondb"
	"github.com/ava-labs/avalanchego/ids"
	"github.com/ava-labs/avalanchego/snow"
	"github.com/ava-labs/avalanchego/snow/choices"
	"github.com/ava-labs/avalanchego/snow/consensus/snowman"
	"github.com/ava-labs/avalanchego/snow/engine/snowman/block"
	cjson "github.com/ava-labs/avalanchego/utils/json"
	"github.com/ava-labs/avalanchego/utils/perms"
	"github.com/ava-labs/avalanchego/utils/profiler"
	"github.com/ava-labs/avalanchego/utils/timer/mockable"
	"github.com/ava-labs/avalanchego/vms/components/chain"

	commonEng "github.com/ava-labs/avalanchego/snow/engine/common"

	avalancheJSON "github.com/ava-labs/avalanchego/utils/json"
)

var (
	_ block.ChainVM              = &VM{}
	_ block.HeightIndexedChainVM = &VM{}
)

const (
	// Max time from current time allowed for blocks, before they're considered future blocks
	// and fail verification
	maxFutureBlockTime = 10 * time.Second

	decidedCacheSize    = 100
	missingCacheSize    = 50
	unverifiedCacheSize = 50

	// Prefixes for metrics gatherers
	ethMetricsPrefix        = "eth"
	chainStateMetricsPrefix = "chain_state"
)

// Define the API endpoints for the VM
const (
	adminEndpoint  = "/admin"
	ethRPCEndpoint = "/rpc"
	ethWSEndpoint  = "/ws"
)

var (
	// Set last accepted key to be longer than the keys used to store accepted block IDs.
	lastAcceptedKey = []byte("last_accepted_key")
	acceptedPrefix  = []byte("snowman_accepted")
	metadataPrefix  = []byte("metadata")
	ethDBPrefix     = []byte("ethdb")
)

var (
	errEmptyBlock               = errors.New("empty block")
	errUnsupportedFXs           = errors.New("unsupported feature extensions")
	errInvalidBlock             = errors.New("invalid block")
	errInvalidNonce             = errors.New("invalid nonce")
	errUnclesUnsupported        = errors.New("uncles unsupported")
	errNilBaseFeeSubnetEVM      = errors.New("nil base fee is invalid after subnetEVM")
	errNilBlockGasCostSubnetEVM = errors.New("nil blockGasCost is invalid after subnetEVM")
)

var originalStderr *os.File

// legacyApiNames maps pre geth v1.10.20 api names to their updated counterparts.
// used in attachEthService for backward configuration compatibility.
var legacyApiNames = map[string]string{
	"internal-public-eth":              "internal-eth",
	"internal-public-blockchain":       "internal-blockchain",
	"internal-public-transaction-pool": "internal-transaction",
	"internal-public-tx-pool":          "internal-tx-pool",
	"internal-public-debug":            "internal-debug",
	"internal-private-debug":           "internal-debug",
	"internal-public-account":          "internal-account",
	"internal-private-personal":        "internal-personal",

	"public-eth":        "eth",
	"public-eth-filter": "eth-filter",
	"private-admin":     "admin",
	"public-debug":      "debug",
	"private-debug":     "debug",
}

func init() {
	// Preserve [os.Stderr] prior to the call in plugin/main.go to plugin.Serve(...).
	// Preserving the log level allows us to update the root handler while writing to the original
	// [os.Stderr] that is being piped through to the logger via the rpcchainvm.
	originalStderr = os.Stderr
}

// VM implements the snowman.ChainVM interface
type VM struct {
	ctx *snow.Context
	// *chain.State helps to implement the VM interface by wrapping blocks
	// with an efficient caching layer.
	*chain.State

	config Config

	networkID   uint64
	genesisHash common.Hash
	chainConfig *params.ChainConfig
	ethConfig   ethconfig.Config

	// pointers to eth constructs
	eth        *eth.Ethereum
	txPool     *core.TxPool
	blockChain *core.BlockChain
	miner      *miner.Miner

	// [db] is the VM's current database managed by ChainState
	db *versiondb.Database

	// metadataDB is used to store one off keys.
	metadataDB database.Database

	// [chaindb] is the database supplied to the Ethereum backend
	chaindb Database

	// [acceptedBlockDB] is the database to store the last accepted
	// block.
	acceptedBlockDB database.Database

	toEngine chan<- commonEng.Message

	syntacticBlockValidator BlockValidator

	builder *blockBuilder

	gossiper Gossiper

	clock mockable.Clock

	shutdownChan chan struct{}
	shutdownWg   sync.WaitGroup

	// Continuous Profiler
	profiler profiler.ContinuousProfiler

	peer.Network
	client       peer.NetworkClient
	networkCodec codec.Manager

	// Metrics
	multiGatherer avalanchegoMetrics.MultiGatherer

	bootstrapped bool

	logger SubnetEVMLogger
	// State sync server and client
	StateSyncServer
	StateSyncClient
}

/*
 ******************************************************************************
 ********************************* Snowman API ********************************
 ******************************************************************************
 */

// implements SnowmanPlusPlusVM interface
func (vm *VM) GetActivationTime() time.Time {
	return time.Unix(vm.chainConfig.SubnetEVMTimestamp.Int64(), 0)
}

// Initialize implements the snowman.ChainVM interface
func (vm *VM) Initialize(
	_ context.Context,
	chainCtx *snow.Context,
	dbManager manager.Manager,
	genesisBytes []byte,
	upgradeBytes []byte,
	configBytes []byte,
	toEngine chan<- commonEng.Message,
	fxs []*commonEng.Fx,
	appSender commonEng.AppSender,
) error {
	vm.config.SetDefaults()
	if len(configBytes) > 0 {
		if err := json.Unmarshal(configBytes, &vm.config); err != nil {
			return fmt.Errorf("failed to unmarshal config %s: %w", string(configBytes), err)
		}
	}
	if err := vm.config.Validate(); err != nil {
		return err
	}

	vm.ctx = chainCtx

	// Create logger
	alias, err := vm.ctx.BCLookup.PrimaryAlias(vm.ctx.ChainID)
	if err != nil {
		// fallback to ChainID string instead of erroring
		alias = vm.ctx.ChainID.String()
	}

	subnetEVMLogger, err := InitLogger(alias, vm.config.LogLevel, vm.config.LogJSONFormat, originalStderr)
	if err != nil {
		return fmt.Errorf("failed to initialize logger due to: %w ", err)
	}
	vm.logger = subnetEVMLogger

	log.Info("Initializing Subnet EVM VM", "Version", Version, "Config", vm.config)

	if len(fxs) > 0 {
		return errUnsupportedFXs
	}

	// Enable debug-level metrics that might impact runtime performance
	metrics.EnabledExpensive = vm.config.MetricsExpensiveEnabled

	vm.toEngine = toEngine
	vm.shutdownChan = make(chan struct{}, 1)
	baseDB := dbManager.Current().Database
	// Use NewNested rather than New so that the structure of the database
	// remains the same regardless of the provided baseDB type.
	vm.chaindb = Database{prefixdb.NewNested(ethDBPrefix, baseDB)}
	vm.db = versiondb.New(baseDB)
	vm.acceptedBlockDB = prefixdb.New(acceptedPrefix, vm.db)
	vm.metadataDB = prefixdb.New(metadataPrefix, vm.db)
	g := new(core.Genesis)
	if err := json.Unmarshal(genesisBytes, g); err != nil {
		return err
	}

	if g.Config == nil {
		g.Config = params.SubnetEVMDefaultChainConfig
	}
<<<<<<< HEAD

	// load airdrop file if provided
	if vm.config.AirdropFile != "" {
		g.AirdropData, err = os.ReadFile(vm.config.AirdropFile)
		if err != nil {
			return fmt.Errorf("could not read airdrop file '%s': %w", vm.config.AirdropFile, err)
		}
	}

=======
	// Set the Avalanche Context on the ChainConfig
	g.Config.AvalancheContext = params.AvalancheContext{
		BlockchainID: common.Hash(chainCtx.ChainID),
	}
>>>>>>> 652572ec
	vm.syntacticBlockValidator = NewBlockValidator()

	if g.Config.FeeConfig == commontype.EmptyFeeConfig {
		log.Warn("No fee config given in genesis, setting default fee config", "DefaultFeeConfig", params.DefaultFeeConfig)
		g.Config.FeeConfig = params.DefaultFeeConfig
	}

	vm.ethConfig = ethconfig.NewDefaultConfig()
	vm.ethConfig.Genesis = g
	vm.ethConfig.NetworkId = g.Config.ChainID.Uint64()

	// Set minimum price for mining and default gas price oracle value to the min
	// gas price to prevent so transactions and blocks all use the correct fees
	vm.ethConfig.RPCGasCap = vm.config.RPCGasCap
	vm.ethConfig.RPCEVMTimeout = vm.config.APIMaxDuration.Duration
	vm.ethConfig.RPCTxFeeCap = vm.config.RPCTxFeeCap
	vm.ethConfig.TxPool.NoLocals = !vm.config.LocalTxsEnabled
	vm.ethConfig.TxPool.Locals = vm.config.PriorityRegossipAddresses
	vm.ethConfig.AllowUnfinalizedQueries = vm.config.AllowUnfinalizedQueries
	vm.ethConfig.AllowUnprotectedTxs = vm.config.AllowUnprotectedTxs
	vm.ethConfig.AllowUnprotectedTxHashes = vm.config.AllowUnprotectedTxHashes
	vm.ethConfig.Preimages = vm.config.Preimages
	vm.ethConfig.Pruning = vm.config.Pruning
	vm.ethConfig.TrieCleanCache = vm.config.TrieCleanCache
	vm.ethConfig.TrieCleanJournal = vm.config.TrieCleanJournal
	vm.ethConfig.TrieCleanRejournal = vm.config.TrieCleanRejournal.Duration
	vm.ethConfig.TrieDirtyCache = vm.config.TrieDirtyCache
	vm.ethConfig.TrieDirtyCommitTarget = vm.config.TrieDirtyCommitTarget
	vm.ethConfig.SnapshotCache = vm.config.SnapshotCache
	vm.ethConfig.AcceptorQueueLimit = vm.config.AcceptorQueueLimit
	vm.ethConfig.PopulateMissingTries = vm.config.PopulateMissingTries
	vm.ethConfig.PopulateMissingTriesParallelism = vm.config.PopulateMissingTriesParallelism
	vm.ethConfig.AllowMissingTries = vm.config.AllowMissingTries
	vm.ethConfig.SnapshotDelayInit = vm.config.StateSyncEnabled
	vm.ethConfig.SnapshotAsync = vm.config.SnapshotAsync
	vm.ethConfig.SnapshotVerify = vm.config.SnapshotVerify
	vm.ethConfig.OfflinePruning = vm.config.OfflinePruning
	vm.ethConfig.OfflinePruningBloomFilterSize = vm.config.OfflinePruningBloomFilterSize
	vm.ethConfig.OfflinePruningDataDirectory = vm.config.OfflinePruningDataDirectory
	vm.ethConfig.CommitInterval = vm.config.CommitInterval
	vm.ethConfig.SkipUpgradeCheck = vm.config.SkipUpgradeCheck

	// Create directory for offline pruning
	if len(vm.ethConfig.OfflinePruningDataDirectory) != 0 {
		if err := os.MkdirAll(vm.ethConfig.OfflinePruningDataDirectory, perms.ReadWriteExecute); err != nil {
			log.Error("failed to create offline pruning data directory", "error", err)
			return err
		}
	}

	// Handle custom fee recipient
	if common.IsHexAddress(vm.config.FeeRecipient) {
		address := common.HexToAddress(vm.config.FeeRecipient)
		log.Info("Setting fee recipient", "address", address)
		vm.ethConfig.Miner.Etherbase = address
	} else {
		log.Warn("Config has not specified any coinbase address. Defaulting to the blackhole address.")
		vm.ethConfig.Miner.Etherbase = constants.BlackholeAddr
	}

	vm.chainConfig = g.Config
	vm.networkID = vm.ethConfig.NetworkId

	// Apply upgradeBytes (if any) by unmarshalling them into [chainConfig.UpgradeConfig].
	// Initializing the chain will verify upgradeBytes are compatible with existing values.
	if len(upgradeBytes) > 0 {
		var upgradeConfig params.UpgradeConfig
		if err := json.Unmarshal(upgradeBytes, &upgradeConfig); err != nil {
			return fmt.Errorf("failed to parse upgrade bytes: %w", err)
		}
		vm.chainConfig.UpgradeConfig = upgradeConfig
	}

	// create genesisHash after applying upgradeBytes in case
	// upgradeBytes modifies genesis.
	vm.genesisHash = vm.ethConfig.Genesis.ToBlock(nil).Hash()

	lastAcceptedHash, lastAcceptedHeight, err := vm.readLastAccepted()
	if err != nil {
		return err
	}
	log.Info("reading accepted block db", "lastAcceptedHash", lastAcceptedHash)

	if err := vm.initializeMetrics(); err != nil {
		return err
	}

	// initialize peer network
	vm.networkCodec = message.Codec
	vm.Network = peer.NewNetwork(appSender, vm.networkCodec, chainCtx.NodeID, vm.config.MaxOutboundActiveRequests)
	vm.client = peer.NewNetworkClient(vm.Network)

	if err := vm.initializeChain(lastAcceptedHash, vm.ethConfig); err != nil {
		return err
	}

	go vm.ctx.Log.RecoverAndPanic(vm.startContinuousProfiler)

	vm.initializeStateSyncServer()
	return vm.initializeStateSyncClient(lastAcceptedHeight)
}

func (vm *VM) initializeMetrics() error {
	vm.multiGatherer = avalanchegoMetrics.NewMultiGatherer()
	// If metrics are enabled, register the default metrics regitry
	if metrics.Enabled {
		gatherer := subnetEVMPrometheus.Gatherer(metrics.DefaultRegistry)
		if err := vm.multiGatherer.Register(ethMetricsPrefix, gatherer); err != nil {
			return err
		}
		// Register [multiGatherer] after registerers have been registered to it
		if err := vm.ctx.Metrics.Register(vm.multiGatherer); err != nil {
			return err
		}
	}
	return nil
}

func (vm *VM) initializeChain(lastAcceptedHash common.Hash, ethConfig ethconfig.Config) error {
	nodecfg := &node.Config{
		SubnetEVMVersion:      Version,
		KeyStoreDir:           vm.config.KeystoreDirectory,
		ExternalSigner:        vm.config.KeystoreExternalSigner,
		InsecureUnlockAllowed: vm.config.KeystoreInsecureUnlockAllowed,
	}
	node, err := node.New(nodecfg)
	if err != nil {
		return err
	}
	vm.eth, err = eth.New(
		node,
		&vm.ethConfig,
		vm.chaindb,
		vm.config.EthBackendSettings(),
		lastAcceptedHash,
		&vm.clock,
	)
	if err != nil {
		return err
	}
	vm.eth.SetEtherbase(ethConfig.Miner.Etherbase)
	vm.txPool = vm.eth.TxPool()
	vm.blockChain = vm.eth.BlockChain()
	vm.miner = vm.eth.Miner()

	// start goroutines to update the tx pool gas minimum gas price when upgrades go into effect
	vm.handleGasPriceUpdates()

	vm.eth.Start()
	return vm.initChainState(vm.blockChain.LastAcceptedBlock())
}

// initializeStateSyncClient initializes the client for performing state sync.
// If state sync is disabled, this function will wipe any ongoing summary from
// disk to ensure that we do not continue syncing from an invalid snapshot.
func (vm *VM) initializeStateSyncClient(lastAcceptedHeight uint64) error {
	// parse nodeIDs from state sync IDs in vm config
	var stateSyncIDs []ids.NodeID
	if vm.config.StateSyncEnabled && len(vm.config.StateSyncIDs) > 0 {
		nodeIDs := strings.Split(vm.config.StateSyncIDs, ",")
		stateSyncIDs = make([]ids.NodeID, len(nodeIDs))
		for i, nodeIDString := range nodeIDs {
			nodeID, err := ids.NodeIDFromString(nodeIDString)
			if err != nil {
				return fmt.Errorf("failed to parse %s as NodeID: %w", nodeIDString, err)
			}
			stateSyncIDs[i] = nodeID
		}
	}

	vm.StateSyncClient = NewStateSyncClient(&stateSyncClientConfig{
		chain: vm.eth,
		state: vm.State,
		client: statesyncclient.NewClient(
			&statesyncclient.ClientConfig{
				NetworkClient:    vm.client,
				Codec:            vm.networkCodec,
				Stats:            stats.NewClientSyncerStats(),
				StateSyncNodeIDs: stateSyncIDs,
				BlockParser:      vm,
			},
		),
		enabled:            vm.config.StateSyncEnabled,
		skipResume:         vm.config.StateSyncSkipResume,
		stateSyncMinBlocks: vm.config.StateSyncMinBlocks,
		lastAcceptedHeight: lastAcceptedHeight, // TODO clean up how this is passed around
		chaindb:            vm.chaindb,
		metadataDB:         vm.metadataDB,
		acceptedBlockDB:    vm.acceptedBlockDB,
		db:                 vm.db,
		toEngine:           vm.toEngine,
	})

	// If StateSync is disabled, clear any ongoing summary so that we will not attempt to resume
	// sync using a snapshot that has been modified by the node running normal operations.
	if !vm.config.StateSyncEnabled {
		return vm.StateSyncClient.StateSyncClearOngoingSummary()
	}

	return nil
}

// initializeStateSyncServer should be called after [vm.chain] is initialized.
func (vm *VM) initializeStateSyncServer() {
	vm.StateSyncServer = NewStateSyncServer(&stateSyncServerConfig{
		Chain:            vm.blockChain,
		SyncableInterval: vm.config.StateSyncCommitInterval,
	})

	vm.setAppRequestHandlers()
}

func (vm *VM) initChainState(lastAcceptedBlock *types.Block) error {
	block := vm.newBlock(lastAcceptedBlock)
	block.status = choices.Accepted

	config := &chain.Config{
		DecidedCacheSize:    decidedCacheSize,
		MissingCacheSize:    missingCacheSize,
		UnverifiedCacheSize: unverifiedCacheSize,
		GetBlockIDAtHeight:  vm.GetBlockIDAtHeight,
		GetBlock:            vm.getBlock,
		UnmarshalBlock:      vm.parseBlock,
		BuildBlock:          vm.buildBlock,
		LastAcceptedBlock:   block,
	}

	// Register chain state metrics
	chainStateRegisterer := prometheus.NewRegistry()
	state, err := chain.NewMeteredState(chainStateRegisterer, config)
	if err != nil {
		return fmt.Errorf("could not create metered state: %w", err)
	}
	vm.State = state

	return vm.multiGatherer.Register(chainStateMetricsPrefix, chainStateRegisterer)
}

func (vm *VM) SetState(_ context.Context, state snow.State) error {
	switch state {
	case snow.StateSyncing:
		vm.bootstrapped = false
		return nil
	case snow.Bootstrapping:
		vm.bootstrapped = false
		if err := vm.StateSyncClient.Error(); err != nil {
			return err
		}
		return nil
	case snow.NormalOp:
		// Initialize gossip handling once we enter normal operation as there is no need to handle mempool gossip before this point.
		vm.initBlockBuilding()
		vm.bootstrapped = true
		return nil
	default:
		return snow.ErrUnknownState
	}
}

// initBlockBuilding starts goroutines to manage block building
func (vm *VM) initBlockBuilding() {
	// NOTE: gossip network must be initialized first otherwise ETH tx gossip will not work.
	gossipStats := NewGossipStats()
	vm.gossiper = vm.createGossiper(gossipStats)
	vm.builder = vm.NewBlockBuilder(vm.toEngine)
	vm.builder.awaitSubmittedTxs()
	vm.Network.SetGossipHandler(NewGossipHandler(vm, gossipStats))
}

// setAppRequestHandlers sets the request handlers for the VM to serve state sync
// requests.
func (vm *VM) setAppRequestHandlers() {
	// Create separate EVM TrieDB (read only) for serving leafs requests.
	// We create a separate TrieDB here, so that it has a separate cache from the one
	// used by the node when processing blocks.
	evmTrieDB := trie.NewDatabaseWithConfig(
		vm.chaindb,
		&trie.Config{
			Cache: vm.config.StateSyncServerTrieCache,
		},
	)
	syncRequestHandler := handlers.NewSyncHandler(
		vm.blockChain,
		evmTrieDB,
		vm.networkCodec,
		handlerstats.NewHandlerStats(metrics.Enabled),
	)
	vm.Network.SetRequestHandler(syncRequestHandler)
}

// Shutdown implements the snowman.ChainVM interface
func (vm *VM) Shutdown(context.Context) error {
	if vm.ctx == nil {
		return nil
	}
	vm.Network.Shutdown()
	if err := vm.StateSyncClient.Shutdown(); err != nil {
		log.Error("error stopping state syncer", "err", err)
	}
	close(vm.shutdownChan)
	vm.eth.Stop()
	vm.shutdownWg.Wait()
	return nil
}

// buildBlock builds a block to be wrapped by ChainState
func (vm *VM) buildBlock(context.Context) (snowman.Block, error) {
	block, err := vm.miner.GenerateBlock()
	vm.builder.handleGenerateBlock()
	if err != nil {
		return nil, err
	}

	// Note: the status of block is set by ChainState
	blk := vm.newBlock(block)

	// Verify is called on a non-wrapped block here, such that this
	// does not add [blk] to the processing blocks map in ChainState.
	//
	// TODO cache verification since Verify() will be called by the
	// consensus engine as well.
	//
	// Note: this is only called when building a new block, so caching
	// verification will only be a significant optimization for nodes
	// that produce a large number of blocks.
	// We call verify without writes here to avoid generating a reference
	// to the blk state root in the triedb when we are going to call verify
	// again from the consensus engine with writes enabled.
	if err := blk.verify(false /*=writes*/); err != nil {
		return nil, fmt.Errorf("block failed verification due to: %w", err)
	}

	log.Debug(fmt.Sprintf("Built block %s", blk.ID()))
	// Marks the current transactions from the mempool as being successfully issued
	// into a block.
	return blk, nil
}

// parseBlock parses [b] into a block to be wrapped by ChainState.
func (vm *VM) parseBlock(_ context.Context, b []byte) (snowman.Block, error) {
	ethBlock := new(types.Block)
	if err := rlp.DecodeBytes(b, ethBlock); err != nil {
		return nil, err
	}

	// Note: the status of block is set by ChainState
	block := vm.newBlock(ethBlock)
	// Performing syntactic verification in ParseBlock allows for
	// short-circuiting bad blocks before they are processed by the VM.
	if err := block.syntacticVerify(); err != nil {
		return nil, fmt.Errorf("syntactic block verification failed: %w", err)
	}
	return block, nil
}

func (vm *VM) ParseEthBlock(b []byte) (*types.Block, error) {
	block, err := vm.parseBlock(context.TODO(), b)
	if err != nil {
		return nil, err
	}

	return block.(*Block).ethBlock, nil
}

// getBlock attempts to retrieve block [id] from the VM to be wrapped
// by ChainState.
func (vm *VM) getBlock(_ context.Context, id ids.ID) (snowman.Block, error) {
	ethBlock := vm.blockChain.GetBlockByHash(common.Hash(id))
	// If [ethBlock] is nil, return [database.ErrNotFound] here
	// so that the miss is considered cacheable.
	if ethBlock == nil {
		return nil, database.ErrNotFound
	}
	// Note: the status of block is set by ChainState
	return vm.newBlock(ethBlock), nil
}

// SetPreference sets what the current tail of the chain is
func (vm *VM) SetPreference(ctx context.Context, blkID ids.ID) error {
	// Since each internal handler used by [vm.State] always returns a block
	// with non-nil ethBlock value, GetBlockInternal should never return a
	// (*Block) with a nil ethBlock value.
	block, err := vm.GetBlockInternal(ctx, blkID)
	if err != nil {
		return fmt.Errorf("failed to set preference to %s: %w", blkID, err)
	}

	return vm.blockChain.SetPreference(block.(*Block).ethBlock)
}

// VerifyHeightIndex always returns a nil error since the index is maintained by
// vm.blockChain.
func (vm *VM) VerifyHeightIndex(context.Context) error {
	return nil
}

// GetBlockAtHeight implements the HeightIndexedChainVM interface and returns the
// canonical block at [blkHeight].
// If [blkHeight] is less than the height of the last accepted block, this will return
// the block accepted at that height. Otherwise, it may return a blkID that has not yet
// been accepted.
// Note: the engine assumes that if a block is not found at [blkHeight], then
// [database.ErrNotFound] will be returned. This indicates that the VM has state synced
// and does not have all historical blocks available.
func (vm *VM) GetBlockIDAtHeight(_ context.Context, blkHeight uint64) (ids.ID, error) {
	ethBlock := vm.blockChain.GetBlockByNumber(blkHeight)
	if ethBlock == nil {
		return ids.ID{}, database.ErrNotFound
	}

	return ids.ID(ethBlock.Hash()), nil
}

func (vm *VM) Version(context.Context) (string, error) {
	return Version, nil
}

// NewHandler returns a new Handler for a service where:
//   - The handler's functionality is defined by [service]
//     [service] should be a gorilla RPC service (see https://www.gorillatoolkit.org/pkg/rpc/v2)
//   - The name of the service is [name]
//   - The LockOption is the first element of [lockOption]
//     By default the LockOption is WriteLock
//     [lockOption] should have either 0 or 1 elements. Elements beside the first are ignored.
func newHandler(name string, service interface{}, lockOption ...commonEng.LockOption) (*commonEng.HTTPHandler, error) {
	server := avalancheRPC.NewServer()
	server.RegisterCodec(avalancheJSON.NewCodec(), "application/json")
	server.RegisterCodec(avalancheJSON.NewCodec(), "application/json;charset=UTF-8")
	if err := server.RegisterService(service, name); err != nil {
		return nil, err
	}

	var lock commonEng.LockOption = commonEng.WriteLock
	if len(lockOption) != 0 {
		lock = lockOption[0]
	}
	return &commonEng.HTTPHandler{LockOptions: lock, Handler: server}, nil
}

// CreateHandlers makes new http handlers that can handle API calls
func (vm *VM) CreateHandlers(context.Context) (map[string]*commonEng.HTTPHandler, error) {
	handler := rpc.NewServer(vm.config.APIMaxDuration.Duration)
	enabledAPIs := vm.config.EthAPIs()
	if err := attachEthService(handler, vm.eth.APIs(), enabledAPIs); err != nil {
		return nil, err
	}

	primaryAlias, err := vm.ctx.BCLookup.PrimaryAlias(vm.ctx.ChainID)
	if err != nil {
		return nil, fmt.Errorf("failed to get primary alias for chain due to %w", err)
	}
	apis := make(map[string]*commonEng.HTTPHandler)
	if vm.config.AdminAPIEnabled {
		adminAPI, err := newHandler("admin", NewAdminService(vm, os.ExpandEnv(fmt.Sprintf("%s_subnet_evm_performance_%s", vm.config.AdminAPIDir, primaryAlias))))
		if err != nil {
			return nil, fmt.Errorf("failed to register service for admin API due to %w", err)
		}
		apis[adminEndpoint] = adminAPI
		enabledAPIs = append(enabledAPIs, "subnet-evm-admin")
	}

	if vm.config.SnowmanAPIEnabled {
		if err := handler.RegisterName("snowman", &SnowmanAPI{vm}); err != nil {
			return nil, err
		}
		enabledAPIs = append(enabledAPIs, "snowman")
	}

	log.Info(fmt.Sprintf("Enabled APIs: %s", strings.Join(enabledAPIs, ", ")))
	apis[ethRPCEndpoint] = &commonEng.HTTPHandler{
		LockOptions: commonEng.NoLock,
		Handler:     handler,
	}
	apis[ethWSEndpoint] = &commonEng.HTTPHandler{
		LockOptions: commonEng.NoLock,
		Handler: handler.WebsocketHandlerWithDuration(
			[]string{"*"},
			vm.config.APIMaxDuration.Duration,
			vm.config.WSCPURefillRate.Duration,
			vm.config.WSCPUMaxStored.Duration,
		),
	}

	return apis, nil
}

// CreateStaticHandlers makes new http handlers that can handle API calls
func (vm *VM) CreateStaticHandlers(context.Context) (map[string]*commonEng.HTTPHandler, error) {
	server := avalancheRPC.NewServer()
	codec := cjson.NewCodec()
	server.RegisterCodec(codec, "application/json")
	server.RegisterCodec(codec, "application/json;charset=UTF-8")
	serviceName := "subnetevm"
	if err := server.RegisterService(&StaticService{}, serviceName); err != nil {
		return nil, err
	}

	return map[string]*commonEng.HTTPHandler{
		"/rpc": {LockOptions: commonEng.NoLock, Handler: server},
	}, nil
}

/*
 ******************************************************************************
 *********************************** Helpers **********************************
 ******************************************************************************
 */

// GetCurrentNonce returns the nonce associated with the address at the
// preferred block
func (vm *VM) GetCurrentNonce(address common.Address) (uint64, error) {
	// Note: current state uses the state of the preferred block.
	state, err := vm.blockChain.State()
	if err != nil {
		return 0, err
	}
	return state.GetNonce(address), nil
}

// currentRules returns the chain rules for the current block.
func (vm *VM) currentRules() params.Rules {
	header := vm.eth.APIBackend.CurrentHeader()
	return vm.chainConfig.AvalancheRules(header.Number, big.NewInt(int64(header.Time)))
}

func (vm *VM) startContinuousProfiler() {
	// If the profiler directory is empty, return immediately
	// without creating or starting a continuous profiler.
	if vm.config.ContinuousProfilerDir == "" {
		return
	}
	vm.profiler = profiler.NewContinuous(
		filepath.Join(vm.config.ContinuousProfilerDir),
		vm.config.ContinuousProfilerFrequency.Duration,
		vm.config.ContinuousProfilerMaxFiles,
	)
	defer vm.profiler.Shutdown()

	vm.shutdownWg.Add(1)
	go func() {
		defer vm.shutdownWg.Done()
		log.Info("Dispatching continuous profiler", "dir", vm.config.ContinuousProfilerDir, "freq", vm.config.ContinuousProfilerFrequency, "maxFiles", vm.config.ContinuousProfilerMaxFiles)
		err := vm.profiler.Dispatch()
		if err != nil {
			log.Error("continuous profiler failed", "err", err)
		}
	}()
	// Wait for shutdownChan to be closed
	<-vm.shutdownChan
}

// readLastAccepted reads the last accepted hash from [acceptedBlockDB] and returns the
// last accepted block hash and height by reading directly from [vm.chaindb] instead of relying
// on [chain].
// Note: assumes chaindb, ethConfig, and genesisHash have been initialized.
func (vm *VM) readLastAccepted() (common.Hash, uint64, error) {
	// Attempt to load last accepted block to determine if it is necessary to
	// initialize state with the genesis block.
	lastAcceptedBytes, lastAcceptedErr := vm.acceptedBlockDB.Get(lastAcceptedKey)
	switch {
	case lastAcceptedErr == database.ErrNotFound:
		// If there is nothing in the database, return the genesis block hash and height
		return vm.genesisHash, 0, nil
	case lastAcceptedErr != nil:
		return common.Hash{}, 0, fmt.Errorf("failed to get last accepted block ID due to: %w", lastAcceptedErr)
	case len(lastAcceptedBytes) != common.HashLength:
		return common.Hash{}, 0, fmt.Errorf("last accepted bytes should have been length %d, but found %d", common.HashLength, len(lastAcceptedBytes))
	default:
		lastAcceptedHash := common.BytesToHash(lastAcceptedBytes)
		height := rawdb.ReadHeaderNumber(vm.chaindb, lastAcceptedHash)
		if height == nil {
			return common.Hash{}, 0, fmt.Errorf("failed to retrieve header number of last accepted block: %s", lastAcceptedHash)
		}
		return lastAcceptedHash, *height, nil
	}
}

// attachEthService registers the backend RPC services provided by Ethereum
// to the provided handler under their assigned namespaces.
func attachEthService(handler *rpc.Server, apis []rpc.API, names []string) error {
	enabledServicesSet := make(map[string]struct{})
	for _, ns := range names {
		// handle pre geth v1.10.20 api names as aliases for their updated values
		// to allow configurations to be backwards compatible.
		if newName, isLegacy := legacyApiNames[ns]; isLegacy {
			log.Info("deprecated api name referenced in configuration.", "deprecated", ns, "new", newName)
			enabledServicesSet[newName] = struct{}{}
			continue
		}

		enabledServicesSet[ns] = struct{}{}
	}

	apiSet := make(map[string]rpc.API)
	for _, api := range apis {
		if existingAPI, exists := apiSet[api.Name]; exists {
			return fmt.Errorf("duplicated API name: %s, namespaces %s and %s", api.Name, api.Namespace, existingAPI.Namespace)
		}
		apiSet[api.Name] = api
	}

	for name := range enabledServicesSet {
		api, exists := apiSet[name]
		if !exists {
			return fmt.Errorf("API service %s not found", name)
		}
		if err := handler.RegisterName(api.Namespace, api.Service); err != nil {
			return err
		}
	}

	return nil
}<|MERGE_RESOLUTION|>--- conflicted
+++ resolved
@@ -283,22 +283,18 @@
 	if g.Config == nil {
 		g.Config = params.SubnetEVMDefaultChainConfig
 	}
-<<<<<<< HEAD
-
-	// load airdrop file if provided
+
+	// Load airdrop file if provided
 	if vm.config.AirdropFile != "" {
 		g.AirdropData, err = os.ReadFile(vm.config.AirdropFile)
 		if err != nil {
 			return fmt.Errorf("could not read airdrop file '%s': %w", vm.config.AirdropFile, err)
 		}
 	}
-
-=======
 	// Set the Avalanche Context on the ChainConfig
 	g.Config.AvalancheContext = params.AvalancheContext{
 		BlockchainID: common.Hash(chainCtx.ChainID),
 	}
->>>>>>> 652572ec
 	vm.syntacticBlockValidator = NewBlockValidator()
 
 	if g.Config.FeeConfig == commontype.EmptyFeeConfig {
