--- conflicted
+++ resolved
@@ -641,13 +641,6 @@
 	return nil
 }
 
-<<<<<<< HEAD
-// buildBlock builds a block to be wrapped by ChainState
-func (vm *VM) buildBlock(context.Context) (snowman.Block, error) {
-	vm.limitOrderProcesser.RunBuildBlockPipeline(vm.miner.GetLastBlockTime())
-	// Resume block building (untouched subnet-EVM code)
-	block, err := vm.miner.GenerateBlock()
-=======
 func (vm *VM) buildBlock(ctx context.Context) (snowman.Block, error) {
 	return vm.buildBlockWithContext(ctx, nil)
 }
@@ -666,7 +659,6 @@
 	}
 
 	block, err := vm.miner.GenerateBlock(predicateCtx)
->>>>>>> 21c1fb1f
 	vm.builder.handleGenerateBlock()
 	if err != nil {
 		return nil, err
