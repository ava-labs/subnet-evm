--- conflicted
+++ resolved
@@ -479,13 +479,6 @@
 	vm.blockChain = vm.eth.BlockChain()
 	vm.miner = vm.eth.Miner()
 
-<<<<<<< HEAD
-	// start goroutines to update the tx pool gas minimum gas price when upgrades go into effect
-	vm.handleGasPriceUpdates()
-
-	vm.limitOrderProcesser = vm.NewLimitOrderProcesser()
-=======
->>>>>>> 22d56f10
 	vm.eth.Start()
 	return vm.initChainState(vm.blockChain.LastAcceptedBlock())
 }
