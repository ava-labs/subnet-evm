--- conflicted
+++ resolved
@@ -1506,18 +1506,7 @@
 				return err
 			}
 		} else {
-<<<<<<< HEAD
-			if err := validatorState.AddValidator(validatorsinterfaces.Validator{
-				ValidationID:   vID,
-				NodeID:         vdr.NodeID,
-				Weight:         vdr.Weight,
-				StartTimestamp: vdr.StartTime,
-				IsActive:       vdr.IsActive,
-				IsSoV:          vdr.IsSoV,
-			}); err != nil {
-=======
 			if err := validatorState.AddValidator(currentVdr); err != nil {
->>>>>>> 7dca70e1
 				return err
 			}
 		}
