--- conflicted
+++ resolved
@@ -413,7 +413,7 @@
 	vm.ethConfig.PopulateMissingTries = vm.config.PopulateMissingTries
 	vm.ethConfig.PopulateMissingTriesParallelism = vm.config.PopulateMissingTriesParallelism
 	vm.ethConfig.AllowMissingTries = vm.config.AllowMissingTries
-	vm.ethConfig.SnapshotDelayInit = vm.stateSyncEnabled(lastAcceptedHeight)
+	vm.ethConfig.SnapshotDelayInit = vm.config.StateSyncEnabled
 	vm.ethConfig.SnapshotWait = vm.config.SnapshotWait
 	vm.ethConfig.SnapshotVerify = vm.config.SnapshotVerify
 	vm.ethConfig.HistoricalProofQueryWindow = vm.config.HistoricalProofQueryWindow
@@ -706,15 +706,10 @@
 	)
 	vm.Network.SetRequestHandler(networkHandler)
 
-<<<<<<< HEAD
-	vm.Server = vmsync.NewServer(vm.blockChain, vm.extensionConfig.SyncSummaryProvider, vm.config.StateSyncCommitInterval)
-	stateSyncEnabled := vm.stateSyncEnabled(lastAcceptedHeight)
-=======
 	vm.Server = vmsync.NewServer(vm.blockChain, vm.extensionConfig.SyncSummaryProvider, vm.config.StateSyncCommitInterval) // parse nodeIDs from state sync IDs in vm config
->>>>>>> c22bd140
 	// parse nodeIDs from state sync IDs in vm config
 	var stateSyncIDs []ids.NodeID
-	if stateSyncEnabled && len(vm.config.StateSyncIDs) > 0 {
+	if vm.config.StateSyncEnabled && len(vm.config.StateSyncIDs) > 0 {
 		nodeIDs := strings.Split(vm.config.StateSyncIDs, ",")
 		stateSyncIDs = make([]ids.NodeID, len(nodeIDs))
 		for i, nodeIDString := range nodeIDs {
@@ -743,7 +738,7 @@
 				BlockParser:      vm,
 			},
 		),
-		Enabled:            stateSyncEnabled,
+		Enabled:            vm.config.StateSyncEnabled,
 		SkipResume:         vm.config.StateSyncSkipResume,
 		MinBlocks:          vm.config.StateSyncMinBlocks,
 		RequestSize:        vm.config.StateSyncRequestSize,
@@ -758,7 +753,7 @@
 
 	// If StateSync is disabled, clear any ongoing summary so that we will not attempt to resume
 	// sync using a snapshot that has been modified by the node running normal operations.
-	if !stateSyncEnabled {
+	if !vm.config.StateSyncEnabled {
 		return vm.Client.ClearOngoingSummary()
 	}
 
@@ -1392,36 +1387,6 @@
 	return nil
 }
 
-<<<<<<< HEAD
-func (vm *VM) stateSyncEnabled(lastAcceptedHeight uint64) bool {
-	if vm.config.StateSyncEnabled != nil {
-		// if the config is set, use that
-		return *vm.config.StateSyncEnabled
-=======
-func (vm *VM) Connected(ctx context.Context, nodeID ids.NodeID, version *version.Application) error {
-	vm.vmLock.Lock()
-	defer vm.vmLock.Unlock()
-
-	if err := vm.uptimeTracker.Connect(nodeID); err != nil {
-		return fmt.Errorf("uptime tracker failed to connect node %s: %w", nodeID, err)
-	}
-
-	return vm.Network.Connected(ctx, nodeID, version)
-}
-
-func (vm *VM) Disconnected(ctx context.Context, nodeID ids.NodeID) error {
-	vm.vmLock.Lock()
-	defer vm.vmLock.Unlock()
-
-	if err := vm.uptimeTracker.Disconnect(nodeID); err != nil {
-		return fmt.Errorf("uptime tracker failed to disconnect node %s: %w", nodeID, err)
->>>>>>> c22bd140
-	}
-
-	// enable state sync by default if the chain is empty.
-	return lastAcceptedHeight == 0
-}
-
 func (vm *VM) PutLastAcceptedID(id ids.ID) error {
 	return vm.acceptedBlockDB.Put(lastAcceptedKey, id[:])
 }