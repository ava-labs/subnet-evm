--- conflicted
+++ resolved
@@ -269,14 +269,8 @@
 	ethTxPushGossiper  avalancheUtils.Atomic[*gossip.PushGossiper[*GossipEthTx]]
 	ethTxPullGossiper  gossip.Gossiper
 
-<<<<<<< HEAD
-	lockedUptimeCalculator avalancheUptime.LockedCalculator
-	uptimeManager          uptime.PausableManager
-	validatorState         validators.State
-=======
 	uptimeManager  uptimeinterfaces.PausableManager
 	validatorState validatorsinterfaces.State
->>>>>>> fd462c54
 
 	chainAlias string
 	// RPC handlers (should be stopped before closing chaindb)
@@ -518,9 +512,8 @@
 		return fmt.Errorf("failed to initialize validator state: %w", err)
 	}
 
+	// Initialize uptime manager
 	vm.uptimeManager = uptime.NewPausableManager(avalancheUptime.NewManager(vm.validatorState, &vm.clock))
-	vm.lockedUptimeCalculator = avalancheUptime.NewLockedCalculator()
-	vm.lockedUptimeCalculator.SetCalculator(&vm.bootstrapped, &chainCtx.Lock, vm.uptimeManager)
 	vm.validatorState.RegisterListener(vm.uptimeManager)
 
 	// Initialize warp backend
@@ -1487,23 +1480,19 @@
 }
 
 // loadValidators loads the [validators] into the validator state [validatorState]
-<<<<<<< HEAD
-func loadValidators(validatorState validators.State, vdrs map[ids.ID]*avalancheValidators.GetCurrentValidatorOutput) error {
-=======
 func loadValidators(validatorState validatorsinterfaces.State, validators map[ids.ID]*avalancheValidators.GetCurrentValidatorOutput) error {
->>>>>>> fd462c54
 	currentValidationIDs := validatorState.GetValidationIDs()
 	// first check if we need to delete any existing validators
 	for vID := range currentValidationIDs {
 		// if the validator is not in the new set of validators
 		// delete the validator
-		if _, exists := vdrs[vID]; !exists {
+		if _, exists := validators[vID]; !exists {
 			validatorState.DeleteValidator(vID)
 		}
 	}
 
 	// then load the new validators
-	for vID, vdr := range vdrs {
+	for vID, vdr := range validators {
 		if currentValidationIDs.Contains(vID) {
 			// Check if IsActive has changed
 			isActive, err := validatorState.GetStatus(vID)
@@ -1516,7 +1505,7 @@
 				}
 			}
 		} else {
-			if err := validatorState.AddValidator(validators.Validator{
+			if err := validatorState.AddValidator(validatorsinterfaces.Validator{
 				ValidationID:   vID,
 				NodeID:         vdr.NodeID,
 				Weight:         vdr.Weight,
