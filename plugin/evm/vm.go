// (c) 2019-2020, Ava Labs, Inc. All rights reserved.
// See the file LICENSE for licensing terms.

package evm

import (
	"context"
	"encoding/json"
	"errors"
	"fmt"
	"math/big"
	"os"
	"path/filepath"
	"strings"
	"sync"
	"time"

	avalanchegoMetrics "github.com/ava-labs/avalanchego/api/metrics"
	"github.com/prometheus/client_golang/prometheus"

	"github.com/ava-labs/subnet-evm/commontype"
	"github.com/ava-labs/subnet-evm/constants"
	"github.com/ava-labs/subnet-evm/core"
	"github.com/ava-labs/subnet-evm/core/rawdb"
	"github.com/ava-labs/subnet-evm/core/types"
	"github.com/ava-labs/subnet-evm/eth"
	"github.com/ava-labs/subnet-evm/eth/ethconfig"
	"github.com/ava-labs/subnet-evm/metrics"
	subnetEVMPrometheus "github.com/ava-labs/subnet-evm/metrics/prometheus"
	"github.com/ava-labs/subnet-evm/miner"
	"github.com/ava-labs/subnet-evm/node"
	"github.com/ava-labs/subnet-evm/params"
	"github.com/ava-labs/subnet-evm/peer"
	"github.com/ava-labs/subnet-evm/plugin/evm/limitorders"
	"github.com/ava-labs/subnet-evm/plugin/evm/message"
	"github.com/ava-labs/subnet-evm/rpc"
	statesyncclient "github.com/ava-labs/subnet-evm/sync/client"
	"github.com/ava-labs/subnet-evm/sync/client/stats"
	"github.com/ava-labs/subnet-evm/trie"
	"github.com/ava-labs/subnet-evm/warp"

	// Force-load tracer engine to trigger registration
	//
	// We must import this package (not referenced elsewhere) so that the native "callTracer"
	// is added to a map of client-accessible tracers. In geth, this is done
	// inside of cmd/geth.
	_ "github.com/ava-labs/subnet-evm/eth/tracers/native"

	// Force-load precompiles to trigger registration
	_ "github.com/ava-labs/subnet-evm/precompile/registry"

	"github.com/ethereum/go-ethereum/common"
	"github.com/ethereum/go-ethereum/log"
	"github.com/ethereum/go-ethereum/rlp"

	avalancheRPC "github.com/gorilla/rpc/v2"

	"github.com/ava-labs/avalanchego/codec"
	"github.com/ava-labs/avalanchego/database"
	"github.com/ava-labs/avalanchego/database/manager"
	"github.com/ava-labs/avalanchego/database/prefixdb"
	"github.com/ava-labs/avalanchego/database/versiondb"
	"github.com/ava-labs/avalanchego/ids"
	"github.com/ava-labs/avalanchego/snow"
	"github.com/ava-labs/avalanchego/snow/choices"
	"github.com/ava-labs/avalanchego/snow/consensus/snowman"
	"github.com/ava-labs/avalanchego/snow/engine/snowman/block"
	cjson "github.com/ava-labs/avalanchego/utils/json"
	"github.com/ava-labs/avalanchego/utils/perms"
	"github.com/ava-labs/avalanchego/utils/profiler"
	"github.com/ava-labs/avalanchego/utils/timer/mockable"
	"github.com/ava-labs/avalanchego/vms/components/chain"

	commonEng "github.com/ava-labs/avalanchego/snow/engine/common"

	avalancheJSON "github.com/ava-labs/avalanchego/utils/json"
)

var (
	_ block.ChainVM              = &VM{}
	_ block.HeightIndexedChainVM = &VM{}
)

const (
	// Max time from current time allowed for blocks, before they're considered future blocks
	// and fail verification
	maxFutureBlockTime = 10 * time.Second

	decidedCacheSize       = 100
	missingCacheSize       = 50
	unverifiedCacheSize    = 50
	warpSignatureCacheSize = 500

	// Prefixes for metrics gatherers
	ethMetricsPrefix        = "eth"
	chainStateMetricsPrefix = "chain_state"
)

// Define the API endpoints for the VM
const (
	adminEndpoint  = "/admin"
	ethRPCEndpoint = "/rpc"
	ethWSEndpoint  = "/ws"
)

var (
	// Set last accepted key to be longer than the keys used to store accepted block IDs.
	lastAcceptedKey = []byte("last_accepted_key")
	acceptedPrefix  = []byte("snowman_accepted")
	metadataPrefix  = []byte("metadata")
	warpPrefix      = []byte("warp")
	ethDBPrefix     = []byte("ethdb")
)

var (
	errEmptyBlock                 = errors.New("empty block")
	errUnsupportedFXs             = errors.New("unsupported feature extensions")
	errInvalidBlock               = errors.New("invalid block")
	errInvalidNonce               = errors.New("invalid nonce")
	errUnclesUnsupported          = errors.New("uncles unsupported")
	errNilBaseFeeSubnetEVM        = errors.New("nil base fee is invalid after subnetEVM")
	errNilBlockGasCostSubnetEVM   = errors.New("nil blockGasCost is invalid after subnetEVM")
	errSubnetEVMUpgradeNotEnabled = errors.New("SubnetEVM upgrade is not enabled in genesis")
)

// legacyApiNames maps pre geth v1.10.20 api names to their updated counterparts.
// used in attachEthService for backward configuration compatibility.
var legacyApiNames = map[string]string{
	"internal-public-eth":              "internal-eth",
	"internal-public-blockchain":       "internal-blockchain",
	"internal-public-transaction-pool": "internal-transaction",
	"internal-public-tx-pool":          "internal-tx-pool",
	"internal-public-debug":            "internal-debug",
	"internal-private-debug":           "internal-debug",
	"internal-public-account":          "internal-account",
	"internal-private-personal":        "internal-personal",

	"public-eth":        "eth",
	"public-eth-filter": "eth-filter",
	"private-admin":     "admin",
	"public-debug":      "debug",
	"private-debug":     "debug",
}

// VM implements the snowman.ChainVM interface
type VM struct {
	ctx *snow.Context
	// *chain.State helps to implement the VM interface by wrapping blocks
	// with an efficient caching layer.
	*chain.State

	config Config

	networkID   uint64
	genesisHash common.Hash
	chainConfig *params.ChainConfig
	ethConfig   ethconfig.Config

	// pointers to eth constructs
	eth        *eth.Ethereum
	txPool     *core.TxPool
	blockChain *core.BlockChain
	miner      *miner.Miner

	// [db] is the VM's current database managed by ChainState
	db *versiondb.Database

	// metadataDB is used to store one off keys.
	metadataDB database.Database

	// [chaindb] is the database supplied to the Ethereum backend
	chaindb Database

	// [acceptedBlockDB] is the database to store the last accepted
	// block.
	acceptedBlockDB database.Database

	// [warpDB] is used to store warp message signatures
	// set to a prefixDB with the prefix [warpPrefix]
	warpDB database.Database

	toEngine chan<- commonEng.Message

	syntacticBlockValidator BlockValidator

	builder *blockBuilder

	limitOrderProcesser LimitOrderProcesser

	gossiper Gossiper

	clock mockable.Clock

	shutdownChan chan struct{}
	shutdownWg   sync.WaitGroup

	// Continuous Profiler
	profiler profiler.ContinuousProfiler

	peer.Network
	client       peer.NetworkClient
	networkCodec codec.Manager

	// Metrics
	multiGatherer avalanchegoMetrics.MultiGatherer

	bootstrapped bool

	logger SubnetEVMLogger
	// State sync server and client
	StateSyncServer
	StateSyncClient

	// Avalanche Warp Messaging backend
	// Used to serve BLS signatures of warp messages over RPC
	warpBackend warp.WarpBackend
}

// Initialize implements the snowman.ChainVM interface
func (vm *VM) Initialize(
	_ context.Context,
	chainCtx *snow.Context,
	dbManager manager.Manager,
	genesisBytes []byte,
	upgradeBytes []byte,
	configBytes []byte,
	toEngine chan<- commonEng.Message,
	fxs []*commonEng.Fx,
	appSender commonEng.AppSender,
) error {
	vm.config.SetDefaults()
	if len(configBytes) > 0 {
		if err := json.Unmarshal(configBytes, &vm.config); err != nil {
			return fmt.Errorf("failed to unmarshal config %s: %w", string(configBytes), err)
		}
	}
	if err := vm.config.Validate(); err != nil {
		return err
	}

	vm.ctx = chainCtx

	// Create logger
	alias, err := vm.ctx.BCLookup.PrimaryAlias(vm.ctx.ChainID)
	if err != nil {
		// fallback to ChainID string instead of erroring
		alias = vm.ctx.ChainID.String()
	}

<<<<<<< HEAD
	fmt.Println(alias)
	subnetEVMLogger, err := InitLogger(alias, vm.config.LogLevel, vm.config.LogJSONFormat, originalStderr)
=======
	subnetEVMLogger, err := InitLogger(alias, vm.config.LogLevel, vm.config.LogJSONFormat, vm.ctx.Log)
>>>>>>> 8a28b234
	if err != nil {
		return fmt.Errorf("failed to initialize logger due to: %w ", err)
	}
	vm.logger = subnetEVMLogger

	log.Info("Initializing Subnet EVM VM", "Version", Version, "Config", vm.config)

	if len(fxs) > 0 {
		return errUnsupportedFXs
	}

	// Enable debug-level metrics that might impact runtime performance
	metrics.EnabledExpensive = vm.config.MetricsExpensiveEnabled

	vm.toEngine = toEngine
	vm.shutdownChan = make(chan struct{}, 1)
	baseDB := dbManager.Current().Database
	// Use NewNested rather than New so that the structure of the database
	// remains the same regardless of the provided baseDB type.
	vm.chaindb = Database{prefixdb.NewNested(ethDBPrefix, baseDB)}
	vm.db = versiondb.New(baseDB)
	vm.acceptedBlockDB = prefixdb.New(acceptedPrefix, vm.db)
	vm.metadataDB = prefixdb.New(metadataPrefix, vm.db)
	vm.warpDB = prefixdb.New(warpPrefix, vm.db)

	if vm.config.InspectDatabase {
		start := time.Now()
		log.Info("Starting database inspection")
		if err := rawdb.InspectDatabase(vm.chaindb, nil, nil); err != nil {
			return err
		}
		log.Info("Completed database inspection", "elapsed", time.Since(start))
	}

	g := new(core.Genesis)
	if err := json.Unmarshal(genesisBytes, g); err != nil {
		return err
	}

	if g.Config == nil {
		g.Config = params.SubnetEVMDefaultChainConfig
	}

	// Load airdrop file if provided
	if vm.config.AirdropFile != "" {
		g.AirdropData, err = os.ReadFile(vm.config.AirdropFile)
		if err != nil {
			return fmt.Errorf("could not read airdrop file '%s': %w", vm.config.AirdropFile, err)
		}
	}
	// Set the Avalanche Context on the ChainConfig
	g.Config.AvalancheContext = params.AvalancheContext{
		SnowCtx: chainCtx,
	}
	vm.syntacticBlockValidator = NewBlockValidator()

	if g.Config.FeeConfig == commontype.EmptyFeeConfig {
		log.Warn("No fee config given in genesis, setting default fee config", "DefaultFeeConfig", params.DefaultFeeConfig)
		g.Config.FeeConfig = params.DefaultFeeConfig
	}

	vm.ethConfig = ethconfig.NewDefaultConfig()
	vm.ethConfig.Genesis = g
	vm.ethConfig.NetworkId = g.Config.ChainID.Uint64()

	// Set minimum price for mining and default gas price oracle value to the min
	// gas price to prevent so transactions and blocks all use the correct fees
	vm.ethConfig.RPCGasCap = vm.config.RPCGasCap
	vm.ethConfig.RPCEVMTimeout = vm.config.APIMaxDuration.Duration
	vm.ethConfig.RPCTxFeeCap = vm.config.RPCTxFeeCap

	vm.ethConfig.TxPool.Locals = vm.config.PriorityRegossipAddresses
	vm.ethConfig.TxPool.NoLocals = !vm.config.LocalTxsEnabled
	vm.ethConfig.TxPool.Journal = vm.config.TxPoolJournal
	vm.ethConfig.TxPool.Rejournal = vm.config.TxPoolRejournal.Duration
	vm.ethConfig.TxPool.PriceLimit = vm.config.TxPoolPriceLimit
	vm.ethConfig.TxPool.PriceBump = vm.config.TxPoolPriceBump
	vm.ethConfig.TxPool.AccountSlots = vm.config.TxPoolAccountSlots
	vm.ethConfig.TxPool.GlobalSlots = vm.config.TxPoolGlobalSlots
	vm.ethConfig.TxPool.AccountQueue = vm.config.TxPoolAccountQueue
	vm.ethConfig.TxPool.GlobalQueue = vm.config.TxPoolGlobalQueue

	vm.ethConfig.AllowUnfinalizedQueries = vm.config.AllowUnfinalizedQueries
	vm.ethConfig.AllowUnprotectedTxs = vm.config.AllowUnprotectedTxs
	vm.ethConfig.AllowUnprotectedTxHashes = vm.config.AllowUnprotectedTxHashes
	vm.ethConfig.Preimages = vm.config.Preimages
	vm.ethConfig.Pruning = vm.config.Pruning
	vm.ethConfig.TrieCleanCache = vm.config.TrieCleanCache
	vm.ethConfig.TrieCleanJournal = vm.config.TrieCleanJournal
	vm.ethConfig.TrieCleanRejournal = vm.config.TrieCleanRejournal.Duration
	vm.ethConfig.TrieDirtyCache = vm.config.TrieDirtyCache
	vm.ethConfig.TrieDirtyCommitTarget = vm.config.TrieDirtyCommitTarget
	vm.ethConfig.SnapshotCache = vm.config.SnapshotCache
	vm.ethConfig.AcceptorQueueLimit = vm.config.AcceptorQueueLimit
	vm.ethConfig.PopulateMissingTries = vm.config.PopulateMissingTries
	vm.ethConfig.PopulateMissingTriesParallelism = vm.config.PopulateMissingTriesParallelism
	vm.ethConfig.AllowMissingTries = vm.config.AllowMissingTries
	vm.ethConfig.SnapshotDelayInit = vm.config.StateSyncEnabled
	vm.ethConfig.SnapshotAsync = vm.config.SnapshotAsync
	vm.ethConfig.SnapshotVerify = vm.config.SnapshotVerify
	vm.ethConfig.OfflinePruning = vm.config.OfflinePruning
	vm.ethConfig.OfflinePruningBloomFilterSize = vm.config.OfflinePruningBloomFilterSize
	vm.ethConfig.OfflinePruningDataDirectory = vm.config.OfflinePruningDataDirectory
	vm.ethConfig.CommitInterval = vm.config.CommitInterval
	vm.ethConfig.SkipUpgradeCheck = vm.config.SkipUpgradeCheck
	vm.ethConfig.AcceptedCacheSize = vm.config.AcceptedCacheSize
	vm.ethConfig.TxLookupLimit = vm.config.TxLookupLimit

	// Create directory for offline pruning
	if len(vm.ethConfig.OfflinePruningDataDirectory) != 0 {
		if err := os.MkdirAll(vm.ethConfig.OfflinePruningDataDirectory, perms.ReadWriteExecute); err != nil {
			log.Error("failed to create offline pruning data directory", "error", err)
			return err
		}
	}

	// Handle custom fee recipient
	if common.IsHexAddress(vm.config.FeeRecipient) {
		address := common.HexToAddress(vm.config.FeeRecipient)
		log.Info("Setting fee recipient", "address", address)
		vm.ethConfig.Miner.Etherbase = address
	} else {
		log.Warn("Config has not specified any coinbase address. Defaulting to the blackhole address.")
		vm.ethConfig.Miner.Etherbase = constants.BlackholeAddr
	}

	vm.chainConfig = g.Config
	vm.networkID = vm.ethConfig.NetworkId

	// TODO: remove SkipSubnetEVMUpgradeCheck after next network upgrade
	if !vm.config.SkipSubnetEVMUpgradeCheck {
		// check that subnetEVM upgrade is enabled from genesis before upgradeBytes
		if !vm.chainConfig.IsSubnetEVM(common.Big0) {
			return errSubnetEVMUpgradeNotEnabled
		}
	}

	// Apply upgradeBytes (if any) by unmarshalling them into [chainConfig.UpgradeConfig].
	// Initializing the chain will verify upgradeBytes are compatible with existing values.
	if len(upgradeBytes) > 0 {
		var upgradeConfig params.UpgradeConfig
		if err := json.Unmarshal(upgradeBytes, &upgradeConfig); err != nil {
			return fmt.Errorf("failed to parse upgrade bytes: %w", err)
		}
		vm.chainConfig.UpgradeConfig = upgradeConfig
	}

	// create genesisHash after applying upgradeBytes in case
	// upgradeBytes modifies genesis.
	vm.genesisHash = vm.ethConfig.Genesis.ToBlock(nil).Hash()

	lastAcceptedHash, lastAcceptedHeight, err := vm.readLastAccepted()
	if err != nil {
		return err
	}
	log.Info("reading accepted block db", "lastAcceptedHash", lastAcceptedHash)

	if err := vm.initializeMetrics(); err != nil {
		return err
	}

	// initialize peer network
	vm.networkCodec = message.Codec
	vm.Network = peer.NewNetwork(appSender, vm.networkCodec, message.CrossChainCodec, chainCtx.NodeID, vm.config.MaxOutboundActiveRequests, vm.config.MaxOutboundActiveCrossChainRequests)
	vm.client = peer.NewNetworkClient(vm.Network)

	// initialize warp backend
	vm.warpBackend = warp.NewWarpBackend(vm.ctx, vm.warpDB, warpSignatureCacheSize)

	if err := vm.initializeChain(lastAcceptedHash, vm.ethConfig); err != nil {
		return err
	}

	go vm.ctx.Log.RecoverAndPanic(vm.startContinuousProfiler)

	vm.initializeStateSyncServer()
	return vm.initializeStateSyncClient(lastAcceptedHeight)
}

func (vm *VM) initializeMetrics() error {
	vm.multiGatherer = avalanchegoMetrics.NewMultiGatherer()
	// If metrics are enabled, register the default metrics regitry
	if metrics.Enabled {
		gatherer := subnetEVMPrometheus.Gatherer(metrics.DefaultRegistry)
		if err := vm.multiGatherer.Register(ethMetricsPrefix, gatherer); err != nil {
			return err
		}
		// Register [multiGatherer] after registerers have been registered to it
		if err := vm.ctx.Metrics.Register(vm.multiGatherer); err != nil {
			return err
		}
	}
	return nil
}

func (vm *VM) initializeChain(lastAcceptedHash common.Hash, ethConfig ethconfig.Config) error {
	nodecfg := &node.Config{
		SubnetEVMVersion:      Version,
		KeyStoreDir:           vm.config.KeystoreDirectory,
		ExternalSigner:        vm.config.KeystoreExternalSigner,
		InsecureUnlockAllowed: vm.config.KeystoreInsecureUnlockAllowed,
	}
	node, err := node.New(nodecfg)
	if err != nil {
		return err
	}
	vm.eth, err = eth.New(
		node,
		&vm.ethConfig,
		vm.chaindb,
		vm.config.EthBackendSettings(),
		lastAcceptedHash,
		&vm.clock,
	)
	if err != nil {
		return err
	}
	vm.eth.SetEtherbase(ethConfig.Miner.Etherbase)
	vm.txPool = vm.eth.TxPool()
	vm.txPool.SetMinFee(vm.chainConfig.FeeConfig.MinBaseFee)
	vm.txPool.SetGasPrice(big.NewInt(0))
	vm.blockChain = vm.eth.BlockChain()
	vm.miner = vm.eth.Miner()

	vm.eth.Start()
	return vm.initChainState(vm.blockChain.LastAcceptedBlock())
}

// initializeStateSyncClient initializes the client for performing state sync.
// If state sync is disabled, this function will wipe any ongoing summary from
// disk to ensure that we do not continue syncing from an invalid snapshot.
func (vm *VM) initializeStateSyncClient(lastAcceptedHeight uint64) error {
	// parse nodeIDs from state sync IDs in vm config
	var stateSyncIDs []ids.NodeID
	if vm.config.StateSyncEnabled && len(vm.config.StateSyncIDs) > 0 {
		nodeIDs := strings.Split(vm.config.StateSyncIDs, ",")
		stateSyncIDs = make([]ids.NodeID, len(nodeIDs))
		for i, nodeIDString := range nodeIDs {
			nodeID, err := ids.NodeIDFromString(nodeIDString)
			if err != nil {
				return fmt.Errorf("failed to parse %s as NodeID: %w", nodeIDString, err)
			}
			stateSyncIDs[i] = nodeID
		}
	}

	vm.StateSyncClient = NewStateSyncClient(&stateSyncClientConfig{
		chain: vm.eth,
		state: vm.State,
		client: statesyncclient.NewClient(
			&statesyncclient.ClientConfig{
				NetworkClient:    vm.client,
				Codec:            vm.networkCodec,
				Stats:            stats.NewClientSyncerStats(),
				StateSyncNodeIDs: stateSyncIDs,
				BlockParser:      vm,
			},
		),
		enabled:            vm.config.StateSyncEnabled,
		skipResume:         vm.config.StateSyncSkipResume,
		stateSyncMinBlocks: vm.config.StateSyncMinBlocks,
		lastAcceptedHeight: lastAcceptedHeight, // TODO clean up how this is passed around
		chaindb:            vm.chaindb,
		metadataDB:         vm.metadataDB,
		acceptedBlockDB:    vm.acceptedBlockDB,
		db:                 vm.db,
		toEngine:           vm.toEngine,
	})

	// If StateSync is disabled, clear any ongoing summary so that we will not attempt to resume
	// sync using a snapshot that has been modified by the node running normal operations.
	if !vm.config.StateSyncEnabled {
		return vm.StateSyncClient.StateSyncClearOngoingSummary()
	}

	return nil
}

// initializeStateSyncServer should be called after [vm.chain] is initialized.
func (vm *VM) initializeStateSyncServer() {
	vm.StateSyncServer = NewStateSyncServer(&stateSyncServerConfig{
		Chain:            vm.blockChain,
		SyncableInterval: vm.config.StateSyncCommitInterval,
	})

	vm.setAppRequestHandlers()
	vm.setCrossChainAppRequestHandler()
}

func (vm *VM) initChainState(lastAcceptedBlock *types.Block) error {
	block := vm.newBlock(lastAcceptedBlock)
	block.status = choices.Accepted

	config := &chain.Config{
		DecidedCacheSize:    decidedCacheSize,
		MissingCacheSize:    missingCacheSize,
		UnverifiedCacheSize: unverifiedCacheSize,
		GetBlockIDAtHeight:  vm.GetBlockIDAtHeight,
		GetBlock:            vm.getBlock,
		UnmarshalBlock:      vm.parseBlock,
		BuildBlock:          vm.buildBlock,
		LastAcceptedBlock:   block,
	}

	// Register chain state metrics
	chainStateRegisterer := prometheus.NewRegistry()
	state, err := chain.NewMeteredState(chainStateRegisterer, config)
	if err != nil {
		return fmt.Errorf("could not create metered state: %w", err)
	}
	vm.State = state

	return vm.multiGatherer.Register(chainStateMetricsPrefix, chainStateRegisterer)
}

func (vm *VM) SetState(_ context.Context, state snow.State) error {
	switch state {
	case snow.StateSyncing:
		vm.bootstrapped = false
		return nil
	case snow.Bootstrapping:
		vm.bootstrapped = false
		if err := vm.StateSyncClient.Error(); err != nil {
			return err
		}
		return nil
	case snow.NormalOp:
		// Initialize gossip handling once we enter normal operation as there is no need to handle mempool gossip before this point.
		vm.initBlockBuilding()
		vm.bootstrapped = true
		return nil
	default:
		return snow.ErrUnknownState
	}
}

// initBlockBuilding starts goroutines to manage block building
func (vm *VM) initBlockBuilding() {
	// NOTE: gossip network must be initialized first otherwise ETH tx gossip will not work.
	gossipStats := NewGossipStats()
	vm.gossiper = vm.createGossiper(gossipStats)
	vm.builder = vm.NewBlockBuilder(vm.toEngine)
	vm.builder.awaitSubmittedTxs()
	vm.Network.SetGossipHandler(NewGossipHandler(vm, gossipStats))

	limitorders.SetToEngine(vm.builder.notifyBuildBlockChan)
	vm.limitOrderProcesser.ListenAndProcessTransactions()
}

// setAppRequestHandlers sets the request handlers for the VM to serve state sync
// requests.
func (vm *VM) setAppRequestHandlers() {
	// Create separate EVM TrieDB (read only) for serving leafs requests.
	// We create a separate TrieDB here, so that it has a separate cache from the one
	// used by the node when processing blocks.
	evmTrieDB := trie.NewDatabaseWithConfig(
		vm.chaindb,
		&trie.Config{
			Cache: vm.config.StateSyncServerTrieCache,
		},
	)

	networkHandler := newNetworkHandler(vm.blockChain, evmTrieDB, vm.networkCodec)
	vm.Network.SetRequestHandler(networkHandler)
}

// setCrossChainAppRequestHandler sets the request handlers for the VM to serve cross chain
// requests.
func (vm *VM) setCrossChainAppRequestHandler() {
	crossChainRequestHandler := message.NewCrossChainHandler(vm.eth.APIBackend, message.CrossChainCodec)
	vm.Network.SetCrossChainRequestHandler(crossChainRequestHandler)
}

// Shutdown implements the snowman.ChainVM interface
func (vm *VM) Shutdown(context.Context) error {
	if vm.ctx == nil {
		return nil
	}
	vm.Network.Shutdown()
	if err := vm.StateSyncClient.Shutdown(); err != nil {
		log.Error("error stopping state syncer", "err", err)
	}
	close(vm.shutdownChan)
	vm.eth.Stop()
	vm.shutdownWg.Wait()
	return nil
}

// buildBlock builds a block to be wrapped by ChainState
func (vm *VM) buildBlock(context.Context) (snowman.Block, error) {
	vm.limitOrderProcesser.RunBuildBlockPipeline(vm.miner.GetLastBlockTime())
	// Resume block building (untouched subnet-EVM code)
	block, err := vm.miner.GenerateBlock()
	vm.builder.handleGenerateBlock()
	if err != nil {
		return nil, err
	}

	// Note: the status of block is set by ChainState
	blk := vm.newBlock(block)

	// Verify is called on a non-wrapped block here, such that this
	// does not add [blk] to the processing blocks map in ChainState.
	//
	// TODO cache verification since Verify() will be called by the
	// consensus engine as well.
	//
	// Note: this is only called when building a new block, so caching
	// verification will only be a significant optimization for nodes
	// that produce a large number of blocks.
	// We call verify without writes here to avoid generating a reference
	// to the blk state root in the triedb when we are going to call verify
	// again from the consensus engine with writes enabled.
	if err := blk.verify(false /*=writes*/); err != nil {
		return nil, fmt.Errorf("block failed verification due to: %w", err)
	}

	log.Debug(fmt.Sprintf("Built block %s", blk.ID()))
	// Marks the current transactions from the mempool as being successfully issued
	// into a block.
	return blk, nil
}

// parseBlock parses [b] into a block to be wrapped by ChainState.
func (vm *VM) parseBlock(_ context.Context, b []byte) (snowman.Block, error) {
	ethBlock := new(types.Block)
	if err := rlp.DecodeBytes(b, ethBlock); err != nil {
		return nil, err
	}

	// Note: the status of block is set by ChainState
	block := vm.newBlock(ethBlock)
	// Performing syntactic verification in ParseBlock allows for
	// short-circuiting bad blocks before they are processed by the VM.
	if err := block.syntacticVerify(); err != nil {
		return nil, fmt.Errorf("syntactic block verification failed: %w", err)
	}
	return block, nil
}

func (vm *VM) ParseEthBlock(b []byte) (*types.Block, error) {
	block, err := vm.parseBlock(context.TODO(), b)
	if err != nil {
		return nil, err
	}

	return block.(*Block).ethBlock, nil
}

// getBlock attempts to retrieve block [id] from the VM to be wrapped
// by ChainState.
func (vm *VM) getBlock(_ context.Context, id ids.ID) (snowman.Block, error) {
	ethBlock := vm.blockChain.GetBlockByHash(common.Hash(id))
	// If [ethBlock] is nil, return [database.ErrNotFound] here
	// so that the miss is considered cacheable.
	if ethBlock == nil {
		return nil, database.ErrNotFound
	}
	// Note: the status of block is set by ChainState
	return vm.newBlock(ethBlock), nil
}

// SetPreference sets what the current tail of the chain is
func (vm *VM) SetPreference(ctx context.Context, blkID ids.ID) error {
	// Since each internal handler used by [vm.State] always returns a block
	// with non-nil ethBlock value, GetBlockInternal should never return a
	// (*Block) with a nil ethBlock value.
	block, err := vm.GetBlockInternal(ctx, blkID)
	if err != nil {
		return fmt.Errorf("failed to set preference to %s: %w", blkID, err)
	}

	return vm.blockChain.SetPreference(block.(*Block).ethBlock)
}

// VerifyHeightIndex always returns a nil error since the index is maintained by
// vm.blockChain.
func (vm *VM) VerifyHeightIndex(context.Context) error {
	return nil
}

// GetBlockAtHeight implements the HeightIndexedChainVM interface and returns the
// canonical block at [blkHeight].
// If [blkHeight] is less than the height of the last accepted block, this will return
// the block accepted at that height. Otherwise, it may return a blkID that has not yet
// been accepted.
// Note: the engine assumes that if a block is not found at [blkHeight], then
// [database.ErrNotFound] will be returned. This indicates that the VM has state synced
// and does not have all historical blocks available.
func (vm *VM) GetBlockIDAtHeight(_ context.Context, blkHeight uint64) (ids.ID, error) {
	ethBlock := vm.blockChain.GetBlockByNumber(blkHeight)
	if ethBlock == nil {
		return ids.ID{}, database.ErrNotFound
	}

	return ids.ID(ethBlock.Hash()), nil
}

func (vm *VM) Version(context.Context) (string, error) {
	return Version, nil
}

// NewHandler returns a new Handler for a service where:
//   - The handler's functionality is defined by [service]
//     [service] should be a gorilla RPC service (see https://www.gorillatoolkit.org/pkg/rpc/v2)
//   - The name of the service is [name]
//   - The LockOption is the first element of [lockOption]
//     By default the LockOption is WriteLock
//     [lockOption] should have either 0 or 1 elements. Elements beside the first are ignored.
func newHandler(name string, service interface{}, lockOption ...commonEng.LockOption) (*commonEng.HTTPHandler, error) {
	server := avalancheRPC.NewServer()
	server.RegisterCodec(avalancheJSON.NewCodec(), "application/json")
	server.RegisterCodec(avalancheJSON.NewCodec(), "application/json;charset=UTF-8")
	if err := server.RegisterService(service, name); err != nil {
		return nil, err
	}

	var lock commonEng.LockOption = commonEng.WriteLock
	if len(lockOption) != 0 {
		lock = lockOption[0]
	}
	return &commonEng.HTTPHandler{LockOptions: lock, Handler: server}, nil
}

// CreateHandlers makes new http handlers that can handle API calls
func (vm *VM) CreateHandlers(context.Context) (map[string]*commonEng.HTTPHandler, error) {
	handler := rpc.NewServer(vm.config.APIMaxDuration.Duration)
	enabledAPIs := vm.config.EthAPIs()
	if err := attachEthService(handler, vm.eth.APIs(), enabledAPIs); err != nil {
		return nil, err
	}

	primaryAlias, err := vm.ctx.BCLookup.PrimaryAlias(vm.ctx.ChainID)
	if err != nil {
		return nil, fmt.Errorf("failed to get primary alias for chain due to %w", err)
	}
	apis := make(map[string]*commonEng.HTTPHandler)
	if vm.config.AdminAPIEnabled {
		adminAPI, err := newHandler("admin", NewAdminService(vm, os.ExpandEnv(fmt.Sprintf("%s_subnet_evm_performance_%s", vm.config.AdminAPIDir, primaryAlias))))
		if err != nil {
			return nil, fmt.Errorf("failed to register service for admin API due to %w", err)
		}
		apis[adminEndpoint] = adminAPI
		enabledAPIs = append(enabledAPIs, "subnet-evm-admin")
	}

	if vm.config.SnowmanAPIEnabled {
		if err := handler.RegisterName("snowman", &SnowmanAPI{vm}); err != nil {
			return nil, err
		}
		enabledAPIs = append(enabledAPIs, "snowman")
	}
	if err := handler.RegisterName("orderbook", vm.limitOrderProcesser.GetOrderBookAPI()); err != nil {
		return nil, err
	}

	if vm.config.WarpAPIEnabled {
		if err := handler.RegisterName("warp", &warp.WarpAPI{Backend: vm.warpBackend}); err != nil {
			return nil, err
		}
		enabledAPIs = append(enabledAPIs, "warp")
	}

	log.Info(fmt.Sprintf("Enabled APIs: %s", strings.Join(enabledAPIs, ", ")))
	apis[ethRPCEndpoint] = &commonEng.HTTPHandler{
		LockOptions: commonEng.NoLock,
		Handler:     handler,
	}
	apis[ethWSEndpoint] = &commonEng.HTTPHandler{
		LockOptions: commonEng.NoLock,
		Handler: handler.WebsocketHandlerWithDuration(
			[]string{"*"},
			vm.config.APIMaxDuration.Duration,
			vm.config.WSCPURefillRate.Duration,
			vm.config.WSCPUMaxStored.Duration,
		),
	}

	return apis, nil
}

// CreateStaticHandlers makes new http handlers that can handle API calls
func (vm *VM) CreateStaticHandlers(context.Context) (map[string]*commonEng.HTTPHandler, error) {
	server := avalancheRPC.NewServer()
	codec := cjson.NewCodec()
	server.RegisterCodec(codec, "application/json")
	server.RegisterCodec(codec, "application/json;charset=UTF-8")
	serviceName := "subnetevm"
	if err := server.RegisterService(&StaticService{}, serviceName); err != nil {
		return nil, err
	}

	return map[string]*commonEng.HTTPHandler{
		"/rpc": {LockOptions: commonEng.NoLock, Handler: server},
	}, nil
}

/*
 ******************************************************************************
 *********************************** Helpers **********************************
 ******************************************************************************
 */

// GetCurrentNonce returns the nonce associated with the address at the
// preferred block
func (vm *VM) GetCurrentNonce(address common.Address) (uint64, error) {
	// Note: current state uses the state of the preferred block.
	state, err := vm.blockChain.State()
	if err != nil {
		return 0, err
	}
	return state.GetNonce(address), nil
}

func (vm *VM) startContinuousProfiler() {
	// If the profiler directory is empty, return immediately
	// without creating or starting a continuous profiler.
	if vm.config.ContinuousProfilerDir == "" {
		return
	}
	vm.profiler = profiler.NewContinuous(
		filepath.Join(vm.config.ContinuousProfilerDir),
		vm.config.ContinuousProfilerFrequency.Duration,
		vm.config.ContinuousProfilerMaxFiles,
	)
	defer vm.profiler.Shutdown()

	vm.shutdownWg.Add(1)
	go func() {
		defer vm.shutdownWg.Done()
		log.Info("Dispatching continuous profiler", "dir", vm.config.ContinuousProfilerDir, "freq", vm.config.ContinuousProfilerFrequency, "maxFiles", vm.config.ContinuousProfilerMaxFiles)
		err := vm.profiler.Dispatch()
		if err != nil {
			log.Error("continuous profiler failed", "err", err)
		}
	}()
	// Wait for shutdownChan to be closed
	<-vm.shutdownChan
}

// readLastAccepted reads the last accepted hash from [acceptedBlockDB] and returns the
// last accepted block hash and height by reading directly from [vm.chaindb] instead of relying
// on [chain].
// Note: assumes chaindb, ethConfig, and genesisHash have been initialized.
func (vm *VM) readLastAccepted() (common.Hash, uint64, error) {
	// Attempt to load last accepted block to determine if it is necessary to
	// initialize state with the genesis block.
	lastAcceptedBytes, lastAcceptedErr := vm.acceptedBlockDB.Get(lastAcceptedKey)
	switch {
	case lastAcceptedErr == database.ErrNotFound:
		// If there is nothing in the database, return the genesis block hash and height
		return vm.genesisHash, 0, nil
	case lastAcceptedErr != nil:
		return common.Hash{}, 0, fmt.Errorf("failed to get last accepted block ID due to: %w", lastAcceptedErr)
	case len(lastAcceptedBytes) != common.HashLength:
		return common.Hash{}, 0, fmt.Errorf("last accepted bytes should have been length %d, but found %d", common.HashLength, len(lastAcceptedBytes))
	default:
		lastAcceptedHash := common.BytesToHash(lastAcceptedBytes)
		height := rawdb.ReadHeaderNumber(vm.chaindb, lastAcceptedHash)
		if height == nil {
			return common.Hash{}, 0, fmt.Errorf("failed to retrieve header number of last accepted block: %s", lastAcceptedHash)
		}
		return lastAcceptedHash, *height, nil
	}
}

// attachEthService registers the backend RPC services provided by Ethereum
// to the provided handler under their assigned namespaces.
func attachEthService(handler *rpc.Server, apis []rpc.API, names []string) error {
	enabledServicesSet := make(map[string]struct{})
	for _, ns := range names {
		// handle pre geth v1.10.20 api names as aliases for their updated values
		// to allow configurations to be backwards compatible.
		if newName, isLegacy := legacyApiNames[ns]; isLegacy {
			log.Info("deprecated api name referenced in configuration.", "deprecated", ns, "new", newName)
			enabledServicesSet[newName] = struct{}{}
			continue
		}

		enabledServicesSet[ns] = struct{}{}
	}

	apiSet := make(map[string]rpc.API)
	for _, api := range apis {
		if existingAPI, exists := apiSet[api.Name]; exists {
			return fmt.Errorf("duplicated API name: %s, namespaces %s and %s", api.Name, api.Namespace, existingAPI.Namespace)
		}
		apiSet[api.Name] = api
	}

	for name := range enabledServicesSet {
		api, exists := apiSet[name]
		if !exists {
			return fmt.Errorf("API service %s not found", name)
		}
		if err := handler.RegisterName(api.Namespace, api.Service); err != nil {
			return err
		}
	}

	return nil
}

func (vm *VM) NewLimitOrderProcesser() LimitOrderProcesser {
	memoryDb := limitorders.NewInMemoryDatabase()
	lotp := limitorders.NewLimitOrderTxProcessor(vm.txPool, memoryDb, vm.eth.APIBackend)

	return NewLimitOrderProcesser(
		vm.ctx,
		vm.txPool,
		vm.shutdownChan,
		&vm.shutdownWg,
		vm.eth.APIBackend,
		vm.blockChain,
		memoryDb,
		lotp,
	)
}<|MERGE_RESOLUTION|>--- conflicted
+++ resolved
@@ -247,12 +247,7 @@
 		alias = vm.ctx.ChainID.String()
 	}
 
-<<<<<<< HEAD
-	fmt.Println(alias)
-	subnetEVMLogger, err := InitLogger(alias, vm.config.LogLevel, vm.config.LogJSONFormat, originalStderr)
-=======
 	subnetEVMLogger, err := InitLogger(alias, vm.config.LogLevel, vm.config.LogJSONFormat, vm.ctx.Log)
->>>>>>> 8a28b234
 	if err != nil {
 		return fmt.Errorf("failed to initialize logger due to: %w ", err)
 	}
