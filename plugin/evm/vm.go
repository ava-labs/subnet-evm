// (c) 2019-2020, Ava Labs, Inc. All rights reserved.
// See the file LICENSE for licensing terms.

package evm

import (
	"context"
	"encoding/binary"
	"encoding/json"
	"errors"
	"fmt"
	"math/big"
	"os"
	"path/filepath"
	"strings"
	"sync"
	"time"

	coreth "github.com/ava-labs/coreth/chain"
	"github.com/ava-labs/coreth/consensus/dummy"
	"github.com/ava-labs/coreth/core"
	"github.com/ava-labs/coreth/core/state"
	"github.com/ava-labs/coreth/core/types"
	"github.com/ava-labs/coreth/eth/ethconfig"
	"github.com/ava-labs/coreth/metrics/prometheus"
	"github.com/ava-labs/coreth/node"
	"github.com/ava-labs/coreth/params"
	"github.com/ava-labs/coreth/rpc"

	// Force-load tracer engine to trigger registration
	//
	// We must import this package (not referenced elsewhere) so that the native "callTracer"
	// is added to a map of client-accessible tracers. In geth, this is done
	// inside of cmd/geth.
	_ "github.com/ava-labs/coreth/eth/tracers/native"

	"github.com/ethereum/go-ethereum/common"
	"github.com/ethereum/go-ethereum/log"
	"github.com/ethereum/go-ethereum/metrics"
	"github.com/ethereum/go-ethereum/rlp"

	avalancheRPC "github.com/gorilla/rpc/v2"

	"github.com/ava-labs/avalanchego/cache"
	"github.com/ava-labs/avalanchego/codec"
	"github.com/ava-labs/avalanchego/codec/linearcodec"
	"github.com/ava-labs/avalanchego/database"
	"github.com/ava-labs/avalanchego/database/manager"
	"github.com/ava-labs/avalanchego/database/prefixdb"
	"github.com/ava-labs/avalanchego/database/versiondb"
	"github.com/ava-labs/avalanchego/ids"
	"github.com/ava-labs/avalanchego/snow"
	"github.com/ava-labs/avalanchego/snow/choices"
	"github.com/ava-labs/avalanchego/snow/consensus/snowman"
	"github.com/ava-labs/avalanchego/snow/engine/snowman/block"
	"github.com/ava-labs/avalanchego/utils/constants"
	"github.com/ava-labs/avalanchego/utils/crypto"
	"github.com/ava-labs/avalanchego/utils/formatting"
	"github.com/ava-labs/avalanchego/utils/logging"
	"github.com/ava-labs/avalanchego/utils/math"
	"github.com/ava-labs/avalanchego/utils/profiler"
	"github.com/ava-labs/avalanchego/utils/timer/mockable"
	"github.com/ava-labs/avalanchego/utils/wrappers"
	"github.com/ava-labs/avalanchego/vms/components/avax"
	"github.com/ava-labs/avalanchego/vms/components/chain"
	"github.com/ava-labs/avalanchego/vms/secp256k1fx"

	commonEng "github.com/ava-labs/avalanchego/snow/engine/common"

	avalancheJSON "github.com/ava-labs/avalanchego/utils/json"
)

const (
	x2cRateInt64       int64 = 1_000_000_000
	x2cRateMinus1Int64 int64 = x2cRateInt64 - 1
)

var (
	// x2cRate is the conversion rate between the smallest denomination on the X-Chain
	// 1 nAVAX and the smallest denomination on the C-Chain 1 wei. Where 1 nAVAX = 1 gWei.
	// This is only required for AVAX because the denomination of 1 AVAX is 9 decimal
	// places on the X and P chains, but is 18 decimal places within the EVM.
	x2cRate       = big.NewInt(x2cRateInt64)
	x2cRateMinus1 = big.NewInt(x2cRateMinus1Int64)

	_ block.ChainVM = &VM{}
)

const (
	// Max time from current time allowed for blocks, before they're considered future blocks
	// and fail verification
	maxFutureBlockTime   = 10 * time.Second
	maxUTXOsToFetch      = 1024
	defaultMempoolSize   = 4096
	codecVersion         = uint16(0)
	secpFactoryCacheSize = 1024

	decidedCacheSize    = 100
	missingCacheSize    = 50
	unverifiedCacheSize = 50
)

// Define the API endpoints for the VM
const (
	avaxEndpoint   = "/avax"
	adminEndpoint  = "/admin"
	ethRPCEndpoint = "/rpc"
	ethWSEndpoint  = "/ws"
)

var (
	// Set last accepted key to be longer than the keys used to store accepted block IDs.
	lastAcceptedKey        = []byte("last_accepted_key")
	acceptedPrefix         = []byte("snowman_accepted")
	ethDBPrefix            = []byte("ethdb")
	atomicIndexDBPrefix    = []byte("atomicIndexDB")
	pruneRejectedBlocksKey = []byte("pruned_rejected_blocks")
)

var (
	errEmptyBlock                     = errors.New("empty block")
	errUnsupportedFXs                 = errors.New("unsupported feature extensions")
	errInvalidBlock                   = errors.New("invalid block")
	errInvalidAddr                    = errors.New("invalid hex address")
	errInsufficientAtomicTxFee        = errors.New("atomic tx fee too low for atomic mempool")
	errAssetIDMismatch                = errors.New("asset IDs in the input don't match the utxo")
	errNoImportInputs                 = errors.New("tx has no imported inputs")
	errInputsNotSortedUnique          = errors.New("inputs not sorted and unique")
	errPublicKeySignatureMismatch     = errors.New("signature doesn't match public key")
	errWrongChainID                   = errors.New("tx has wrong chain ID")
	errInsufficientFunds              = errors.New("insufficient funds")
	errNoExportOutputs                = errors.New("tx has no export outputs")
	errOutputsNotSorted               = errors.New("tx outputs not sorted")
	errOutputsNotSortedUnique         = errors.New("outputs not sorted and unique")
	errOverflowExport                 = errors.New("overflow when computing export amount + txFee")
	errInvalidNonce                   = errors.New("invalid nonce")
	errConflictingAtomicInputs        = errors.New("invalid block due to conflicting atomic inputs")
	errUnclesUnsupported              = errors.New("uncles unsupported")
	errTxHashMismatch                 = errors.New("txs hash does not match header")
	errUncleHashMismatch              = errors.New("uncle hash mismatch")
	errRejectedParent                 = errors.New("rejected parent")
	errInvalidDifficulty              = errors.New("invalid difficulty")
	errInvalidBlockVersion            = errors.New("invalid block version")
	errInvalidMixDigest               = errors.New("invalid mix digest")
	errInvalidExtDataHash             = errors.New("invalid extra data hash")
	errHeaderExtraDataTooBig          = errors.New("header extra data too big")
	errInsufficientFundsForFee        = errors.New("insufficient AVAX funds to pay transaction fee")
	errNoEVMOutputs                   = errors.New("tx has no EVM outputs")
	errNilBaseFeeApricotPhase3        = errors.New("nil base fee is invalid after apricotPhase3")
	errNilExtDataGasUsedApricotPhase4 = errors.New("nil extDataGasUsed is invalid after apricotPhase4")
	errNilBlockGasCostApricotPhase4   = errors.New("nil blockGasCost is invalid after apricotPhase4")
	errConflictingAtomicTx            = errors.New("conflicting atomic tx present")
	errTooManyAtomicTx                = errors.New("too many atomic tx")
	errMissingAtomicTxs               = errors.New("cannot build a block with non-empty extra data and zero atomic transactions")
	defaultLogLevel                   = log.LvlDebug
)

var originalStderr *os.File

func init() {
	// Preserve [os.Stderr] prior to the call in plugin/main.go to plugin.Serve(...).
	// Preserving the log level allows us to update the root handler while writing to the original
	// [os.Stderr] that is being piped through to the logger via the rpcchainvm.
	originalStderr = os.Stderr
	log.Root().SetHandler(log.LvlFilterHandler(log.LvlDebug, log.StreamHandler(originalStderr, log.TerminalFormat(false))))
}

// VM implements the snowman.ChainVM interface
type VM struct {
	ctx *snow.Context
	// *chain.State helps to implement the VM interface by wrapping blocks
	// with an efficient caching layer.
	*chain.State

	config Config

	chainID     *big.Int
	networkID   uint64
	genesisHash common.Hash
	chain       *coreth.ETHChain
	chainConfig *params.ChainConfig
	// [db] is the VM's current database managed by ChainState
	db *versiondb.Database
	// [chaindb] is the database supplied to the Ethereum backend
	chaindb Database
	// [acceptedBlockDB] is the database to store the last accepted
	// block.
	acceptedBlockDB database.Database

	// [atomicTxRepository] maintains two indexes on accepted atomic txs.
	// - txID to accepted atomic tx
	// - block height to list of atomic txs accepted on block at that height
	atomicTxRepository AtomicTxRepository

	builder *blockBuilder

	network Network

	baseCodec codec.Registry
	codec     codec.Manager
	clock     mockable.Clock
	mempool   *Mempool

	shutdownChan chan struct{}
	shutdownWg   sync.WaitGroup

	fx          secp256k1fx.Fx
	secpFactory crypto.FactorySECP256K1R

	// Continuous Profiler
	profiler profiler.ContinuousProfiler

	bootstrapped bool
}

func (vm *VM) Connected(nodeID ids.ShortID) error {
	return nil // noop
}

func (vm *VM) Disconnected(nodeID ids.ShortID) error {
	return nil // noop
}

// Codec implements the secp256k1fx interface
func (vm *VM) Codec() codec.Manager { return vm.codec }

// CodecRegistry implements the secp256k1fx interface
func (vm *VM) CodecRegistry() codec.Registry { return vm.baseCodec }

// Clock implements the secp256k1fx interface
func (vm *VM) Clock() *mockable.Clock { return &vm.clock }

// Logger implements the secp256k1fx interface
func (vm *VM) Logger() logging.Logger { return vm.ctx.Log }

// SetLogLevel sets the log level with the original [os.StdErr] interface
func (vm *VM) setLogLevel(logLevel log.Lvl) {
	log.Root().SetHandler(log.LvlFilterHandler(logLevel, log.StreamHandler(originalStderr, log.TerminalFormat(false))))
}

/*
 ******************************************************************************
 ********************************* Snowman API ********************************
 ******************************************************************************
 */

// implements SnowmanPlusPlusVM interface
func (vm *VM) GetActivationTime() time.Time {
	return time.Unix(vm.chainConfig.ApricotPhase4BlockTimestamp.Int64(), 0)
}

// Initialize implements the snowman.ChainVM interface
func (vm *VM) Initialize(
	ctx *snow.Context,
	dbManager manager.Manager,
	genesisBytes []byte,
	upgradeBytes []byte,
	configBytes []byte,
	toEngine chan<- commonEng.Message,
	fxs []*commonEng.Fx,
	appSender commonEng.AppSender,
) error {
	vm.config.SetDefaults()
	if len(configBytes) > 0 {
		if err := json.Unmarshal(configBytes, &vm.config); err != nil {
			return fmt.Errorf("failed to unmarshal config %s: %w", string(configBytes), err)
		}
	}
	if b, err := json.Marshal(vm.config); err == nil {
		log.Info("Initializing Coreth VM", "Version", Version, "Config", string(b))
	} else {
		// Log a warning message since we have already successfully unmarshalled into the struct
		log.Warn("Problem initializing Coreth VM", "Version", Version, "Config", string(b), "err", err)
	}

	if len(fxs) > 0 {
		return errUnsupportedFXs
	}

	metrics.Enabled = vm.config.MetricsEnabled
	metrics.EnabledExpensive = vm.config.MetricsExpensiveEnabled

	vm.shutdownChan = make(chan struct{}, 1)
	vm.ctx = ctx
	baseDB := dbManager.Current().Database
	// Use NewNested rather than New so that the structure of the database
	// remains the same regardless of the provided baseDB type.
	vm.chaindb = Database{prefixdb.NewNested(ethDBPrefix, baseDB)}
	vm.db = versiondb.New(baseDB)
	vm.acceptedBlockDB = prefixdb.New(acceptedPrefix, vm.db)
	g := new(core.Genesis)
	if err := json.Unmarshal(genesisBytes, g); err != nil {
		return err
	}

	// Set the chain config for mainnet/fuji chain IDs
	switch {
	case g.Config.ChainID.Cmp(params.AvalancheMainnetChainID) == 0:
		g.Config = params.AvalancheMainnetChainConfig
		phase0BlockValidator.extDataHashes = mainnetExtDataHashes
	case g.Config.ChainID.Cmp(params.AvalancheFujiChainID) == 0:
		g.Config = params.AvalancheFujiChainConfig
		phase0BlockValidator.extDataHashes = fujiExtDataHashes
	case g.Config.ChainID.Cmp(params.AvalancheLocalChainID) == 0:
		g.Config = params.AvalancheLocalChainConfig
	}

	// Free the memory of the extDataHash map that is not used (i.e. if mainnet
	// config, free fuji)
	fujiExtDataHashes = nil
	mainnetExtDataHashes = nil

	vm.chainID = g.Config.ChainID

	ethConfig := ethconfig.NewDefaultConfig()
	ethConfig.Genesis = g

	// Set log level
	logLevel := defaultLogLevel
	if vm.config.LogLevel != "" {
		configLogLevel, err := log.LvlFromString(vm.config.LogLevel)
		if err != nil {
			return fmt.Errorf("failed to initialize logger due to: %w ", err)
		}
		logLevel = configLogLevel
	}

	vm.setLogLevel(logLevel)

	// Set minimum price for mining and default gas price oracle value to the min
	// gas price to prevent so transactions and blocks all use the correct fees
	ethConfig.RPCGasCap = vm.config.RPCGasCap
	ethConfig.RPCEVMTimeout = vm.config.APIMaxDuration.Duration
	ethConfig.RPCTxFeeCap = vm.config.RPCTxFeeCap
	ethConfig.TxPool.NoLocals = !vm.config.LocalTxsEnabled
	ethConfig.AllowUnfinalizedQueries = vm.config.AllowUnfinalizedQueries
	ethConfig.AllowUnprotectedTxs = vm.config.AllowUnprotectedTxs
	ethConfig.Preimages = vm.config.Preimages
	ethConfig.Pruning = vm.config.Pruning
	ethConfig.SnapshotAsync = vm.config.SnapshotAsync
	ethConfig.SnapshotVerify = vm.config.SnapshotVerify

	vm.chainConfig = g.Config
	vm.networkID = ethConfig.NetworkId
	vm.secpFactory = crypto.FactorySECP256K1R{Cache: cache.LRU{Size: secpFactoryCacheSize}}

	nodecfg := node.Config{
		CorethVersion:         Version,
		KeyStoreDir:           vm.config.KeystoreDirectory,
		ExternalSigner:        vm.config.KeystoreExternalSigner,
		InsecureUnlockAllowed: vm.config.KeystoreInsecureUnlockAllowed,
	}

	vm.codec = Codec

	// TODO: read size from settings
	vm.mempool = NewMempool(ctx.AVAXAssetID, defaultMempoolSize)

	// Attempt to load last accepted block to determine if it is necessary to
	// initialize state with the genesis block.
	lastAcceptedBytes, lastAcceptedErr := vm.acceptedBlockDB.Get(lastAcceptedKey)
	var lastAcceptedHash common.Hash
	switch {
	case lastAcceptedErr == database.ErrNotFound:
		// Set [lastAcceptedHash] to the genesis block hash.
		lastAcceptedHash = ethConfig.Genesis.ToBlock(nil).Hash()
	case lastAcceptedErr != nil:
		return fmt.Errorf("failed to get last accepted block ID due to: %w", lastAcceptedErr)
	case len(lastAcceptedBytes) != common.HashLength:
		return fmt.Errorf("last accepted bytes should have been length %d, but found %d", common.HashLength, len(lastAcceptedBytes))
	default:
		lastAcceptedHash = common.BytesToHash(lastAcceptedBytes)
	}
	ethChain, err := coreth.NewETHChain(&ethConfig, &nodecfg, vm.chaindb, vm.config.EthBackendSettings(), vm.createConsensusCallbacks(), lastAcceptedHash, &vm.clock)
	if err != nil {
		return err
	}
	vm.chain = ethChain
	lastAccepted := vm.chain.LastAcceptedBlock()

<<<<<<< HEAD
	vm.atomicTxRepository = newAtomicTxRepository(vm.db, vm.codec)

	atomicIndexDB := Database{prefixdb.New(atomicIndexDBPrefix, vm.db)}
	vm.atomicTrie, err = NewBlockingAtomicTrie(atomicIndexDB, vm.atomicTxRepository)
	if err != nil {
		return err
	}

	log.Info("initializing atomic trie", "lastAccepted", lastAccepted.NumberU64())
	startTime := time.Now()
	if err = vm.atomicTrie.Initialize(lastAccepted.NumberU64(), vm.db.Commit); err != nil {
		log.Error("error initializing atomic trie locally", "time", time.Since(startTime), "err", err)
		return err
	}

	err = vm.db.Commit()
	if err != nil {
=======
	vm.atomicTxRepository = NewAtomicTxRepository(vm.db, vm.codec)
	// TODO find and fill apricotPhase5Block
	if err := vm.atomicTxRepository.Initialize(0); err != nil {
		log.Error("failed to initialise atomic tx repository", "err", err)
>>>>>>> 57e92e65
		return err
	}
	log.Info("Atomic trie initialization complete", "time", time.Since(startTime))

	// start goroutines to update the tx pool gas minimum gas price when upgrades go into effect
	vm.handleGasPriceUpdates()

	// initialize new gossip network
	//
	// NOTE: This network must be initialized after the atomic mempool.
	vm.network = vm.NewNetwork(appSender)

	// start goroutines to manage block building
	//
	// NOTE: gossip network must be initialized first otherwie ETH tx gossip will
	// not work.
	vm.builder = vm.NewBlockBuilder(toEngine)

	vm.chain.Start()

	vm.genesisHash = vm.chain.GetGenesisBlock().Hash()
	log.Info(fmt.Sprintf("lastAccepted = %s", lastAccepted.Hash().Hex()))

	isApricotPhase5 := vm.chainConfig.IsApricotPhase5(new(big.Int).SetUint64(lastAccepted.Time()))
	atomicTxs, err := ExtractAtomicTxs(lastAccepted.ExtData(), isApricotPhase5, vm.codec)
	if err != nil {
		return err
	}
	vm.State = chain.NewState(&chain.Config{
		DecidedCacheSize:    decidedCacheSize,
		MissingCacheSize:    missingCacheSize,
		UnverifiedCacheSize: unverifiedCacheSize,
		LastAcceptedBlock: &Block{
			id:        ids.ID(lastAccepted.Hash()),
			ethBlock:  lastAccepted,
			vm:        vm,
			status:    choices.Accepted,
			atomicTxs: atomicTxs,
		},
		GetBlockIDAtHeight: vm.getBlockIDAtHeight,
		GetBlock:           vm.getBlock,
		UnmarshalBlock:     vm.parseBlock,
		BuildBlock:         vm.buildBlock,
	})

	vm.builder.awaitSubmittedTxs()
	go vm.ctx.Log.RecoverAndPanic(vm.startContinuousProfiler)

	// The Codec explicitly registers the types it requires from the secp256k1fx
	// so [vm.baseCodec] is a dummy codec use to fulfill the secp256k1fx VM
	// interface. The fx will register all of its types, which can be safely
	// ignored by the VM's codec.
	vm.baseCodec = linearcodec.NewDefault()

	// pruneChain removes all rejected blocks stored in the database.
	//
	// TODO: This function can take over 60 minutes to run on mainnet and
	// should be converted to run asynchronously.
	// if err := vm.pruneChain(); err != nil {
	// 	return err
	// }

<<<<<<< HEAD
	gatherer := prometheus.Gatherer(metrics.DefaultRegistry)
	if err := ctx.Metrics.Register(gatherer); err != nil {
		return err
=======
	// Only provide metrics if they are being populated.
	if metrics.Enabled {
		gatherer := prometheus.Gatherer(metrics.DefaultRegistry)
		if err := ctx.Metrics.Register(gatherer); err != nil {
			return err
		}
>>>>>>> 57e92e65
	}

	return vm.fx.Initialize(vm)
}

func (vm *VM) createConsensusCallbacks() *dummy.ConsensusCallbacks {
	return &dummy.ConsensusCallbacks{
		OnFinalizeAndAssemble: vm.onFinalizeAndAssemble,
		OnExtraStateChange:    vm.onExtraStateChange,
	}
}

func (vm *VM) preBatchOnFinalizeAndAssemble(header *types.Header, state *state.StateDB, txs []*types.Transaction) ([]byte, *big.Int, *big.Int, error) {
	for {
		tx, exists := vm.mempool.NextTx()
		if !exists {
			break
		}
		// Take a snapshot of [state] before calling verifyTx so that if the transaction fails verification
		// we can revert to [snapshot].
		// Note: snapshot is taken inside the loop because you cannot revert to the same snapshot more than
		// once.
		snapshot := state.Snapshot()
		rules := vm.chainConfig.AvalancheRules(header.Number, new(big.Int).SetUint64(header.Time))
		if err := vm.verifyTx(tx, header.ParentHash, header.BaseFee, state, rules); err != nil {
			// Discard the transaction from the mempool on failed verification.
			vm.mempool.DiscardCurrentTx(tx.ID())
			state.RevertToSnapshot(snapshot)
			continue
		}

		atomicTxBytes, err := vm.codec.Marshal(codecVersion, tx)
		if err != nil {
			// Discard the transaction from the mempool and error if the transaction
			// cannot be marshalled. This should never happen.
			vm.mempool.DiscardCurrentTx(tx.ID())
			return nil, nil, nil, fmt.Errorf("failed to marshal atomic transaction %s due to %w", tx.ID(), err)
		}
		var contribution, gasUsed *big.Int
		if rules.IsApricotPhase4 {
			contribution, gasUsed, err = tx.BlockFeeContribution(rules.IsApricotPhase5, vm.ctx.AVAXAssetID, header.BaseFee)
			if err != nil {
				return nil, nil, nil, err
			}
		}
		return atomicTxBytes, contribution, gasUsed, nil
	}

	if len(txs) == 0 {
		// this could happen due to the async logic of geth tx pool
		return nil, nil, nil, errEmptyBlock
	}

	return nil, nil, nil, nil
}

// assumes that we are in at least Apricot Phase 5.
func (vm *VM) postBatchOnFinalizeAndAssemble(header *types.Header, state *state.StateDB, txs []*types.Transaction) ([]byte, *big.Int, *big.Int, error) {
	var (
		batchAtomicTxs    []*Tx
		batchAtomicUTXOs  ids.Set
		batchContribution *big.Int = new(big.Int).Set(common.Big0)
		batchGasUsed      *big.Int = new(big.Int).Set(common.Big0)
		rules                      = vm.chainConfig.AvalancheRules(header.Number, new(big.Int).SetUint64(header.Time))
	)

	for {
		tx, exists := vm.mempool.NextTx()
		if !exists {
			break
		}

		var (
			txGasUsed, txContribution *big.Int
			err                       error
		)

		// Note: we do not need to check if we are in at least ApricotPhase4 here because
		// we assume that this function will only be called when the block is in at least
		// ApricotPhase5.
		txContribution, txGasUsed, err = tx.BlockFeeContribution(true, vm.ctx.AVAXAssetID, header.BaseFee)
		if err != nil {
			return nil, nil, nil, err
		}
		// ensure [gasUsed] + [batchGasUsed] doesnt exceed the [atomicGasLimit]
		if totalGasUsed := new(big.Int).Add(batchGasUsed, txGasUsed); totalGasUsed.Cmp(params.AtomicGasLimit) > 0 {
			// Send [tx] back to the mempool's tx heap.
			vm.mempool.CancelCurrentTx(tx.ID())
			break
		}

		if batchAtomicUTXOs.Overlaps(tx.InputUTXOs()) {
			// Discard the transaction from the mempool since it will fail verification
			// after this block has been accepted.
			// Note: if the proposed block is not accepted, the transaction may still be
			// valid, but we discard it early here based on the assumption that the proposed
			// block will most likely be accepted.
			// Discard the transaction from the mempool on failed verification.
			vm.mempool.DiscardCurrentTx(tx.ID())
			continue
		}

		snapshot := state.Snapshot()
		if err := vm.verifyTx(tx, header.ParentHash, header.BaseFee, state, rules); err != nil {
			// Discard the transaction from the mempool and reset the state to [snapshot]
			// if it fails verification here.
			// Note: prior to this point, we have not modified [state] so there is no need to
			// revert to a snapshot if we discard the transaction prior to this point.
			vm.mempool.DiscardCurrentTx(tx.ID())
			state.RevertToSnapshot(snapshot)
			continue
		}

		batchAtomicTxs = append(batchAtomicTxs, tx)
		batchAtomicUTXOs.Union(tx.InputUTXOs())
		// Add the [txGasUsed] to the [batchGasUsed] when the [tx] has passed verification
		batchGasUsed.Add(batchGasUsed, txGasUsed)
		batchContribution.Add(batchContribution, txContribution)
	}

	// If there is a non-zero number of transactions, marshal them and return the byte slice
	// for the block's extra data along with the contribution and gas used.
	if len(batchAtomicTxs) > 0 {
		atomicTxBytes, err := vm.codec.Marshal(codecVersion, batchAtomicTxs)
		if err != nil {
			// If we fail to marshal the batch of atomic transactions for any reason,
			// discard the entire set of current transactions.
			vm.mempool.DiscardCurrentTxs()
			return nil, nil, nil, fmt.Errorf("failed to marshal batch of atomic transactions due to %w", err)
		}
		return atomicTxBytes, batchContribution, batchGasUsed, nil
	}

	// If there are no regular transactions and there were also no atomic transactions to be included,
	// then the block is empty and should be considered invalid.
	if len(txs) == 0 {
		// this could happen due to the async logic of geth tx pool
		return nil, nil, nil, errEmptyBlock
	}

	// If there are no atomic transactions, but there is a non-zero number of regular transactions, then
	// we return a nil slice with no contribution from the atomic transactions and a nil error.
	return nil, nil, nil, nil
}

func (vm *VM) onFinalizeAndAssemble(header *types.Header, state *state.StateDB, txs []*types.Transaction) ([]byte, *big.Int, *big.Int, error) {
	if !vm.chainConfig.IsApricotPhase5(new(big.Int).SetUint64(header.Time)) {
		return vm.preBatchOnFinalizeAndAssemble(header, state, txs)
	}
	return vm.postBatchOnFinalizeAndAssemble(header, state, txs)
}

func (vm *VM) onExtraStateChange(block *types.Block, state *state.StateDB) (*big.Int, *big.Int, error) {
	var (
		batchContribution *big.Int = big.NewInt(0)
		batchGasUsed      *big.Int = big.NewInt(0)
		timestamp                  = new(big.Int).SetUint64(block.Time())
		isApricotPhase4            = vm.chainConfig.IsApricotPhase4(timestamp)
		isApricotPhase5            = vm.chainConfig.IsApricotPhase5(timestamp)
	)

	txs, err := ExtractAtomicTxs(block.ExtData(), isApricotPhase5, vm.codec)
	if err != nil {
		return nil, nil, err
	}

	// If there are no transactions, we can return early
	if len(txs) == 0 {
		return nil, nil, nil
	}

	for _, tx := range txs {
		if err := tx.UnsignedAtomicTx.EVMStateTransfer(vm.ctx, state); err != nil {
			return nil, nil, err
		}
		// If ApricotPhase4 is enabled, calculate the block fee contribution
		if isApricotPhase4 {
			contribution, gasUsed, err := tx.BlockFeeContribution(isApricotPhase5, vm.ctx.AVAXAssetID, block.BaseFee())
			if err != nil {
				return nil, nil, err
			}

			batchContribution.Add(batchContribution, contribution)
			batchGasUsed.Add(batchGasUsed, gasUsed)
		}

		// If ApricotPhase5 is enabled, enforce that the atomic gas used does not exceed the
		// atomic gas limit.
		if vm.chainConfig.IsApricotPhase5(timestamp) {
			// Ensure that [tx] does not push [block] above the atomic gas limit.
			if batchGasUsed.Cmp(params.AtomicGasLimit) == 1 {
				return nil, nil, fmt.Errorf("atomic gas used (%d) by block (%s), exceeds atomic gas limit (%d)", batchGasUsed, block.Hash().Hex(), params.AtomicGasLimit)
			}
		}
	}
	return batchContribution, batchGasUsed, nil
}

func (vm *VM) pruneChain() error {
	if !vm.config.Pruning {
		return nil
	}
	pruned, err := vm.db.Has(pruneRejectedBlocksKey)
	if err != nil {
		return fmt.Errorf("failed to check if the VM has pruned rejected blocks: %w", err)
	}
	if pruned {
		return nil
	}

	lastAcceptedHeight := vm.LastAcceptedBlock().Height()
	if err := vm.chain.RemoveRejectedBlocks(0, lastAcceptedHeight); err != nil {
		return err
	}
	heightBytes := make([]byte, 8)
	binary.PutUvarint(heightBytes, lastAcceptedHeight)
	if err := vm.db.Put(pruneRejectedBlocksKey, heightBytes); err != nil {
		return err
	}
	return vm.db.Commit()
}

// Bootstrapping notifies this VM that the consensus engine is performing
// bootstrapping
func (vm *VM) Bootstrapping() error {
	vm.bootstrapped = false
	return vm.fx.Bootstrapping()
}

// Bootstrapped notifies this VM that the consensus engine has finished
// bootstrapping
func (vm *VM) Bootstrapped() error {
	vm.bootstrapped = true
	return vm.fx.Bootstrapped()
}

// Shutdown implements the snowman.ChainVM interface
func (vm *VM) Shutdown() error {
	if vm.ctx == nil {
		return nil
	}

	close(vm.shutdownChan)
	vm.chain.Stop()
	vm.shutdownWg.Wait()
	return nil
}

// buildBlock builds a block to be wrapped by ChainState
func (vm *VM) buildBlock() (snowman.Block, error) {
	block, err := vm.chain.GenerateBlock()
	vm.builder.handleGenerateBlock()
	if err != nil {
		vm.mempool.CancelCurrentTxs()
		return nil, err
	}

	isApricotPhase5 := vm.chainConfig.IsApricotPhase5(new(big.Int).SetUint64(block.Time()))
	atomicTxs, err := ExtractAtomicTxs(block.ExtData(), isApricotPhase5, vm.codec)
	if err != nil {
		vm.mempool.DiscardCurrentTxs()
		return nil, err
	}
	// Note: the status of block is set by ChainState
	blk := &Block{
		id:        ids.ID(block.Hash()),
		ethBlock:  block,
		vm:        vm,
		atomicTxs: atomicTxs,
	}

	// Verify is called on a non-wrapped block here, such that this
	// does not add [blk] to the processing blocks map in ChainState.
	//
	// TODO cache verification since Verify() will be called by the
	// consensus engine as well.
	//
	// Note: this is only called when building a new block, so caching
	// verification will only be a significant optimization for nodes
	// that produce a large number of blocks.
	// We call verify without writes here to avoid generating a reference
	// to the blk state root in the triedb when we are going to call verify
	// again from the consensus engine with writes enabled.
	if err := blk.verify(false /*=writes*/); err != nil {
		vm.mempool.CancelCurrentTxs()
		return nil, fmt.Errorf("block failed verification due to: %w", err)
	}

	log.Debug(fmt.Sprintf("Built block %s", blk.ID()))
	// Marks the current transactions from the mempool as being successfully issued
	// into a block.
	vm.mempool.IssueCurrentTxs()
	return blk, nil
}

// parseBlock parses [b] into a block to be wrapped by ChainState.
func (vm *VM) parseBlock(b []byte) (snowman.Block, error) {
	ethBlock := new(types.Block)
	if err := rlp.DecodeBytes(b, ethBlock); err != nil {
		return nil, err
	}

	isApricotPhase5 := vm.chainConfig.IsApricotPhase5(new(big.Int).SetUint64(ethBlock.Time()))
	atomicTxs, err := ExtractAtomicTxs(ethBlock.ExtData(), isApricotPhase5, vm.codec)
	if err != nil {
		return nil, err
	}
	// Note: the status of block is set by ChainState
	block := &Block{
		id:        ids.ID(ethBlock.Hash()),
		ethBlock:  ethBlock,
		vm:        vm,
		atomicTxs: atomicTxs,
	}
	// Performing syntactic verification in ParseBlock allows for
	// short-circuiting bad blocks before they are processed by the VM.
	if _, err := block.syntacticVerify(); err != nil {
		return nil, fmt.Errorf("syntactic block verification failed: %w", err)
	}
	return block, nil
}

// getBlock attempts to retrieve block [id] from the VM to be wrapped
// by ChainState.
func (vm *VM) getBlock(id ids.ID) (snowman.Block, error) {
	ethBlock := vm.chain.GetBlockByHash(common.Hash(id))
	// If [ethBlock] is nil, return [database.ErrNotFound] here
	// so that the miss is considered cacheable.
	if ethBlock == nil {
		return nil, database.ErrNotFound
	}
	isApricotPhase5 := vm.chainConfig.IsApricotPhase5(new(big.Int).SetUint64(ethBlock.Time()))
	atomicTxs, err := ExtractAtomicTxs(ethBlock.ExtData(), isApricotPhase5, vm.codec)
	if err != nil {
		return nil, err
	}
	// Note: the status of block is set by ChainState
	blk := &Block{
		id:        ids.ID(ethBlock.Hash()),
		ethBlock:  ethBlock,
		vm:        vm,
		atomicTxs: atomicTxs,
	}
	return blk, nil
}

// SetPreference sets what the current tail of the chain is
func (vm *VM) SetPreference(blkID ids.ID) error {
	// Since each internal handler used by [vm.State] always returns a block
	// with non-nil ethBlock value, GetBlockInternal should never return a
	// (*Block) with a nil ethBlock value.
	block, err := vm.GetBlockInternal(blkID)
	if err != nil {
		return fmt.Errorf("failed to set preference to %s: %w", blkID, err)
	}

	return vm.chain.SetPreference(block.(*Block).ethBlock)
}

// getBlockIDAtHeight retrieves the blkID of the canonical block at [blkHeight]
// if [blkHeight] is less than the height of the last accepted block, this will return
// a canonical block. Otherwise, it may return a blkID that has not yet been accepted.
func (vm *VM) getBlockIDAtHeight(blkHeight uint64) (ids.ID, error) {
	ethBlock := vm.chain.GetBlockByNumber(blkHeight)
	if ethBlock == nil {
		return ids.ID{}, fmt.Errorf("could not find block at height: %d", blkHeight)
	}

	return ids.ID(ethBlock.Hash()), nil
}

func (vm *VM) Version() (string, error) {
	return Version, nil
}

// NewHandler returns a new Handler for a service where:
//   * The handler's functionality is defined by [service]
//     [service] should be a gorilla RPC service (see https://www.gorillatoolkit.org/pkg/rpc/v2)
//   * The name of the service is [name]
//   * The LockOption is the first element of [lockOption]
//     By default the LockOption is WriteLock
//     [lockOption] should have either 0 or 1 elements. Elements beside the first are ignored.
func newHandler(name string, service interface{}, lockOption ...commonEng.LockOption) (*commonEng.HTTPHandler, error) {
	server := avalancheRPC.NewServer()
	server.RegisterCodec(avalancheJSON.NewCodec(), "application/json")
	server.RegisterCodec(avalancheJSON.NewCodec(), "application/json;charset=UTF-8")
	if err := server.RegisterService(service, name); err != nil {
		return nil, err
	}

	var lock commonEng.LockOption = commonEng.WriteLock
	if len(lockOption) != 0 {
		lock = lockOption[0]
	}
	return &commonEng.HTTPHandler{LockOptions: lock, Handler: server}, nil
}

// CreateHandlers makes new http handlers that can handle API calls
func (vm *VM) CreateHandlers() (map[string]*commonEng.HTTPHandler, error) {
	handler := vm.chain.NewRPCHandler(vm.config.APIMaxDuration.Duration)
	enabledAPIs := vm.config.EthAPIs()
	vm.chain.AttachEthService(handler, enabledAPIs)

	primaryAlias, err := vm.ctx.BCLookup.PrimaryAlias(vm.ctx.ChainID)
	if err != nil {
		return nil, fmt.Errorf("failed to get primary alias for chain due to %w", err)
	}
	apis := make(map[string]*commonEng.HTTPHandler)
	avaxAPI, err := newHandler("avax", &AvaxAPI{vm})
	if err != nil {
		return nil, fmt.Errorf("failed to register service for AVAX API due to %w", err)
	}
	enabledAPIs = append(enabledAPIs, "avax")
	apis[avaxEndpoint] = avaxAPI

	if vm.config.CorethAdminAPIEnabled {
		adminAPI, err := newHandler("admin", NewAdminService(vm, os.ExpandEnv(fmt.Sprintf("%s_coreth_performance_%s", vm.config.CorethAdminAPIDir, primaryAlias))))
		if err != nil {
			return nil, fmt.Errorf("failed to register service for admin API due to %w", err)
		}
		apis[adminEndpoint] = adminAPI
		enabledAPIs = append(enabledAPIs, "coreth-admin")
	}

	errs := wrappers.Errs{}
	if vm.config.SnowmanAPIEnabled {
		errs.Add(handler.RegisterName("snowman", &SnowmanAPI{vm}))
		enabledAPIs = append(enabledAPIs, "snowman")
	}
	if vm.config.NetAPIEnabled {
		errs.Add(handler.RegisterName("net", &NetAPI{vm}))
		enabledAPIs = append(enabledAPIs, "net")
	}
	if vm.config.Web3APIEnabled {
		errs.Add(handler.RegisterName("web3", &Web3API{}))
		enabledAPIs = append(enabledAPIs, "web3")
	}
	if errs.Errored() {
		return nil, errs.Err
	}

	log.Info(fmt.Sprintf("Enabled APIs: %s", strings.Join(enabledAPIs, ", ")))
	apis[ethRPCEndpoint] = &commonEng.HTTPHandler{
		LockOptions: commonEng.NoLock,
		Handler:     handler,
	}
	apis[ethWSEndpoint] = &commonEng.HTTPHandler{
		LockOptions: commonEng.NoLock,
		Handler: handler.WebsocketHandlerWithDuration(
			[]string{"*"},
			vm.config.APIMaxDuration.Duration,
			vm.config.WSCPURefillRate.Duration,
			vm.config.WSCPUMaxStored.Duration,
		),
	}

	return apis, nil
}

// CreateStaticHandlers makes new http handlers that can handle API calls
func (vm *VM) CreateStaticHandlers() (map[string]*commonEng.HTTPHandler, error) {
	handler := rpc.NewServer(0)
	if err := handler.RegisterName("static", &StaticService{}); err != nil {
		return nil, err
	}

	return map[string]*commonEng.HTTPHandler{
		"/rpc": {LockOptions: commonEng.NoLock, Handler: handler},
		"/ws":  {LockOptions: commonEng.NoLock, Handler: handler.WebsocketHandler([]string{"*"})},
	}, nil
}

/*
 ******************************************************************************
 *********************************** Helpers **********************************
 ******************************************************************************
 */

// conflicts returns an error if [inputs] conflicts with any of the atomic inputs contained in [ancestor]
// or any of its ancestor blocks going back to the last accepted block in its ancestry. If [ancestor] is
// accepted, then nil will be returned immediately.
// If the ancestry of [ancestor] cannot be fetched, then [errRejectedParent] may be returned.
func (vm *VM) conflicts(inputs ids.Set, ancestor *Block) error {
	for ancestor.Status() != choices.Accepted {
		// If any of the atomic transactions in the ancestor conflict with [inputs]
		// return an error.
		for _, atomicTx := range ancestor.atomicTxs {
			if inputs.Overlaps(atomicTx.InputUTXOs()) {
				return errConflictingAtomicInputs
			}
		}

		// Move up the chain.
		nextAncestorID := ancestor.Parent()
		// If the ancestor is unknown, then the parent failed
		// verification when it was called.
		// If the ancestor is rejected, then this block shouldn't be
		// inserted into the canonical chain because the parent is
		// will be missing.
		// If the ancestor is processing, then the block may have
		// been verified.
		nextAncestorIntf, err := vm.GetBlockInternal(nextAncestorID)
		if err != nil {
			return errRejectedParent
		}

		if blkStatus := nextAncestorIntf.Status(); blkStatus == choices.Unknown || blkStatus == choices.Rejected {
			return errRejectedParent
		}
		nextAncestor, ok := nextAncestorIntf.(*Block)
		if !ok {
			return fmt.Errorf("ancestor block %s had unexpected type %T", nextAncestor.ID(), nextAncestorIntf)
		}
		ancestor = nextAncestor
	}

	return nil
}

// getAtomicTx returns the requested transaction, status, and height.
// If the status is Unknown, then the returned transaction will be nil.
func (vm *VM) getAtomicTx(txID ids.ID) (*Tx, Status, uint64, error) {
	if tx, height, err := vm.atomicTxRepository.GetByTxID(txID); err == nil {
		return tx, Accepted, height, nil
	} else if err != database.ErrNotFound {
		return nil, Unknown, 0, err
	}
	tx, dropped, found := vm.mempool.GetTx(txID)
	switch {
	case found && dropped:
		return tx, Dropped, 0, nil
	case found:
		return tx, Processing, 0, nil
	default:
		return nil, Unknown, 0, nil
	}
}

// ParseAddress takes in an address and produces the ID of the chain it's for
// the ID of the address
func (vm *VM) ParseAddress(addrStr string) (ids.ID, ids.ShortID, error) {
	chainIDAlias, hrp, addrBytes, err := formatting.ParseAddress(addrStr)
	if err != nil {
		return ids.ID{}, ids.ShortID{}, err
	}

	chainID, err := vm.ctx.BCLookup.Lookup(chainIDAlias)
	if err != nil {
		return ids.ID{}, ids.ShortID{}, err
	}

	expectedHRP := constants.GetHRP(vm.ctx.NetworkID)
	if hrp != expectedHRP {
		return ids.ID{}, ids.ShortID{}, fmt.Errorf("expected hrp %q but got %q",
			expectedHRP, hrp)
	}

	addr, err := ids.ToShortID(addrBytes)
	if err != nil {
		return ids.ID{}, ids.ShortID{}, err
	}
	return chainID, addr, nil
}

// issueTx verifies [tx] as valid to be issued on top of the currently preferred block
// and then issues [tx] into the mempool if valid.
func (vm *VM) issueTx(tx *Tx, local bool) error {
	if err := vm.verifyTxAtTip(tx); err != nil {
		if !local {
			// unlike local txs, invalid remote txs are recorded as discarded
			// so that they won't be requested again
			txID := tx.ID()
			vm.mempool.discardedTxs.Put(txID, tx)
			log.Debug("failed to verify remote tx being issued to the mempool",
				"txID", txID,
				"err", err,
			)
			return nil
		}
		return err
	}

	// add to mempool and possibly re-gossip
	if err := vm.mempool.AddTx(tx); err != nil {
		if !local {
			// unlike local txs, invalid remote txs are recorded as discarded
			// so that they won't be requested again
			txID := tx.ID()
			vm.mempool.discardedTxs.Put(tx.ID(), tx)
			log.Debug("failed to issue remote tx to mempool",
				"txID", txID,
				"err", err,
			)
			return nil
		}
		return err
	}

	// NOTE: Gossiping of the issued [Tx] is handled in [AddTx]
	return nil
}

// verifyTxAtTip verifies that [tx] is valid to be issued on top of the currently preferred block
func (vm *VM) verifyTxAtTip(tx *Tx) error {
	preferredBlock := vm.chain.CurrentBlock()
	preferredState, err := vm.chain.BlockState(preferredBlock)
	if err != nil {
		return fmt.Errorf("failed to retrieve block state at tip while verifying atomic tx: %w", err)
	}
	rules := vm.currentRules()
	parentHeader := preferredBlock.Header()
	var nextBaseFee *big.Int
	timestamp := vm.clock.Time().Unix()
	bigTimestamp := big.NewInt(timestamp)
	if vm.chainConfig.IsApricotPhase3(bigTimestamp) {
		_, nextBaseFee, err = dummy.CalcBaseFee(vm.chainConfig, parentHeader, uint64(timestamp))
		if err != nil {
			// Return extremely detailed error since CalcBaseFee should never encounter an issue here
			return fmt.Errorf("failed to calculate base fee with parent timestamp (%d), parent ExtraData: (0x%x), and current timestamp (%d): %w", parentHeader.Time, parentHeader.Extra, timestamp, err)
		}
	}

	return vm.verifyTx(tx, parentHeader.Hash(), nextBaseFee, preferredState, rules)
}

// verifyTx verifies that [tx] is valid to be issued into a block with parent block [parentHash]
// and validated at [state] using [rules] as the current rule set.
// Note: verifyTx may modify [state]. If [state] needs to be properly maintained, the caller is responsible
// for reverting to the correct snapshot after calling this function. If this function is called with a
// throwaway state, then this is not necessary.
func (vm *VM) verifyTx(tx *Tx, parentHash common.Hash, baseFee *big.Int, state *state.StateDB, rules params.Rules) error {
	parentIntf, err := vm.GetBlockInternal(ids.ID(parentHash))
	if err != nil {
		return fmt.Errorf("failed to get parent block: %w", err)
	}
	parent, ok := parentIntf.(*Block)
	if !ok {
		return fmt.Errorf("parent block %s had unexpected type %T", parentIntf.ID(), parentIntf)
	}
	if err := tx.UnsignedAtomicTx.SemanticVerify(vm, tx, parent, baseFee, rules); err != nil {
		return err
	}
	return tx.UnsignedAtomicTx.EVMStateTransfer(vm.ctx, state)
}

// GetAtomicUTXOs returns the utxos that at least one of the provided addresses is
// referenced in.
func (vm *VM) GetAtomicUTXOs(
	chainID ids.ID,
	addrs ids.ShortSet,
	startAddr ids.ShortID,
	startUTXOID ids.ID,
	limit int,
) ([]*avax.UTXO, ids.ShortID, ids.ID, error) {
	if limit <= 0 || limit > maxUTXOsToFetch {
		limit = maxUTXOsToFetch
	}

	addrsList := make([][]byte, addrs.Len())
	for i, addr := range addrs.List() {
		addrsList[i] = addr.Bytes()
	}

	allUTXOBytes, lastAddr, lastUTXO, err := vm.ctx.SharedMemory.Indexed(
		chainID,
		addrsList,
		startAddr.Bytes(),
		startUTXOID[:],
		limit,
	)
	if err != nil {
		return nil, ids.ShortID{}, ids.ID{}, fmt.Errorf("error fetching atomic UTXOs: %w", err)
	}

	lastAddrID, err := ids.ToShortID(lastAddr)
	if err != nil {
		lastAddrID = ids.ShortEmpty
	}
	lastUTXOID, err := ids.ToID(lastUTXO)
	if err != nil {
		lastUTXOID = ids.Empty
	}

	utxos := make([]*avax.UTXO, len(allUTXOBytes))
	for i, utxoBytes := range allUTXOBytes {
		utxo := &avax.UTXO{}
		if _, err := vm.codec.Unmarshal(utxoBytes, utxo); err != nil {
			return nil, ids.ShortID{}, ids.ID{}, fmt.Errorf("error parsing UTXO: %w", err)
		}
		utxos[i] = utxo
	}
	return utxos, lastAddrID, lastUTXOID, nil
}

// GetSpendableFunds returns a list of EVMInputs and keys (in corresponding
// order) to total [amount] of [assetID] owned by [keys].
// Note: we return [][]*crypto.PrivateKeySECP256K1R even though each input
// corresponds to a single key, so that the signers can be passed in to
// [tx.Sign] which supports multiple keys on a single input.
func (vm *VM) GetSpendableFunds(
	keys []*crypto.PrivateKeySECP256K1R,
	assetID ids.ID,
	amount uint64,
) ([]EVMInput, [][]*crypto.PrivateKeySECP256K1R, error) {
	// Note: current state uses the state of the preferred block.
	state, err := vm.chain.CurrentState()
	if err != nil {
		return nil, nil, err
	}
	inputs := []EVMInput{}
	signers := [][]*crypto.PrivateKeySECP256K1R{}
	// Note: we assume that each key in [keys] is unique, so that iterating over
	// the keys will not produce duplicated nonces in the returned EVMInput slice.
	for _, key := range keys {
		if amount == 0 {
			break
		}
		addr := GetEthAddress(key)
		var balance uint64
		if assetID == vm.ctx.AVAXAssetID {
			// If the asset is AVAX, we divide by the x2cRate to convert back to the correct
			// denomination of AVAX that can be exported.
			balance = new(big.Int).Div(state.GetBalance(addr), x2cRate).Uint64()
		} else {
			balance = state.GetBalanceMultiCoin(addr, common.Hash(assetID)).Uint64()
		}
		if balance == 0 {
			continue
		}
		if amount < balance {
			balance = amount
		}
		nonce, err := vm.GetCurrentNonce(addr)
		if err != nil {
			return nil, nil, err
		}
		inputs = append(inputs, EVMInput{
			Address: addr,
			Amount:  balance,
			AssetID: assetID,
			Nonce:   nonce,
		})
		signers = append(signers, []*crypto.PrivateKeySECP256K1R{key})
		amount -= balance
	}

	if amount > 0 {
		return nil, nil, errInsufficientFunds
	}

	return inputs, signers, nil
}

// GetSpendableAVAXWithFee returns a list of EVMInputs and keys (in corresponding
// order) to total [amount] + [fee] of [AVAX] owned by [keys].
// This function accounts for the added cost of the additional inputs needed to
// create the transaction and makes sure to skip any keys with a balance that is
// insufficient to cover the additional fee.
// Note: we return [][]*crypto.PrivateKeySECP256K1R even though each input
// corresponds to a single key, so that the signers can be passed in to
// [tx.Sign] which supports multiple keys on a single input.
func (vm *VM) GetSpendableAVAXWithFee(
	keys []*crypto.PrivateKeySECP256K1R,
	amount uint64,
	cost uint64,
	baseFee *big.Int,
) ([]EVMInput, [][]*crypto.PrivateKeySECP256K1R, error) {
	// Note: current state uses the state of the preferred block.
	state, err := vm.chain.CurrentState()
	if err != nil {
		return nil, nil, err
	}

	initialFee, err := calculateDynamicFee(cost, baseFee)
	if err != nil {
		return nil, nil, err
	}

	newAmount, err := math.Add64(amount, initialFee)
	if err != nil {
		return nil, nil, err
	}
	amount = newAmount

	inputs := []EVMInput{}
	signers := [][]*crypto.PrivateKeySECP256K1R{}
	// Note: we assume that each key in [keys] is unique, so that iterating over
	// the keys will not produce duplicated nonces in the returned EVMInput slice.
	for _, key := range keys {
		if amount == 0 {
			break
		}

		prevFee, err := calculateDynamicFee(cost, baseFee)
		if err != nil {
			return nil, nil, err
		}

		newCost := cost + EVMInputGas
		newFee, err := calculateDynamicFee(newCost, baseFee)
		if err != nil {
			return nil, nil, err
		}

		additionalFee := newFee - prevFee

		addr := GetEthAddress(key)
		// Since the asset is AVAX, we divide by the x2cRate to convert back to
		// the correct denomination of AVAX that can be exported.
		balance := new(big.Int).Div(state.GetBalance(addr), x2cRate).Uint64()
		// If the balance for [addr] is insufficient to cover the additional cost
		// of adding an input to the transaction, skip adding the input altogether
		if balance <= additionalFee {
			continue
		}

		// Update the cost for the next iteration
		cost = newCost

		newAmount, err := math.Add64(amount, additionalFee)
		if err != nil {
			return nil, nil, err
		}
		amount = newAmount

		// Use the entire [balance] as an input, but if the required [amount]
		// is less than the balance, update the [inputAmount] to spend the
		// minimum amount to finish the transaction.
		inputAmount := balance
		if amount < balance {
			inputAmount = amount
		}
		nonce, err := vm.GetCurrentNonce(addr)
		if err != nil {
			return nil, nil, err
		}
		inputs = append(inputs, EVMInput{
			Address: addr,
			Amount:  inputAmount,
			AssetID: vm.ctx.AVAXAssetID,
			Nonce:   nonce,
		})
		signers = append(signers, []*crypto.PrivateKeySECP256K1R{key})
		amount -= inputAmount
	}

	if amount > 0 {
		return nil, nil, errInsufficientFunds
	}

	return inputs, signers, nil
}

// GetCurrentNonce returns the nonce associated with the address at the
// preferred block
func (vm *VM) GetCurrentNonce(address common.Address) (uint64, error) {
	// Note: current state uses the state of the preferred block.
	state, err := vm.chain.CurrentState()
	if err != nil {
		return 0, err
	}
	return state.GetNonce(address), nil
}

// currentRules returns the chain rules for the current block.
func (vm *VM) currentRules() params.Rules {
	header := vm.chain.APIBackend().CurrentHeader()
	return vm.chainConfig.AvalancheRules(header.Number, big.NewInt(int64(header.Time)))
}

// getBlockValidator returns the block validator that should be used for a block that
// follows the ruleset defined by [rules]
func (vm *VM) getBlockValidator(rules params.Rules) BlockValidator {
	switch {
	case rules.IsApricotPhase5:
		return phase5BlockValidator
	case rules.IsApricotPhase4:
		return phase4BlockValidator
	case rules.IsApricotPhase3:
		return phase3BlockValidator
	case rules.IsApricotPhase2, rules.IsApricotPhase1:
		// Note: the phase1BlockValidator is used in both apricot phase1 and phase2
		return phase1BlockValidator
	default:
		return phase0BlockValidator
	}
}

func (vm *VM) startContinuousProfiler() {
	// If the profiler directory is empty, return immediately
	// without creating or starting a continuous profiler.
	if vm.config.ContinuousProfilerDir == "" {
		return
	}
	vm.profiler = profiler.NewContinuous(
		filepath.Join(vm.config.ContinuousProfilerDir),
		vm.config.ContinuousProfilerFrequency.Duration,
		vm.config.ContinuousProfilerMaxFiles,
	)
	defer vm.profiler.Shutdown()

	vm.shutdownWg.Add(1)
	go func() {
		defer vm.shutdownWg.Done()
		log.Info("Dispatching continuous profiler", "dir", vm.config.ContinuousProfilerDir, "freq", vm.config.ContinuousProfilerFrequency, "maxFiles", vm.config.ContinuousProfilerMaxFiles)
		err := vm.profiler.Dispatch()
		if err != nil {
			log.Error("continuous profiler failed", "err", err)
		}
	}()
	// Wait for shutdownChan to be closed
	<-vm.shutdownChan
}

func (vm *VM) estimateBaseFee(ctx context.Context) (*big.Int, error) {
	// Get the base fee to use
	baseFee, err := vm.chain.APIBackend().EstimateBaseFee(ctx)
	if err != nil {
		return nil, err
	}
	if baseFee == nil {
		baseFee = initialBaseFee
	} else {
		// give some breathing room
		baseFee.Mul(baseFee, big.NewInt(11))
		baseFee.Div(baseFee, big.NewInt(10))
	}

	return baseFee, nil
}<|MERGE_RESOLUTION|>--- conflicted
+++ resolved
@@ -378,30 +378,10 @@
 	vm.chain = ethChain
 	lastAccepted := vm.chain.LastAcceptedBlock()
 
-<<<<<<< HEAD
-	vm.atomicTxRepository = newAtomicTxRepository(vm.db, vm.codec)
-
-	atomicIndexDB := Database{prefixdb.New(atomicIndexDBPrefix, vm.db)}
-	vm.atomicTrie, err = NewBlockingAtomicTrie(atomicIndexDB, vm.atomicTxRepository)
-	if err != nil {
-		return err
-	}
-
-	log.Info("initializing atomic trie", "lastAccepted", lastAccepted.NumberU64())
-	startTime := time.Now()
-	if err = vm.atomicTrie.Initialize(lastAccepted.NumberU64(), vm.db.Commit); err != nil {
-		log.Error("error initializing atomic trie locally", "time", time.Since(startTime), "err", err)
-		return err
-	}
-
-	err = vm.db.Commit()
-	if err != nil {
-=======
 	vm.atomicTxRepository = NewAtomicTxRepository(vm.db, vm.codec)
 	// TODO find and fill apricotPhase5Block
 	if err := vm.atomicTxRepository.Initialize(0); err != nil {
 		log.Error("failed to initialise atomic tx repository", "err", err)
->>>>>>> 57e92e65
 		return err
 	}
 	log.Info("Atomic trie initialization complete", "time", time.Since(startTime))
@@ -464,18 +444,12 @@
 	// 	return err
 	// }
 
-<<<<<<< HEAD
-	gatherer := prometheus.Gatherer(metrics.DefaultRegistry)
-	if err := ctx.Metrics.Register(gatherer); err != nil {
-		return err
-=======
 	// Only provide metrics if they are being populated.
 	if metrics.Enabled {
 		gatherer := prometheus.Gatherer(metrics.DefaultRegistry)
 		if err := ctx.Metrics.Register(gatherer); err != nil {
 			return err
 		}
->>>>>>> 57e92e65
 	}
 
 	return vm.fx.Initialize(vm)
