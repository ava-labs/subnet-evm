// (c) 2019-2020, Ava Labs, Inc. All rights reserved.
// See the file LICENSE for licensing terms.

package evm

import (
	"context"
	"encoding/json"
	"errors"
	"fmt"
	"math/big"
	"net/http"
	"os"
	"path/filepath"
	"strings"
	"sync"
	"time"

	"github.com/ava-labs/avalanchego/cache"
	"github.com/ava-labs/avalanchego/cache/metercacher"
	"github.com/ava-labs/avalanchego/network/p2p"
	"github.com/ava-labs/avalanchego/network/p2p/acp118"
	"github.com/ava-labs/avalanchego/network/p2p/gossip"
	"github.com/prometheus/client_golang/prometheus"

	"github.com/ava-labs/subnet-evm/commontype"
	"github.com/ava-labs/subnet-evm/consensus/dummy"
	"github.com/ava-labs/subnet-evm/constants"
	"github.com/ava-labs/subnet-evm/core"
	"github.com/ava-labs/subnet-evm/core/rawdb"
	"github.com/ava-labs/subnet-evm/core/txpool"
	"github.com/ava-labs/subnet-evm/core/types"
	"github.com/ava-labs/subnet-evm/eth"
	"github.com/ava-labs/subnet-evm/eth/ethconfig"
	"github.com/ava-labs/subnet-evm/metrics"
	subnetEVMPrometheus "github.com/ava-labs/subnet-evm/metrics/prometheus"
	"github.com/ava-labs/subnet-evm/miner"
	"github.com/ava-labs/subnet-evm/node"
	"github.com/ava-labs/subnet-evm/params"
	"github.com/ava-labs/subnet-evm/peer"
	"github.com/ava-labs/subnet-evm/plugin/evm/message"
	"github.com/ava-labs/subnet-evm/plugin/evm/uptime"
	uptimeinterfaces "github.com/ava-labs/subnet-evm/plugin/evm/uptime/interfaces"
	"github.com/ava-labs/subnet-evm/plugin/evm/validators"
	validatorsinterfaces "github.com/ava-labs/subnet-evm/plugin/evm/validators/interfaces"
	"github.com/ava-labs/subnet-evm/triedb"
	"github.com/ava-labs/subnet-evm/triedb/hashdb"

	warpcontract "github.com/ava-labs/subnet-evm/precompile/contracts/warp"
	"github.com/ava-labs/subnet-evm/rpc"
	statesyncclient "github.com/ava-labs/subnet-evm/sync/client"
	"github.com/ava-labs/subnet-evm/sync/client/stats"
	"github.com/ava-labs/subnet-evm/warp"

	// Force-load tracer engine to trigger registration
	//
	// We must import this package (not referenced elsewhere) so that the native "callTracer"
	// is added to a map of client-accessible tracers. In geth, this is done
	// inside of cmd/geth.
	_ "github.com/ava-labs/subnet-evm/eth/tracers/js"
	_ "github.com/ava-labs/subnet-evm/eth/tracers/native"

	"github.com/ava-labs/subnet-evm/precompile/precompileconfig"
	// Force-load precompiles to trigger registration
	_ "github.com/ava-labs/subnet-evm/precompile/registry"

	"github.com/ethereum/go-ethereum/common"
	"github.com/ethereum/go-ethereum/ethdb"
	"github.com/ethereum/go-ethereum/log"
	"github.com/ethereum/go-ethereum/rlp"

	avalancheRPC "github.com/gorilla/rpc/v2"

	"github.com/ava-labs/avalanchego/codec"
	"github.com/ava-labs/avalanchego/database/versiondb"
	"github.com/ava-labs/avalanchego/ids"
	"github.com/ava-labs/avalanchego/snow"
	"github.com/ava-labs/avalanchego/snow/consensus/snowman"
	"github.com/ava-labs/avalanchego/snow/engine/snowman/block"
	avalancheUptime "github.com/ava-labs/avalanchego/snow/uptime"
	avalancheValidators "github.com/ava-labs/avalanchego/snow/validators"
	"github.com/ava-labs/avalanchego/utils/perms"
	"github.com/ava-labs/avalanchego/utils/profiler"
	"github.com/ava-labs/avalanchego/utils/timer/mockable"
	"github.com/ava-labs/avalanchego/utils/units"
	"github.com/ava-labs/avalanchego/version"
	"github.com/ava-labs/avalanchego/vms/components/chain"

	commonEng "github.com/ava-labs/avalanchego/snow/engine/common"

	"github.com/ava-labs/avalanchego/database"
	avalancheUtils "github.com/ava-labs/avalanchego/utils"
	avalancheJSON "github.com/ava-labs/avalanchego/utils/json"
)

var (
	_ block.ChainVM                      = &VM{}
	_ block.BuildBlockWithContextChainVM = &VM{}
	_ block.StateSyncableVM              = &VM{}
	_ statesyncclient.EthBlockParser     = &VM{}
)

const (
	// Max time from current time allowed for blocks, before they're considered future blocks
	// and fail verification
	maxFutureBlockTime     = 10 * time.Second
	decidedCacheSize       = 10 * units.MiB
	missingCacheSize       = 50
	unverifiedCacheSize    = 5 * units.MiB
	bytesToIDCacheSize     = 5 * units.MiB
	warpSignatureCacheSize = 500

	// Prefixes for metrics gatherers
	ethMetricsPrefix        = "eth"
	sdkMetricsPrefix        = "sdk"
	chainStateMetricsPrefix = "chain_state"

	// gossip constants
	pushGossipDiscardedElements          = 16_384
	txGossipBloomMinTargetElements       = 8 * 1024
	txGossipBloomTargetFalsePositiveRate = 0.01
	txGossipBloomResetFalsePositiveRate  = 0.05
	txGossipBloomChurnMultiplier         = 3
	txGossipTargetMessageSize            = 20 * units.KiB
	maxValidatorSetStaleness             = time.Minute
	txGossipThrottlingPeriod             = 10 * time.Second
	txGossipThrottlingLimit              = 2
	txGossipPollSize                     = 1

	loadValidatorsFrequency = 1 * time.Minute
)

// Define the API endpoints for the VM
const (
	adminEndpoint        = "/admin"
	ethRPCEndpoint       = "/rpc"
	ethWSEndpoint        = "/ws"
	validatorsEndpoint   = "/validators"
	ethTxGossipNamespace = "eth_tx_gossip"
)

var (
	// Set last accepted key to be longer than the keys used to store accepted block IDs.
	lastAcceptedKey    = []byte("last_accepted_key")
	acceptedPrefix     = []byte("snowman_accepted")
	metadataPrefix     = []byte("metadata")
	warpPrefix         = []byte("warp")
	ethDBPrefix        = []byte("ethdb")
	validatorsDBPrefix = []byte("validators")
)

var (
	errEmptyBlock                    = errors.New("empty block")
	errUnsupportedFXs                = errors.New("unsupported feature extensions")
	errInvalidBlock                  = errors.New("invalid block")
	errInvalidNonce                  = errors.New("invalid nonce")
	errUnclesUnsupported             = errors.New("uncles unsupported")
	errNilBaseFeeSubnetEVM           = errors.New("nil base fee is invalid after subnetEVM")
	errNilBlockGasCostSubnetEVM      = errors.New("nil blockGasCost is invalid after subnetEVM")
	errInvalidHeaderPredicateResults = errors.New("invalid header predicate results")
)

// legacyApiNames maps pre geth v1.10.20 api names to their updated counterparts.
// used in attachEthService for backward configuration compatibility.
var legacyApiNames = map[string]string{
	"internal-public-eth":              "internal-eth",
	"internal-public-blockchain":       "internal-blockchain",
	"internal-public-transaction-pool": "internal-transaction",
	"internal-public-tx-pool":          "internal-tx-pool",
	"internal-public-debug":            "internal-debug",
	"internal-private-debug":           "internal-debug",
	"internal-public-account":          "internal-account",
	"internal-private-personal":        "internal-personal",

	"public-eth":        "eth",
	"public-eth-filter": "eth-filter",
	"private-admin":     "admin",
	"public-debug":      "debug",
	"private-debug":     "debug",
}

// VM implements the snowman.ChainVM interface
type VM struct {
	ctx *snow.Context
	// [cancel] may be nil until [snow.NormalOp] starts
	cancel context.CancelFunc
	// *chain.State helps to implement the VM interface by wrapping blocks
	// with an efficient caching layer.
	*chain.State

	config Config

	networkID   uint64
	genesisHash common.Hash
	chainConfig *params.ChainConfig
	ethConfig   ethconfig.Config

	// pointers to eth constructs
	eth        *eth.Ethereum
	txPool     *txpool.TxPool
	blockChain *core.BlockChain
	miner      *miner.Miner

	// [db] is the VM's current database managed by ChainState
	db *versiondb.Database

	// metadataDB is used to store one off keys.
	metadataDB database.Database

	// [chaindb] is the database supplied to the Ethereum backend
	chaindb ethdb.Database

	// [acceptedBlockDB] is the database to store the last accepted
	// block.
	acceptedBlockDB database.Database
	// [warpDB] is used to store warp message signatures
	// set to a prefixDB with the prefix [warpPrefix]
	warpDB database.Database

	validatorsDB database.Database

	toEngine chan<- commonEng.Message

	syntacticBlockValidator BlockValidator

	builder *blockBuilder

	clock mockable.Clock

	shutdownChan chan struct{}
	shutdownWg   sync.WaitGroup

	// Continuous Profiler
	profiler profiler.ContinuousProfiler

	peer.Network
	client       peer.NetworkClient
	networkCodec codec.Manager

	validators *p2p.Validators

	// Metrics
	sdkMetrics *prometheus.Registry

	bootstrapped avalancheUtils.Atomic[bool]

	logger SubnetEVMLogger
	// State sync server and client
	StateSyncServer
	StateSyncClient

	// Avalanche Warp Messaging backend
	// Used to serve BLS signatures of warp messages over RPC
	warpBackend warp.Backend

	// Initialize only sets these if nil so they can be overridden in tests
	p2pSender          commonEng.AppSender
	ethTxGossipHandler p2p.Handler
	ethTxPushGossiper  avalancheUtils.Atomic[*gossip.PushGossiper[*GossipEthTx]]
	ethTxPullGossiper  gossip.Gossiper

	uptimeManager  uptimeinterfaces.PausableManager
	validatorState validatorsinterfaces.State

	chainAlias string
	// RPC handlers (should be stopped before closing chaindb)
	rpcHandlers []interface{ Stop() }
}

// Initialize implements the snowman.ChainVM interface
func (vm *VM) Initialize(
	_ context.Context,
	chainCtx *snow.Context,
	db database.Database,
	genesisBytes []byte,
	upgradeBytes []byte,
	configBytes []byte,
	toEngine chan<- commonEng.Message,
	fxs []*commonEng.Fx,
	appSender commonEng.AppSender,
) error {
	vm.config.SetDefaults()
	if len(configBytes) > 0 {
		if err := json.Unmarshal(configBytes, &vm.config); err != nil {
			return fmt.Errorf("failed to unmarshal config %s: %w", string(configBytes), err)
		}
	}
	if err := vm.config.Validate(); err != nil {
		return err
	}
	// We should deprecate config flags as the first thing, before we do anything else
	// because this can set old flags to new flags. log the message after we have
	// initialized the logger.
	deprecateMsg := vm.config.Deprecate()

	vm.ctx = chainCtx

	// Create logger
	alias, err := vm.ctx.BCLookup.PrimaryAlias(vm.ctx.ChainID)
	if err != nil {
		// fallback to ChainID string instead of erroring
		alias = vm.ctx.ChainID.String()
	}
	vm.chainAlias = alias

	subnetEVMLogger, err := InitLogger(vm.chainAlias, vm.config.LogLevel, vm.config.LogJSONFormat, vm.ctx.Log)
	if err != nil {
		return fmt.Errorf("failed to initialize logger due to: %w ", err)
	}
	vm.logger = subnetEVMLogger

	log.Info("Initializing Subnet EVM VM", "Version", Version, "Config", vm.config)

	if deprecateMsg != "" {
		log.Warn("Deprecation Warning", "msg", deprecateMsg)
	}

	if len(fxs) > 0 {
		return errUnsupportedFXs
	}

	// Enable debug-level metrics that might impact runtime performance
	metrics.EnabledExpensive = vm.config.MetricsExpensiveEnabled

	vm.toEngine = toEngine
	vm.shutdownChan = make(chan struct{}, 1)

	if err := vm.initializeMetrics(); err != nil {
		return fmt.Errorf("failed to initialize metrics: %w", err)
	}

	// Initialize the database
	if err := vm.initializeDBs(db); err != nil {
		return fmt.Errorf("failed to initialize databases: %w", err)
	}

	if vm.config.InspectDatabase {
		if err := vm.inspectDatabases(); err != nil {
			return err
		}
	}

	g := new(core.Genesis)
	if err := json.Unmarshal(genesisBytes, g); err != nil {
		return err
	}

	if g.Config == nil {
		g.Config = params.SubnetEVMDefaultChainConfig
	}

	// Set the Avalanche Context on the ChainConfig
	g.Config.AvalancheContext = params.AvalancheContext{
		SnowCtx: chainCtx,
	}

	g.Config.SetNetworkUpgradeDefaults()

	// Load airdrop file if provided
	if vm.config.AirdropFile != "" {
		g.AirdropData, err = os.ReadFile(vm.config.AirdropFile)
		if err != nil {
			return fmt.Errorf("could not read airdrop file '%s': %w", vm.config.AirdropFile, err)
		}
	}

	vm.syntacticBlockValidator = NewBlockValidator()

	if g.Config.FeeConfig == commontype.EmptyFeeConfig {
		log.Info("No fee config given in genesis, setting default fee config", "DefaultFeeConfig", params.DefaultFeeConfig)
		g.Config.FeeConfig = params.DefaultFeeConfig
	}

	// Apply upgradeBytes (if any) by unmarshalling them into [chainConfig.UpgradeConfig].
	// Initializing the chain will verify upgradeBytes are compatible with existing values.
	// This should be called before g.Verify().
	if len(upgradeBytes) > 0 {
		var upgradeConfig params.UpgradeConfig
		if err := json.Unmarshal(upgradeBytes, &upgradeConfig); err != nil {
			return fmt.Errorf("failed to parse upgrade bytes: %w", err)
		}
		g.Config.UpgradeConfig = upgradeConfig
	}

	if g.Config.UpgradeConfig.NetworkUpgradeOverrides != nil {
		overrides := g.Config.UpgradeConfig.NetworkUpgradeOverrides
		marshaled, err := json.Marshal(overrides)
		if err != nil {
			log.Warn("Failed to marshal network upgrade overrides", "error", err, "overrides", overrides)
		} else {
			log.Info("Applying network upgrade overrides", "overrides", string(marshaled))
		}
		g.Config.Override(overrides)
	}

	g.Config.SetEthUpgrades(g.Config.NetworkUpgrades)

	if err := g.Verify(); err != nil {
		return fmt.Errorf("failed to verify genesis: %w", err)
	}

	vm.ethConfig = ethconfig.NewDefaultConfig()
	vm.ethConfig.Genesis = g
	// NetworkID here is different than Avalanche's NetworkID.
	// Avalanche's NetworkID represents the Avalanche network is running on
	// like Fuji, Mainnet, Local, etc.
	// The NetworkId here is kept same as ChainID to be compatible with
	// Ethereum tooling.
	vm.ethConfig.NetworkId = g.Config.ChainID.Uint64()

	// Set minimum price for mining and default gas price oracle value to the min
	// gas price to prevent so transactions and blocks all use the correct fees
	vm.ethConfig.RPCGasCap = vm.config.RPCGasCap
	vm.ethConfig.RPCEVMTimeout = vm.config.APIMaxDuration.Duration
	vm.ethConfig.RPCTxFeeCap = vm.config.RPCTxFeeCap

	vm.ethConfig.TxPool.Locals = vm.config.PriorityRegossipAddresses
	vm.ethConfig.TxPool.NoLocals = !vm.config.LocalTxsEnabled
	vm.ethConfig.TxPool.PriceLimit = vm.config.TxPoolPriceLimit
	vm.ethConfig.TxPool.PriceBump = vm.config.TxPoolPriceBump
	vm.ethConfig.TxPool.AccountSlots = vm.config.TxPoolAccountSlots
	vm.ethConfig.TxPool.GlobalSlots = vm.config.TxPoolGlobalSlots
	vm.ethConfig.TxPool.AccountQueue = vm.config.TxPoolAccountQueue
	vm.ethConfig.TxPool.GlobalQueue = vm.config.TxPoolGlobalQueue
	vm.ethConfig.TxPool.Lifetime = vm.config.TxPoolLifetime.Duration

	vm.ethConfig.AllowUnfinalizedQueries = vm.config.AllowUnfinalizedQueries
	vm.ethConfig.AllowUnprotectedTxs = vm.config.AllowUnprotectedTxs
	vm.ethConfig.AllowUnprotectedTxHashes = vm.config.AllowUnprotectedTxHashes
	vm.ethConfig.Preimages = vm.config.Preimages
	vm.ethConfig.Pruning = vm.config.Pruning
	vm.ethConfig.TrieCleanCache = vm.config.TrieCleanCache
	vm.ethConfig.TrieDirtyCache = vm.config.TrieDirtyCache
	vm.ethConfig.TrieDirtyCommitTarget = vm.config.TrieDirtyCommitTarget
	vm.ethConfig.TriePrefetcherParallelism = vm.config.TriePrefetcherParallelism
	vm.ethConfig.SnapshotCache = vm.config.SnapshotCache
	vm.ethConfig.AcceptorQueueLimit = vm.config.AcceptorQueueLimit
	vm.ethConfig.PopulateMissingTries = vm.config.PopulateMissingTries
	vm.ethConfig.PopulateMissingTriesParallelism = vm.config.PopulateMissingTriesParallelism
	vm.ethConfig.AllowMissingTries = vm.config.AllowMissingTries
	vm.ethConfig.SnapshotDelayInit = vm.config.StateSyncEnabled
	vm.ethConfig.SnapshotWait = vm.config.SnapshotWait
	vm.ethConfig.SnapshotVerify = vm.config.SnapshotVerify
	vm.ethConfig.OfflinePruning = vm.config.OfflinePruning
	vm.ethConfig.OfflinePruningBloomFilterSize = vm.config.OfflinePruningBloomFilterSize
	vm.ethConfig.OfflinePruningDataDirectory = vm.config.OfflinePruningDataDirectory
	vm.ethConfig.CommitInterval = vm.config.CommitInterval
	vm.ethConfig.SkipUpgradeCheck = vm.config.SkipUpgradeCheck
	vm.ethConfig.AcceptedCacheSize = vm.config.AcceptedCacheSize
	vm.ethConfig.TransactionHistory = vm.config.TransactionHistory
	vm.ethConfig.SkipTxIndexing = vm.config.SkipTxIndexing

	// Create directory for offline pruning
	if len(vm.ethConfig.OfflinePruningDataDirectory) != 0 {
		if err := os.MkdirAll(vm.ethConfig.OfflinePruningDataDirectory, perms.ReadWriteExecute); err != nil {
			log.Error("failed to create offline pruning data directory", "error", err)
			return err
		}
	}

	// Handle custom fee recipient
	if common.IsHexAddress(vm.config.FeeRecipient) {
		address := common.HexToAddress(vm.config.FeeRecipient)
		log.Info("Setting fee recipient", "address", address)
		vm.ethConfig.Miner.Etherbase = address
	} else {
		log.Info("Config has not specified any coinbase address. Defaulting to the blackhole address.")
		vm.ethConfig.Miner.Etherbase = constants.BlackholeAddr
	}

	vm.chainConfig = g.Config
	vm.networkID = vm.ethConfig.NetworkId

	// create genesisHash after applying upgradeBytes in case
	// upgradeBytes modifies genesis.
	vm.genesisHash = vm.ethConfig.Genesis.ToBlock().Hash() // must create genesis hash before [vm.readLastAccepted]
	lastAcceptedHash, lastAcceptedHeight, err := vm.readLastAccepted()
	if err != nil {
		return err
	}
	log.Info(fmt.Sprintf("lastAccepted = %s", lastAcceptedHash))

	// initialize peer network
	if vm.p2pSender == nil {
		vm.p2pSender = appSender
	}

	p2pNetwork, err := p2p.NewNetwork(vm.ctx.Log, vm.p2pSender, vm.sdkMetrics, "p2p")
	if err != nil {
		return fmt.Errorf("failed to initialize p2p network: %w", err)
	}
	vm.validators = p2p.NewValidators(p2pNetwork.Peers, vm.ctx.Log, vm.ctx.SubnetID, vm.ctx.ValidatorState, maxValidatorSetStaleness)
	vm.networkCodec = message.Codec
	vm.Network = peer.NewNetwork(p2pNetwork, appSender, vm.networkCodec, chainCtx.NodeID, vm.config.MaxOutboundActiveRequests)
	vm.client = peer.NewNetworkClient(vm.Network)

	vm.validatorState, err = validators.NewState(vm.validatorsDB)
	if err != nil {
		return fmt.Errorf("failed to initialize validator state: %w", err)
	}

	// Initialize uptime manager
	vm.uptimeManager = uptime.NewPausableManager(avalancheUptime.NewManager(vm.validatorState, &vm.clock))
	vm.validatorState.RegisterListener(vm.uptimeManager)

	// Initialize warp backend
	offchainWarpMessages := make([][]byte, len(vm.config.WarpOffChainMessages))
	for i, hexMsg := range vm.config.WarpOffChainMessages {
		offchainWarpMessages[i] = []byte(hexMsg)
	}
	warpSignatureCache := &cache.LRU[ids.ID, []byte]{Size: warpSignatureCacheSize}
	meteredCache, err := metercacher.New("warp_signature_cache", vm.sdkMetrics, warpSignatureCache)
	if err != nil {
		return fmt.Errorf("failed to create warp signature cache: %w", err)
	}

	// clear warpdb on initialization if config enabled
	if vm.config.PruneWarpDB {
		if err := database.Clear(vm.warpDB, ethdb.IdealBatchSize); err != nil {
			return fmt.Errorf("failed to prune warpDB: %w", err)
		}
	}

	vm.warpBackend, err = warp.NewBackend(
		vm.ctx.NetworkID,
		vm.ctx.ChainID,
		vm.ctx.WarpSigner,
		vm,
		vm.uptimeManager,
		vm.validatorState,
		vm.ctx.Lock.RLocker(),
		vm.warpDB,
		meteredCache,
		offchainWarpMessages,
	)
	if err != nil {
		return err
	}

	if err := vm.initializeChain(lastAcceptedHash, vm.ethConfig); err != nil {
		return err
	}

	go vm.ctx.Log.RecoverAndPanic(vm.startContinuousProfiler)

	// Add p2p warp message warpHandler
	warpHandler := acp118.NewCachedHandler(meteredCache, vm.warpBackend, vm.ctx.WarpSigner)
	vm.Network.AddHandler(p2p.SignatureRequestHandlerID, warpHandler)

	vm.setAppRequestHandlers()

	vm.StateSyncServer = NewStateSyncServer(&stateSyncServerConfig{
		Chain:            vm.blockChain,
		SyncableInterval: vm.config.StateSyncCommitInterval,
	})
	return vm.initializeStateSyncClient(lastAcceptedHeight)
}

func (vm *VM) initializeMetrics() error {
	vm.sdkMetrics = prometheus.NewRegistry()
	// If metrics are enabled, register the default metrics registry
	if !metrics.Enabled {
		return nil
	}

	gatherer := subnetEVMPrometheus.Gatherer(metrics.DefaultRegistry)
	if err := vm.ctx.Metrics.Register(ethMetricsPrefix, gatherer); err != nil {
		return err
	}
	return vm.ctx.Metrics.Register(sdkMetricsPrefix, vm.sdkMetrics)
}

func (vm *VM) initializeChain(lastAcceptedHash common.Hash, ethConfig ethconfig.Config) error {
	nodecfg := &node.Config{
		SubnetEVMVersion:      Version,
		KeyStoreDir:           vm.config.KeystoreDirectory,
		ExternalSigner:        vm.config.KeystoreExternalSigner,
		InsecureUnlockAllowed: vm.config.KeystoreInsecureUnlockAllowed,
	}
	node, err := node.New(nodecfg)
	if err != nil {
		return err
	}
	vm.eth, err = eth.New(
		node,
		&vm.ethConfig,
		&EthPushGossiper{vm: vm},
		vm.chaindb,
		vm.config.EthBackendSettings(),
		lastAcceptedHash,
		dummy.NewFakerWithClock(&vm.clock),
		&vm.clock,
	)
	if err != nil {
		return err
	}
	vm.eth.SetEtherbase(ethConfig.Miner.Etherbase)
	vm.txPool = vm.eth.TxPool()
	vm.txPool.SetMinFee(vm.chainConfig.FeeConfig.MinBaseFee)
	vm.txPool.SetGasTip(big.NewInt(0))
	vm.blockChain = vm.eth.BlockChain()
	vm.miner = vm.eth.Miner()

	vm.eth.Start()
	return vm.initChainState(vm.blockChain.LastAcceptedBlock())
}

// initializeStateSyncClient initializes the client for performing state sync.
// If state sync is disabled, this function will wipe any ongoing summary from
// disk to ensure that we do not continue syncing from an invalid snapshot.
func (vm *VM) initializeStateSyncClient(lastAcceptedHeight uint64) error {
	// parse nodeIDs from state sync IDs in vm config
	var stateSyncIDs []ids.NodeID
	if vm.config.StateSyncEnabled && len(vm.config.StateSyncIDs) > 0 {
		nodeIDs := strings.Split(vm.config.StateSyncIDs, ",")
		stateSyncIDs = make([]ids.NodeID, len(nodeIDs))
		for i, nodeIDString := range nodeIDs {
			nodeID, err := ids.NodeIDFromString(nodeIDString)
			if err != nil {
				return fmt.Errorf("failed to parse %s as NodeID: %w", nodeIDString, err)
			}
			stateSyncIDs[i] = nodeID
		}
	}

	vm.StateSyncClient = NewStateSyncClient(&stateSyncClientConfig{
		chain: vm.eth,
		state: vm.State,
		client: statesyncclient.NewClient(
			&statesyncclient.ClientConfig{
				NetworkClient:    vm.client,
				Codec:            vm.networkCodec,
				Stats:            stats.NewClientSyncerStats(),
				StateSyncNodeIDs: stateSyncIDs,
				BlockParser:      vm,
			},
		),
		enabled:              vm.config.StateSyncEnabled,
		skipResume:           vm.config.StateSyncSkipResume,
		stateSyncMinBlocks:   vm.config.StateSyncMinBlocks,
		stateSyncRequestSize: vm.config.StateSyncRequestSize,
		lastAcceptedHeight:   lastAcceptedHeight, // TODO clean up how this is passed around
		chaindb:              vm.chaindb,
		metadataDB:           vm.metadataDB,
		acceptedBlockDB:      vm.acceptedBlockDB,
		db:                   vm.db,
		toEngine:             vm.toEngine,
	})

	// If StateSync is disabled, clear any ongoing summary so that we will not attempt to resume
	// sync using a snapshot that has been modified by the node running normal operations.
	if !vm.config.StateSyncEnabled {
		return vm.StateSyncClient.ClearOngoingSummary()
	}

	return nil
}

func (vm *VM) initChainState(lastAcceptedBlock *types.Block) error {
	block := vm.newBlock(lastAcceptedBlock)

	config := &chain.Config{
		DecidedCacheSize:      decidedCacheSize,
		MissingCacheSize:      missingCacheSize,
		UnverifiedCacheSize:   unverifiedCacheSize,
		BytesToIDCacheSize:    bytesToIDCacheSize,
		GetBlock:              vm.getBlock,
		UnmarshalBlock:        vm.parseBlock,
		BuildBlock:            vm.buildBlock,
		BuildBlockWithContext: vm.buildBlockWithContext,
		LastAcceptedBlock:     block,
	}

	// Register chain state metrics
	chainStateRegisterer := prometheus.NewRegistry()
	state, err := chain.NewMeteredState(chainStateRegisterer, config)
	if err != nil {
		return fmt.Errorf("could not create metered state: %w", err)
	}
	vm.State = state

	if !metrics.Enabled {
		return nil
	}

	return vm.ctx.Metrics.Register(chainStateMetricsPrefix, chainStateRegisterer)
}

func (vm *VM) SetState(_ context.Context, state snow.State) error {
	switch state {
	case snow.StateSyncing:
		vm.bootstrapped.Set(false)
		return nil
	case snow.Bootstrapping:
		return vm.onBootstrapStarted()
	case snow.NormalOp:
		return vm.onNormalOperationsStarted()
	default:
		return snow.ErrUnknownState
	}
}

// onBootstrapStarted marks this VM as bootstrapping
func (vm *VM) onBootstrapStarted() error {
	vm.bootstrapped.Set(false)
	if err := vm.StateSyncClient.Error(); err != nil {
		return err
	}
	// After starting bootstrapping, do not attempt to resume a previous state sync.
	if err := vm.StateSyncClient.ClearOngoingSummary(); err != nil {
		return err
	}
	// Ensure snapshots are initialized before bootstrapping (i.e., if state sync is skipped).
	// Note calling this function has no effect if snapshots are already initialized.
	vm.blockChain.InitializeSnapshots()

	return nil
}

// onNormalOperationsStarted marks this VM as bootstrapped
func (vm *VM) onNormalOperationsStarted() error {
	if vm.bootstrapped.Get() {
		return nil
	}
	vm.bootstrapped.Set(true)

	ctx, cancel := context.WithCancel(context.TODO())
	vm.cancel = cancel

	// update validators first
	if err := vm.performValidatorUpdate(ctx); err != nil {
		return fmt.Errorf("failed to update validators: %w", err)
	}
	vdrIDs := vm.validatorState.GetNodeIDs().List()
	// Then start tracking with updated validators
	// StartTracking initializes the uptime tracking with the known validators
	// and update their uptime to account for the time we were being offline.
	if err := vm.uptimeManager.StartTracking(vdrIDs); err != nil {
		return fmt.Errorf("failed to start tracking uptime: %w", err)
	}
	// dispatch validator set update
	vm.shutdownWg.Add(1)
	go func() {
		vm.dispatchUpdateValidators(ctx)
		vm.shutdownWg.Done()
	}()

	// Initialize goroutines related to block building
	// once we enter normal operation as there is no need to handle mempool gossip before this point.
	ethTxGossipMarshaller := GossipEthTxMarshaller{}
	ethTxGossipClient := vm.Network.NewClient(p2p.TxGossipHandlerID, p2p.WithValidatorSampling(vm.validators))
	ethTxGossipMetrics, err := gossip.NewMetrics(vm.sdkMetrics, ethTxGossipNamespace)
	if err != nil {
		return fmt.Errorf("failed to initialize eth tx gossip metrics: %w", err)
	}
	ethTxPool, err := NewGossipEthTxPool(vm.txPool, vm.sdkMetrics)
	if err != nil {
		return fmt.Errorf("failed to initialize gossip eth tx pool: %w", err)
	}
	vm.shutdownWg.Add(1)
	go func() {
		ethTxPool.Subscribe(ctx)
		vm.shutdownWg.Done()
	}()

	pushGossipParams := gossip.BranchingFactor{
		StakePercentage: vm.config.PushGossipPercentStake,
		Validators:      vm.config.PushGossipNumValidators,
		Peers:           vm.config.PushGossipNumPeers,
	}
	pushRegossipParams := gossip.BranchingFactor{
		Validators: vm.config.PushRegossipNumValidators,
		Peers:      vm.config.PushRegossipNumPeers,
	}

	ethTxPushGossiper := vm.ethTxPushGossiper.Get()
	if ethTxPushGossiper == nil {
		ethTxPushGossiper, err = gossip.NewPushGossiper[*GossipEthTx](
			ethTxGossipMarshaller,
			ethTxPool,
			vm.validators,
			ethTxGossipClient,
			ethTxGossipMetrics,
			pushGossipParams,
			pushRegossipParams,
			pushGossipDiscardedElements,
			txGossipTargetMessageSize,
			vm.config.RegossipFrequency.Duration,
		)
		if err != nil {
			return fmt.Errorf("failed to initialize eth tx push gossiper: %w", err)
		}
		vm.ethTxPushGossiper.Set(ethTxPushGossiper)
	}

	// NOTE: gossip network must be initialized first otherwise ETH tx gossip will not work.
	gossipStats := NewGossipStats()
	vm.builder = vm.NewBlockBuilder(vm.toEngine)
	vm.builder.awaitSubmittedTxs()
	vm.Network.SetGossipHandler(NewGossipHandler(vm, gossipStats))

	if vm.ethTxGossipHandler == nil {
		vm.ethTxGossipHandler = newTxGossipHandler[*GossipEthTx](
			vm.ctx.Log,
			ethTxGossipMarshaller,
			ethTxPool,
			ethTxGossipMetrics,
			txGossipTargetMessageSize,
			txGossipThrottlingPeriod,
			txGossipThrottlingLimit,
			vm.validators,
		)
	}

	if err := vm.Network.AddHandler(p2p.TxGossipHandlerID, vm.ethTxGossipHandler); err != nil {
		return fmt.Errorf("failed to add eth tx gossip handler: %w", err)
	}

	if vm.ethTxPullGossiper == nil {
		ethTxPullGossiper := gossip.NewPullGossiper[*GossipEthTx](
			vm.ctx.Log,
			ethTxGossipMarshaller,
			ethTxPool,
			ethTxGossipClient,
			ethTxGossipMetrics,
			txGossipPollSize,
		)

		vm.ethTxPullGossiper = gossip.ValidatorGossiper{
			Gossiper:   ethTxPullGossiper,
			NodeID:     vm.ctx.NodeID,
			Validators: vm.validators,
		}
	}

	vm.shutdownWg.Add(2)
	go func() {
		gossip.Every(ctx, vm.ctx.Log, ethTxPushGossiper, vm.config.PushGossipFrequency.Duration)
		vm.shutdownWg.Done()
	}()
	go func() {
		gossip.Every(ctx, vm.ctx.Log, vm.ethTxPullGossiper, vm.config.PullGossipFrequency.Duration)
		vm.shutdownWg.Done()
	}()

	return nil
}

// setAppRequestHandlers sets the request handlers for the VM to serve state sync
// requests.
func (vm *VM) setAppRequestHandlers() {
	// Create standalone EVM TrieDB (read only) for serving leafs requests.
	// We create a standalone TrieDB here, so that it has a standalone cache from the one
	// used by the node when processing blocks.
	evmTrieDB := triedb.NewDatabase(
		vm.chaindb,
		&triedb.Config{
			HashDB: &hashdb.Config{
				CleanCacheSize: vm.config.StateSyncServerTrieCache * units.MiB,
			},
		},
	)

	networkHandler := newNetworkHandler(vm.blockChain, vm.chaindb, evmTrieDB, vm.warpBackend, vm.networkCodec)
	vm.Network.SetRequestHandler(networkHandler)
}

// Shutdown implements the snowman.ChainVM interface
func (vm *VM) Shutdown(context.Context) error {
	if vm.ctx == nil {
		return nil
	}
	if vm.cancel != nil {
		vm.cancel()
	}
	if vm.bootstrapped.Get() {
		vdrIDs := vm.validatorState.GetNodeIDs().List()
		if err := vm.uptimeManager.StopTracking(vdrIDs); err != nil {
			return fmt.Errorf("failed to stop tracking uptime: %w", err)
		}
		if err := vm.validatorState.WriteState(); err != nil {
			return fmt.Errorf("failed to write validator: %w", err)
		}
	}
	vm.Network.Shutdown()
	if err := vm.StateSyncClient.Shutdown(); err != nil {
		log.Error("error stopping state syncer", "err", err)
	}
	close(vm.shutdownChan)
	// Stop RPC handlers before eth.Stop which will close the database
	for _, handler := range vm.rpcHandlers {
		handler.Stop()
	}
	vm.eth.Stop()
	log.Info("Ethereum backend stop completed")
	vm.shutdownWg.Wait()
	log.Info("Subnet-EVM Shutdown completed")
	return nil
}

// buildBlock builds a block to be wrapped by ChainState
func (vm *VM) buildBlock(ctx context.Context) (snowman.Block, error) {
	return vm.buildBlockWithContext(ctx, nil)
}

func (vm *VM) buildBlockWithContext(ctx context.Context, proposerVMBlockCtx *block.Context) (snowman.Block, error) {
	if proposerVMBlockCtx != nil {
		log.Debug("Building block with context", "pChainBlockHeight", proposerVMBlockCtx.PChainHeight)
	} else {
		log.Debug("Building block without context")
	}
	predicateCtx := &precompileconfig.PredicateContext{
		SnowCtx:            vm.ctx,
		ProposerVMBlockCtx: proposerVMBlockCtx,
	}

	block, err := vm.miner.GenerateBlock(predicateCtx)
	vm.builder.handleGenerateBlock()
	if err != nil {
		return nil, err
	}

	// Note: the status of block is set by ChainState
	blk := vm.newBlock(block)

	// Verify is called on a non-wrapped block here, such that this
	// does not add [blk] to the processing blocks map in ChainState.
	//
	// TODO cache verification since Verify() will be called by the
	// consensus engine as well.
	//
	// Note: this is only called when building a new block, so caching
	// verification will only be a significant optimization for nodes
	// that produce a large number of blocks.
	// We call verify without writes here to avoid generating a reference
	// to the blk state root in the triedb when we are going to call verify
	// again from the consensus engine with writes enabled.
	if err := blk.verify(predicateCtx, false /*=writes*/); err != nil {
		return nil, fmt.Errorf("block failed verification due to: %w", err)
	}

	log.Debug(fmt.Sprintf("Built block %s", blk.ID()))
	// Marks the current transactions from the mempool as being successfully issued
	// into a block.
	return blk, nil
}

// parseBlock parses [b] into a block to be wrapped by ChainState.
func (vm *VM) parseBlock(_ context.Context, b []byte) (snowman.Block, error) {
	ethBlock := new(types.Block)
	if err := rlp.DecodeBytes(b, ethBlock); err != nil {
		return nil, err
	}

	// Note: the status of block is set by ChainState
	block := vm.newBlock(ethBlock)
	// Performing syntactic verification in ParseBlock allows for
	// short-circuiting bad blocks before they are processed by the VM.
	if err := block.syntacticVerify(); err != nil {
		return nil, fmt.Errorf("syntactic block verification failed: %w", err)
	}
	return block, nil
}

func (vm *VM) ParseEthBlock(b []byte) (*types.Block, error) {
	block, err := vm.parseBlock(context.TODO(), b)
	if err != nil {
		return nil, err
	}

	return block.(*Block).ethBlock, nil
}

// getBlock attempts to retrieve block [id] from the VM to be wrapped
// by ChainState.
func (vm *VM) getBlock(_ context.Context, id ids.ID) (snowman.Block, error) {
	ethBlock := vm.blockChain.GetBlockByHash(common.Hash(id))
	// If [ethBlock] is nil, return [database.ErrNotFound] here
	// so that the miss is considered cacheable.
	if ethBlock == nil {
		return nil, database.ErrNotFound
	}
	// Note: the status of block is set by ChainState
	return vm.newBlock(ethBlock), nil
}

// GetAcceptedBlock attempts to retrieve block [blkID] from the VM. This method
// only returns accepted blocks.
func (vm *VM) GetAcceptedBlock(ctx context.Context, blkID ids.ID) (snowman.Block, error) {
	blk, err := vm.GetBlock(ctx, blkID)
	if err != nil {
		return nil, err
	}

	height := blk.Height()
	acceptedBlkID, err := vm.GetBlockIDAtHeight(ctx, height)
	if err != nil {
		return nil, err
	}

	if acceptedBlkID != blkID {
		// The provided block is not accepted.
		return nil, database.ErrNotFound
	}
	return blk, nil
}

// SetPreference sets what the current tail of the chain is
func (vm *VM) SetPreference(ctx context.Context, blkID ids.ID) error {
	// Since each internal handler used by [vm.State] always returns a block
	// with non-nil ethBlock value, GetBlockInternal should never return a
	// (*Block) with a nil ethBlock value.
	block, err := vm.GetBlockInternal(ctx, blkID)
	if err != nil {
		return fmt.Errorf("failed to set preference to %s: %w", blkID, err)
	}

	return vm.blockChain.SetPreference(block.(*Block).ethBlock)
}

// VerifyHeightIndex always returns a nil error since the index is maintained by
// vm.blockChain.
func (vm *VM) VerifyHeightIndex(context.Context) error {
	return nil
}

// GetBlockIDAtHeight returns the canonical block at [height].
// Note: the engine assumes that if a block is not found at [height], then
// [database.ErrNotFound] will be returned. This indicates that the VM has state
// synced and does not have all historical blocks available.
func (vm *VM) GetBlockIDAtHeight(_ context.Context, height uint64) (ids.ID, error) {
	lastAcceptedBlock := vm.LastAcceptedBlock()
	if lastAcceptedBlock.Height() < height {
		return ids.ID{}, database.ErrNotFound
	}

	hash := vm.blockChain.GetCanonicalHash(height)
	if hash == (common.Hash{}) {
		return ids.ID{}, database.ErrNotFound
	}
	return ids.ID(hash), nil
}

func (vm *VM) Version(context.Context) (string, error) {
	return Version, nil
}

// NewHandler returns a new Handler for a service where:
//   - The handler's functionality is defined by [service]
//     [service] should be a gorilla RPC service (see https://www.gorillatoolkit.org/pkg/rpc/v2)
//   - The name of the service is [name]
func newHandler(name string, service interface{}) (http.Handler, error) {
	server := avalancheRPC.NewServer()
	server.RegisterCodec(avalancheJSON.NewCodec(), "application/json")
	server.RegisterCodec(avalancheJSON.NewCodec(), "application/json;charset=UTF-8")
	return server, server.RegisterService(service, name)
}

// CreateHandlers makes new http handlers that can handle API calls
func (vm *VM) CreateHandlers(context.Context) (map[string]http.Handler, error) {
	handler := rpc.NewServer(vm.config.APIMaxDuration.Duration)
	if vm.config.HttpBodyLimit > 0 {
		handler.SetHTTPBodyLimit(int(vm.config.HttpBodyLimit))
	}

	enabledAPIs := vm.config.EthAPIs()
	if err := attachEthService(handler, vm.eth.APIs(), enabledAPIs); err != nil {
		return nil, err
	}

	apis := make(map[string]http.Handler)
	if vm.config.AdminAPIEnabled {
		adminAPI, err := newHandler("admin", NewAdminService(vm, os.ExpandEnv(fmt.Sprintf("%s_subnet_evm_performance_%s", vm.config.AdminAPIDir, vm.chainAlias))))
		if err != nil {
			return nil, fmt.Errorf("failed to register service for admin API due to %w", err)
		}
		apis[adminEndpoint] = adminAPI
		enabledAPIs = append(enabledAPIs, "subnet-evm-admin")
	}

	if vm.config.ValidatorsAPIEnabled {
		validatorsAPI, err := newHandler("validators", &ValidatorsAPI{vm})
		if err != nil {
			return nil, fmt.Errorf("failed to register service for validators API due to %w", err)
		}
		apis[validatorsEndpoint] = validatorsAPI
		enabledAPIs = append(enabledAPIs, "validators")
	}

	// RPC APIs
	if vm.config.SnowmanAPIEnabled {
		if err := handler.RegisterName("snowman", &SnowmanAPI{vm}); err != nil {
			return nil, err
		}
		enabledAPIs = append(enabledAPIs, "snowman")
	}

	if vm.config.WarpAPIEnabled {
		if err := handler.RegisterName("warp", warp.NewAPI(vm.ctx.NetworkID, vm.ctx.SubnetID, vm.ctx.ChainID, vm.ctx.ValidatorState, vm.warpBackend, vm.client, vm.requirePrimaryNetworkSigners)); err != nil {
			return nil, err
		}
		enabledAPIs = append(enabledAPIs, "warp")
	}

	log.Info(fmt.Sprintf("Enabled APIs: %s", strings.Join(enabledAPIs, ", ")))
	apis[ethRPCEndpoint] = handler
	apis[ethWSEndpoint] = handler.WebsocketHandlerWithDuration(
		[]string{"*"},
		vm.config.APIMaxDuration.Duration,
		vm.config.WSCPURefillRate.Duration,
		vm.config.WSCPUMaxStored.Duration,
	)

	vm.rpcHandlers = append(vm.rpcHandlers, handler)
	return apis, nil
}

// CreateStaticHandlers makes new http handlers that can handle API calls
func (vm *VM) CreateStaticHandlers(context.Context) (map[string]http.Handler, error) {
	handler := rpc.NewServer(0)
	if vm.config.HttpBodyLimit > 0 {
		handler.SetHTTPBodyLimit(int(vm.config.HttpBodyLimit))
	}
	if err := handler.RegisterName("static", &StaticService{}); err != nil {
		return nil, err
	}

	vm.rpcHandlers = append(vm.rpcHandlers, handler)
	return map[string]http.Handler{
		"/rpc": handler,
	}, nil
}

/*
 ******************************************************************************
 *********************************** Helpers **********************************
 ******************************************************************************
 */

// GetCurrentNonce returns the nonce associated with the address at the
// preferred block
func (vm *VM) GetCurrentNonce(address common.Address) (uint64, error) {
	// Note: current state uses the state of the preferred block.
	state, err := vm.blockChain.State()
	if err != nil {
		return 0, err
	}
	return state.GetNonce(address), nil
}

// currentRules returns the chain rules for the current block.
func (vm *VM) currentRules() params.Rules {
	header := vm.eth.APIBackend.CurrentHeader()
	return vm.chainConfig.Rules(header.Number, header.Time)
}

// requirePrimaryNetworkSigners returns true if warp messages from the primary
// network must be signed by the primary network validators.
// This is necessary when the subnet is not validating the primary network.
func (vm *VM) requirePrimaryNetworkSigners() bool {
	switch c := vm.currentRules().ActivePrecompiles[warpcontract.ContractAddress].(type) {
	case *warpcontract.Config:
		return c.RequirePrimaryNetworkSigners
	default: // includes nil due to non-presence
		return false
	}
}

func (vm *VM) startContinuousProfiler() {
	// If the profiler directory is empty, return immediately
	// without creating or starting a continuous profiler.
	if vm.config.ContinuousProfilerDir == "" {
		return
	}
	vm.profiler = profiler.NewContinuous(
		filepath.Join(vm.config.ContinuousProfilerDir),
		vm.config.ContinuousProfilerFrequency.Duration,
		vm.config.ContinuousProfilerMaxFiles,
	)
	defer vm.profiler.Shutdown()

	vm.shutdownWg.Add(1)
	go func() {
		defer vm.shutdownWg.Done()
		log.Info("Dispatching continuous profiler", "dir", vm.config.ContinuousProfilerDir, "freq", vm.config.ContinuousProfilerFrequency, "maxFiles", vm.config.ContinuousProfilerMaxFiles)
		err := vm.profiler.Dispatch()
		if err != nil {
			log.Error("continuous profiler failed", "err", err)
		}
	}()
	// Wait for shutdownChan to be closed
	<-vm.shutdownChan
}

// readLastAccepted reads the last accepted hash from [acceptedBlockDB] and returns the
// last accepted block hash and height by reading directly from [vm.chaindb] instead of relying
// on [chain].
// Note: assumes [vm.chaindb] and [vm.genesisHash] have been initialized.
func (vm *VM) readLastAccepted() (common.Hash, uint64, error) {
	// Attempt to load last accepted block to determine if it is necessary to
	// initialize state with the genesis block.
	lastAcceptedBytes, lastAcceptedErr := vm.acceptedBlockDB.Get(lastAcceptedKey)
	switch {
	case lastAcceptedErr == database.ErrNotFound:
		// If there is nothing in the database, return the genesis block hash and height
		return vm.genesisHash, 0, nil
	case lastAcceptedErr != nil:
		return common.Hash{}, 0, fmt.Errorf("failed to get last accepted block ID due to: %w", lastAcceptedErr)
	case len(lastAcceptedBytes) != common.HashLength:
		return common.Hash{}, 0, fmt.Errorf("last accepted bytes should have been length %d, but found %d", common.HashLength, len(lastAcceptedBytes))
	default:
		lastAcceptedHash := common.BytesToHash(lastAcceptedBytes)
		height := rawdb.ReadHeaderNumber(vm.chaindb, lastAcceptedHash)
		if height == nil {
			return common.Hash{}, 0, fmt.Errorf("failed to retrieve header number of last accepted block: %s", lastAcceptedHash)
		}
		return lastAcceptedHash, *height, nil
	}
}

// attachEthService registers the backend RPC services provided by Ethereum
// to the provided handler under their assigned namespaces.
func attachEthService(handler *rpc.Server, apis []rpc.API, names []string) error {
	enabledServicesSet := make(map[string]struct{})
	for _, ns := range names {
		// handle pre geth v1.10.20 api names as aliases for their updated values
		// to allow configurations to be backwards compatible.
		if newName, isLegacy := legacyApiNames[ns]; isLegacy {
			log.Info("deprecated api name referenced in configuration.", "deprecated", ns, "new", newName)
			enabledServicesSet[newName] = struct{}{}
			continue
		}

		enabledServicesSet[ns] = struct{}{}
	}

	apiSet := make(map[string]rpc.API)
	for _, api := range apis {
		if existingAPI, exists := apiSet[api.Name]; exists {
			return fmt.Errorf("duplicated API name: %s, namespaces %s and %s", api.Name, api.Namespace, existingAPI.Namespace)
		}
		apiSet[api.Name] = api
	}

	for name := range enabledServicesSet {
		api, exists := apiSet[name]
		if !exists {
			return fmt.Errorf("API service %s not found", name)
		}
		if err := handler.RegisterName(api.Namespace, api.Service); err != nil {
			return err
		}
	}

	return nil
<<<<<<< HEAD
=======
}

// initializeDBs initializes the databases used by the VM.
// If [useStandaloneDB] is true, the chain will use a standalone database for its state.
// Otherwise, the chain will use the provided [avaDB] for its state.
func (vm *VM) initializeDBs(avaDB database.Database) error {
	db := avaDB
	// skip standalone database initialization if we are running in unit tests
	if vm.ctx.NetworkID != avalancheconstants.UnitTestID {
		// first initialize the accepted block database to check if we need to use a standalone database
		acceptedDB := prefixdb.New(acceptedPrefix, avaDB)
		useStandAloneDB, err := vm.useStandaloneDatabase(acceptedDB)
		if err != nil {
			return err
		}
		if useStandAloneDB {
			// If we are using a standalone database, we need to create a new database
			// for the chain state.
			dbConfig, err := getDatabaseConfig(vm.config, vm.ctx.ChainDataDir)
			if err != nil {
				return err
			}
			log.Info("Using standalone database for the chain state", "DatabaseConfig", dbConfig)
			db, err = vm.createDatabase(dbConfig)
			if err != nil {
				return err
			}
		}
	}
	// Use NewNested rather than New so that the structure of the database
	// remains the same regardless of the provided baseDB type.
	vm.chaindb = rawdb.NewDatabase(WrappedDatabase{prefixdb.NewNested(ethDBPrefix, db)})
	vm.db = versiondb.New(db)
	vm.acceptedBlockDB = prefixdb.New(acceptedPrefix, vm.db)
	vm.metadataDB = prefixdb.New(metadataPrefix, vm.db)
	// Note warpDB and validatorsDB are not part of versiondb because it is not necessary
	// that they are committed to the database atomically with
	// the last accepted block.
	// [warpDB] is used to store warp message signatures
	// set to a prefixDB with the prefix [warpPrefix]
	vm.warpDB = prefixdb.New(warpPrefix, db)
	// [validatorsDB] is used to store the current validator set and uptimes
	// set to a prefixDB with the prefix [validatorsDBPrefix]
	vm.validatorsDB = prefixdb.New(validatorsDBPrefix, db)
	return nil
}

func (vm *VM) inspectDatabases() error {
	start := time.Now()
	log.Info("Starting database inspection")
	if err := rawdb.InspectDatabase(vm.chaindb, nil, nil); err != nil {
		return err
	}
	if err := inspectDB(vm.acceptedBlockDB, "acceptedBlockDB"); err != nil {
		return err
	}
	if err := inspectDB(vm.metadataDB, "metadataDB"); err != nil {
		return err
	}
	if err := inspectDB(vm.warpDB, "warpDB"); err != nil {
		return err
	}
	log.Info("Completed database inspection", "elapsed", time.Since(start))
	return nil
}

func (vm *VM) Connected(ctx context.Context, nodeID ids.NodeID, version *version.Application) error {
	if err := vm.uptimeManager.Connect(nodeID); err != nil {
		return fmt.Errorf("uptime manager failed to connect node %s: %w", nodeID, err)
	}
	return vm.Network.Connected(ctx, nodeID, version)
}

func (vm *VM) Disconnected(ctx context.Context, nodeID ids.NodeID) error {
	if err := vm.uptimeManager.Disconnect(nodeID); err != nil {
		return fmt.Errorf("uptime manager failed to disconnect node %s: %w", nodeID, err)
	}

	return vm.Network.Disconnected(ctx, nodeID)
}

func (vm *VM) dispatchUpdateValidators(ctx context.Context) {
	ticker := time.NewTicker(loadValidatorsFrequency)
	defer ticker.Stop()

	for {
		select {
		case <-ticker.C:
			vm.ctx.Lock.Lock()
			if err := vm.performValidatorUpdate(ctx); err != nil {
				log.Error("failed to update validators", "error", err)
			}
			vm.ctx.Lock.Unlock()
		case <-ctx.Done():
			return
		}
	}
}

// performValidatorUpdate updates the validator state with the current validator set
// and writes the state to the database.
func (vm *VM) performValidatorUpdate(ctx context.Context) error {
	now := time.Now()
	log.Debug("performing validator update")
	// get current validator set
	currentValidatorSet, _, err := vm.ctx.ValidatorState.GetCurrentValidatorSet(ctx, vm.ctx.SubnetID)
	if err != nil {
		return fmt.Errorf("failed to get current validator set: %w", err)
	}

	// load the current validator set into the validator state
	if err := loadValidators(vm.validatorState, currentValidatorSet); err != nil {
		return fmt.Errorf("failed to load current validators: %w", err)
	}

	// write validators to the database
	if err := vm.validatorState.WriteState(); err != nil {
		return fmt.Errorf("failed to write validator state: %w", err)
	}

	// TODO: add metrics
	log.Debug("validator update complete", "duration", time.Since(now))
	return nil
}

// loadValidators loads the [validators] into the validator state [validatorState]
func loadValidators(validatorState validatorsinterfaces.State, newValidators map[ids.ID]*avalancheValidators.GetCurrentValidatorOutput) error {
	currentValidationIDs := validatorState.GetValidationIDs()
	// first check if we need to delete any existing validators
	for vID := range currentValidationIDs {
		// if the validator is not in the new set of validators
		// delete the validator
		if _, exists := newValidators[vID]; !exists {
			validatorState.DeleteValidator(vID)
		}
	}

	// then load the new validators
	for newVID, newVdr := range newValidators {
		currentVdr := validatorsinterfaces.Validator{
			ValidationID:   newVID,
			NodeID:         newVdr.NodeID,
			Weight:         newVdr.Weight,
			StartTimestamp: newVdr.StartTime,
			IsActive:       newVdr.IsActive,
			IsSoV:          newVdr.IsSoV,
		}
		if currentValidationIDs.Contains(newVID) {
			if err := validatorState.UpdateValidator(currentVdr); err != nil {
				return err
			}
		} else {
			if err := validatorState.AddValidator(currentVdr); err != nil {
				return err
			}
		}
	}
	return nil
>>>>>>> 6d47d9aa
}<|MERGE_RESOLUTION|>--- conflicted
+++ resolved
@@ -1253,72 +1253,6 @@
 	}
 
 	return nil
-<<<<<<< HEAD
-=======
-}
-
-// initializeDBs initializes the databases used by the VM.
-// If [useStandaloneDB] is true, the chain will use a standalone database for its state.
-// Otherwise, the chain will use the provided [avaDB] for its state.
-func (vm *VM) initializeDBs(avaDB database.Database) error {
-	db := avaDB
-	// skip standalone database initialization if we are running in unit tests
-	if vm.ctx.NetworkID != avalancheconstants.UnitTestID {
-		// first initialize the accepted block database to check if we need to use a standalone database
-		acceptedDB := prefixdb.New(acceptedPrefix, avaDB)
-		useStandAloneDB, err := vm.useStandaloneDatabase(acceptedDB)
-		if err != nil {
-			return err
-		}
-		if useStandAloneDB {
-			// If we are using a standalone database, we need to create a new database
-			// for the chain state.
-			dbConfig, err := getDatabaseConfig(vm.config, vm.ctx.ChainDataDir)
-			if err != nil {
-				return err
-			}
-			log.Info("Using standalone database for the chain state", "DatabaseConfig", dbConfig)
-			db, err = vm.createDatabase(dbConfig)
-			if err != nil {
-				return err
-			}
-		}
-	}
-	// Use NewNested rather than New so that the structure of the database
-	// remains the same regardless of the provided baseDB type.
-	vm.chaindb = rawdb.NewDatabase(WrappedDatabase{prefixdb.NewNested(ethDBPrefix, db)})
-	vm.db = versiondb.New(db)
-	vm.acceptedBlockDB = prefixdb.New(acceptedPrefix, vm.db)
-	vm.metadataDB = prefixdb.New(metadataPrefix, vm.db)
-	// Note warpDB and validatorsDB are not part of versiondb because it is not necessary
-	// that they are committed to the database atomically with
-	// the last accepted block.
-	// [warpDB] is used to store warp message signatures
-	// set to a prefixDB with the prefix [warpPrefix]
-	vm.warpDB = prefixdb.New(warpPrefix, db)
-	// [validatorsDB] is used to store the current validator set and uptimes
-	// set to a prefixDB with the prefix [validatorsDBPrefix]
-	vm.validatorsDB = prefixdb.New(validatorsDBPrefix, db)
-	return nil
-}
-
-func (vm *VM) inspectDatabases() error {
-	start := time.Now()
-	log.Info("Starting database inspection")
-	if err := rawdb.InspectDatabase(vm.chaindb, nil, nil); err != nil {
-		return err
-	}
-	if err := inspectDB(vm.acceptedBlockDB, "acceptedBlockDB"); err != nil {
-		return err
-	}
-	if err := inspectDB(vm.metadataDB, "metadataDB"); err != nil {
-		return err
-	}
-	if err := inspectDB(vm.warpDB, "warpDB"); err != nil {
-		return err
-	}
-	log.Info("Completed database inspection", "elapsed", time.Since(start))
-	return nil
 }
 
 func (vm *VM) Connected(ctx context.Context, nodeID ids.NodeID, version *version.Application) error {
@@ -1413,5 +1347,4 @@
 		}
 	}
 	return nil
->>>>>>> 6d47d9aa
 }