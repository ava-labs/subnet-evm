// Copyright (C) 2019-2025, Ava Labs, Inc. All rights reserved.
// See the file LICENSE for licensing terms.

package evm

import (
	"context"
	"encoding/json"
	"errors"
	"fmt"
	"math/big"
	"net/http"
	"os"
	"path/filepath"
	"strings"
	"sync"
	"time"

	"github.com/ava-labs/avalanchego/cache/lru"
	"github.com/ava-labs/avalanchego/cache/metercacher"
	"github.com/ava-labs/avalanchego/codec"
	"github.com/ava-labs/avalanchego/database"
	"github.com/ava-labs/avalanchego/database/versiondb"
	"github.com/ava-labs/avalanchego/ids"
	"github.com/ava-labs/avalanchego/network/p2p"
	"github.com/ava-labs/avalanchego/network/p2p/acp118"
	"github.com/ava-labs/avalanchego/network/p2p/gossip"
	"github.com/ava-labs/avalanchego/snow"
	"github.com/ava-labs/avalanchego/snow/consensus/snowman"
	"github.com/ava-labs/avalanchego/snow/engine/snowman/block"
	"github.com/ava-labs/avalanchego/utils/perms"
	"github.com/ava-labs/avalanchego/utils/profiler"
	"github.com/ava-labs/avalanchego/utils/timer/mockable"
	"github.com/ava-labs/avalanchego/utils/units"
	"github.com/ava-labs/avalanchego/vms/components/chain"
	"github.com/ava-labs/firewood-go-ethhash/ffi"
	"github.com/ava-labs/libevm/common"
	"github.com/ava-labs/libevm/core/rawdb"
	"github.com/ava-labs/libevm/core/types"
	"github.com/ava-labs/libevm/ethdb"
	"github.com/ava-labs/libevm/log"
	"github.com/ava-labs/libevm/metrics"
	"github.com/ava-labs/libevm/rlp"
	"github.com/ava-labs/libevm/triedb"
	"github.com/prometheus/client_golang/prometheus"

	// Force-load tracer engine to trigger registration
	//
	// We must import this package (not referenced elsewhere) so that the native "callTracer"
	// is added to a map of client-accessible tracers. In geth, this is done
	// inside of cmd/geth.
	_ "github.com/ava-labs/libevm/eth/tracers/js"
	_ "github.com/ava-labs/libevm/eth/tracers/native"
	_ "github.com/ava-labs/subnet-evm/precompile/registry" // Force-load precompiles to trigger registration

	"github.com/ava-labs/subnet-evm/commontype"
	"github.com/ava-labs/subnet-evm/consensus/dummy"
	"github.com/ava-labs/subnet-evm/constants"
	"github.com/ava-labs/subnet-evm/core"
	"github.com/ava-labs/subnet-evm/core/txpool"
	"github.com/ava-labs/subnet-evm/eth"
	"github.com/ava-labs/subnet-evm/eth/ethconfig"
	"github.com/ava-labs/subnet-evm/miner"
	"github.com/ava-labs/subnet-evm/network"
	"github.com/ava-labs/subnet-evm/node"
	"github.com/ava-labs/subnet-evm/params"
	"github.com/ava-labs/subnet-evm/params/extras"
	"github.com/ava-labs/subnet-evm/plugin/evm/config"
	"github.com/ava-labs/subnet-evm/plugin/evm/customrawdb"
	"github.com/ava-labs/subnet-evm/plugin/evm/extension"
	"github.com/ava-labs/subnet-evm/plugin/evm/message"
	"github.com/ava-labs/subnet-evm/plugin/evm/validators"
	"github.com/ava-labs/subnet-evm/plugin/evm/validators/interfaces"
	"github.com/ava-labs/subnet-evm/precompile/precompileconfig"
	"github.com/ava-labs/subnet-evm/rpc"
	"github.com/ava-labs/subnet-evm/sync/client/stats"
	"github.com/ava-labs/subnet-evm/sync/handlers"
	"github.com/ava-labs/subnet-evm/triedb/hashdb"
	"github.com/ava-labs/subnet-evm/warp"

	commonEng "github.com/ava-labs/avalanchego/snow/engine/common"
	avalancheUtils "github.com/ava-labs/avalanchego/utils"
	avajson "github.com/ava-labs/avalanchego/utils/json"
	avalanchegoprometheus "github.com/ava-labs/avalanchego/vms/evm/metrics/prometheus"
	ethparams "github.com/ava-labs/libevm/params"
	subnetevmlog "github.com/ava-labs/subnet-evm/plugin/evm/log"
	vmsync "github.com/ava-labs/subnet-evm/plugin/evm/sync"
	warpcontract "github.com/ava-labs/subnet-evm/precompile/contracts/warp"
	statesyncclient "github.com/ava-labs/subnet-evm/sync/client"
	handlerstats "github.com/ava-labs/subnet-evm/sync/handlers/stats"
	avalancheRPC "github.com/gorilla/rpc/v2"
)

var (
	_ block.ChainVM                      = (*VM)(nil)
	_ block.BuildBlockWithContextChainVM = (*VM)(nil)
	_ block.StateSyncableVM              = (*VM)(nil)
	_ statesyncclient.EthBlockParser     = (*VM)(nil)
)

const (
	// Max time from current time allowed for blocks, before they're considered future blocks
	// and fail verification
	maxFutureBlockTime     = 10 * time.Second
	decidedCacheSize       = 10 * units.MiB
	missingCacheSize       = 50
	unverifiedCacheSize    = 5 * units.MiB
	bytesToIDCacheSize     = 5 * units.MiB
	warpSignatureCacheSize = 500

	// Prefixes for metrics gatherers
	ethMetricsPrefix        = "eth"
	sdkMetricsPrefix        = "sdk"
	chainStateMetricsPrefix = "chain_state"
)

// Define the API endpoints for the VM
const (
	adminEndpoint        = "/admin"
	ethRPCEndpoint       = "/rpc"
	ethWSEndpoint        = "/ws"
	validatorsEndpoint   = "/validators"
	ethTxGossipNamespace = "eth_tx_gossip"
)

var (
	// Set last accepted key to be longer than the keys used to store accepted block IDs.
	lastAcceptedKey    = []byte("last_accepted_key")
	acceptedPrefix     = []byte("snowman_accepted")
	metadataPrefix     = []byte("metadata")
	warpPrefix         = []byte("warp")
	ethDBPrefix        = []byte("ethdb")
	validatorsDBPrefix = []byte("validators")
)

var (
	errEmptyBlock                    = errors.New("empty block")
	errUnsupportedFXs                = errors.New("unsupported feature extensions")
	errInvalidBlock                  = errors.New("invalid block")
	errInvalidNonce                  = errors.New("invalid nonce")
	errUnclesUnsupported             = errors.New("uncles unsupported")
	errInvalidHeaderPredicateResults = errors.New("invalid header predicate results")
	errInitializingLogger            = errors.New("failed to initialize logger")
	errShuttingDownVM                = errors.New("shutting down VM")
)

// legacyApiNames maps pre geth v1.10.20 api names to their updated counterparts.
// used in attachEthService for backward configuration compatibility.
var legacyApiNames = map[string]string{
	"internal-public-eth":              "internal-eth",
	"internal-public-blockchain":       "internal-blockchain",
	"internal-public-transaction-pool": "internal-transaction",
	"internal-public-tx-pool":          "internal-tx-pool",
	"internal-public-debug":            "internal-debug",
	"internal-private-debug":           "internal-debug",
	"internal-public-account":          "internal-account",
	"internal-private-personal":        "internal-personal",

	"public-eth":        "eth",
	"public-eth-filter": "eth-filter",
	"private-admin":     "admin",
	"public-debug":      "debug",
	"private-debug":     "debug",
}

// VM implements the snowman.ChainVM interface
type VM struct {
	ctx *snow.Context
	// contextLock is used to coordinate global VM operations.
	// This can be used safely instead of snow.Context.Lock which is deprecated and should not be used in rpcchainvm.
	vmLock sync.RWMutex
	// [cancel] may be nil until [snow.NormalOp] starts
	cancel context.CancelFunc
	// *chain.State helps to implement the VM interface by wrapping blocks
	// with an efficient caching layer.
	*chain.State

	config config.Config

	chainID     *big.Int
	genesisHash common.Hash
	chainConfig *params.ChainConfig
	ethConfig   ethconfig.Config

	// Extension Points
	extensionConfig *extension.Config

	// pointers to eth constructs
	eth        *eth.Ethereum
	txPool     *txpool.TxPool
	blockChain *core.BlockChain
	miner      *miner.Miner

	// [versiondb] is the VM's current versioned database
	versiondb *versiondb.Database

	// [db] is the VM's current database
	db database.Database

	// metadataDB is used to store one off keys.
	metadataDB database.Database

	// [chaindb] is the database supplied to the Ethereum backend
	chaindb ethdb.Database

	usingStandaloneDB bool

	// [acceptedBlockDB] is the database to store the last accepted
	// block.
	acceptedBlockDB database.Database
	// [warpDB] is used to store warp message signatures
	// set to a prefixDB with the prefix [warpPrefix]
	warpDB database.Database

	validatorsDB database.Database

	// builderLock is used to synchronize access to the block builder,
	// as it is uninitialized at first and is only initialized when onNormalOperationsStarted is called.
	builderLock sync.Mutex
	builder     *blockBuilder

	clock *mockable.Clock

	shutdownChan chan struct{}
	shutdownWg   sync.WaitGroup

	// Continuous Profiler
	profiler profiler.ContinuousProfiler

	network.Network
	networkCodec codec.Manager

	// Metrics
	sdkMetrics *prometheus.Registry

	bootstrapped avalancheUtils.Atomic[bool]

	stateSyncDone chan struct{}

	logger subnetevmlog.Logger
	// State sync server and client
	vmsync.Server
	vmsync.Client

	// Avalanche Warp Messaging backend
	// Used to serve BLS signatures of warp messages over RPC
	warpBackend warp.Backend

	// Initialize only sets these if nil so they can be overridden in tests
	ethTxGossipHandler p2p.Handler
	ethTxPushGossiper  avalancheUtils.Atomic[*gossip.PushGossiper[*GossipEthTx]]
	ethTxPullGossiper  gossip.Gossiper

	validatorsManager interfaces.Manager

	chainAlias string
	// RPC handlers (should be stopped before closing chaindb)
	rpcHandlers []interface{ Stop() }
}

// Initialize implements the snowman.ChainVM interface
func (vm *VM) Initialize(
	_ context.Context,
	chainCtx *snow.Context,
	db database.Database,
	genesisBytes []byte,
	upgradeBytes []byte,
	configBytes []byte,
	fxs []*commonEng.Fx,
	appSender commonEng.AppSender,
) error {
	// Initialize extension config if not already set
	if vm.extensionConfig == nil {
		// Initialize clock if not already set
		if vm.clock == nil {
			vm.clock = &mockable.Clock{}
		}
		vm.extensionConfig = &extension.Config{
			SyncSummaryProvider: &message.BlockSyncSummaryProvider{},
			SyncableParser:      message.NewBlockSyncSummaryParser(),
		}
		// Provide a clock to the extension config before validation
		vm.extensionConfig.Clock = vm.clock
	}

	if err := vm.extensionConfig.Validate(); err != nil {
		return fmt.Errorf("failed to validate extension config: %w", err)
	}

	vm.config.SetDefaults(defaultTxPoolConfig)
	if len(configBytes) > 0 {
		if err := json.Unmarshal(configBytes, &vm.config); err != nil {
			return fmt.Errorf("failed to unmarshal config %s: %w", string(configBytes), err)
		}
	}
	vm.ctx = chainCtx

	if err := vm.config.Validate(vm.ctx.NetworkID); err != nil {
		return err
	}
	// We should deprecate config flags as the first thing, before we do anything else
	// because this can set old flags to new flags. log the message after we have
	// initialized the logger.
	deprecateMsg := vm.config.Deprecate()

	vm.ctx = chainCtx

	// Create logger
	alias, err := vm.ctx.BCLookup.PrimaryAlias(vm.ctx.ChainID)
	if err != nil {
		// fallback to ChainID string instead of erroring
		alias = vm.ctx.ChainID.String()
	}
	vm.chainAlias = alias

	subnetEVMLogger, err := subnetevmlog.InitLogger(vm.chainAlias, vm.config.LogLevel, vm.config.LogJSONFormat, vm.ctx.Log)
	if err != nil {
		return fmt.Errorf("%w: %w ", errInitializingLogger, err)
	}
	vm.logger = subnetEVMLogger

	log.Info("Initializing Subnet EVM VM", "Version", Version, "libevm version", ethparams.LibEVMVersion, "Config", vm.config)

	if deprecateMsg != "" {
		log.Warn("Deprecation Warning", "msg", deprecateMsg)
	}

	if len(fxs) > 0 {
		return errUnsupportedFXs
	}

	// Enable debug-level metrics that might impact runtime performance
	metrics.EnabledExpensive = vm.config.MetricsExpensiveEnabled

	vm.shutdownChan = make(chan struct{}, 1)

	if err := vm.initializeMetrics(); err != nil {
		return fmt.Errorf("failed to initialize metrics: %w", err)
	}

	// Initialize the database
	if err := vm.initializeDBs(db); err != nil {
		return fmt.Errorf("failed to initialize databases: %w", err)
	}

	if vm.config.InspectDatabase {
		if err := vm.inspectDatabases(); err != nil {
			return err
		}
	}

	g, err := parseGenesis(chainCtx, genesisBytes, upgradeBytes, vm.config.AirdropFile)
	if err != nil {
		return err
	}

	// vm.ChainConfig() should be available for wrapping VMs before vm.initializeChain()
	vm.chainConfig = g.Config
	vm.chainID = g.Config.ChainID

	vm.ethConfig = ethconfig.NewDefaultConfig()
	vm.ethConfig.Genesis = g
	vm.ethConfig.NetworkId = vm.chainID.Uint64()
	vm.genesisHash = vm.ethConfig.Genesis.ToBlock().Hash() // must create genesis hash before [vm.ReadLastAccepted]
	lastAcceptedHash, lastAcceptedHeight, err := vm.ReadLastAccepted()
	if err != nil {
		return err
	}
	log.Info("read last accepted",
		"hash", lastAcceptedHash,
		"height", lastAcceptedHeight,
	)

	// Set minimum price for mining and default gas price oracle value to the min
	// gas price to prevent so transactions and blocks all use the correct fees
	vm.ethConfig.RPCGasCap = vm.config.RPCGasCap
	vm.ethConfig.RPCEVMTimeout = vm.config.APIMaxDuration.Duration
	vm.ethConfig.RPCTxFeeCap = vm.config.RPCTxFeeCap

	vm.ethConfig.TxPool.NoLocals = !vm.config.LocalTxsEnabled
	vm.ethConfig.TxPool.PriceLimit = vm.config.TxPoolPriceLimit
	vm.ethConfig.TxPool.PriceBump = vm.config.TxPoolPriceBump
	vm.ethConfig.TxPool.AccountSlots = vm.config.TxPoolAccountSlots
	vm.ethConfig.TxPool.GlobalSlots = vm.config.TxPoolGlobalSlots
	vm.ethConfig.TxPool.AccountQueue = vm.config.TxPoolAccountQueue
	vm.ethConfig.TxPool.GlobalQueue = vm.config.TxPoolGlobalQueue
	vm.ethConfig.TxPool.Lifetime = vm.config.TxPoolLifetime.Duration

	vm.ethConfig.AllowUnfinalizedQueries = vm.config.AllowUnfinalizedQueries
	vm.ethConfig.AllowUnprotectedTxs = vm.config.AllowUnprotectedTxs
	vm.ethConfig.AllowUnprotectedTxHashes = vm.config.AllowUnprotectedTxHashes
	vm.ethConfig.Preimages = vm.config.Preimages
	vm.ethConfig.Pruning = vm.config.Pruning
	vm.ethConfig.TrieCleanCache = vm.config.TrieCleanCache
	vm.ethConfig.TrieDirtyCache = vm.config.TrieDirtyCache
	vm.ethConfig.TrieDirtyCommitTarget = vm.config.TrieDirtyCommitTarget
	vm.ethConfig.TriePrefetcherParallelism = vm.config.TriePrefetcherParallelism
	vm.ethConfig.SnapshotCache = vm.config.SnapshotCache
	vm.ethConfig.AcceptorQueueLimit = vm.config.AcceptorQueueLimit
	vm.ethConfig.PopulateMissingTries = vm.config.PopulateMissingTries
	vm.ethConfig.PopulateMissingTriesParallelism = vm.config.PopulateMissingTriesParallelism
	vm.ethConfig.AllowMissingTries = vm.config.AllowMissingTries
	vm.ethConfig.SnapshotDelayInit = vm.stateSyncEnabled(lastAcceptedHeight)
	vm.ethConfig.SnapshotWait = vm.config.SnapshotWait
	vm.ethConfig.SnapshotVerify = vm.config.SnapshotVerify
	vm.ethConfig.HistoricalProofQueryWindow = vm.config.HistoricalProofQueryWindow
	vm.ethConfig.OfflinePruning = vm.config.OfflinePruning
	vm.ethConfig.OfflinePruningBloomFilterSize = vm.config.OfflinePruningBloomFilterSize
	vm.ethConfig.OfflinePruningDataDirectory = vm.config.OfflinePruningDataDirectory
	vm.ethConfig.CommitInterval = vm.config.CommitInterval
	vm.ethConfig.SkipUpgradeCheck = vm.config.SkipUpgradeCheck
	vm.ethConfig.AcceptedCacheSize = vm.config.AcceptedCacheSize
	vm.ethConfig.StateHistory = vm.config.StateHistory
	vm.ethConfig.TransactionHistory = vm.config.TransactionHistory
	vm.ethConfig.SkipTxIndexing = vm.config.SkipTxIndexing
	vm.ethConfig.StateScheme = vm.config.StateScheme

	if vm.ethConfig.StateScheme == customrawdb.FirewoodScheme {
		log.Warn("Firewood state scheme is enabled")
		log.Warn("This is untested in production, use at your own risk")
		// Firewood only supports pruning for now.
		if !vm.config.Pruning {
			return errors.New("Pruning must be enabled for Firewood")
		}
		// Firewood does not support iterators, so the snapshot cannot be constructed
		if vm.config.SnapshotCache > 0 {
			return errors.New("Snapshot cache must be disabled for Firewood")
		}
		if vm.config.OfflinePruning {
			return errors.New("Offline pruning is not supported for Firewood")
		}
		if vm.config.StateSyncEnabled == nil || *vm.config.StateSyncEnabled {
			return errors.New("State sync is not yet supported for Firewood")
		}
	}
	if vm.ethConfig.StateScheme == rawdb.PathScheme {
		log.Error("Path state scheme is not supported. Please use HashDB or Firewood state schemes instead")
		return errors.New("Path state scheme is not supported")
	}

	// Create directory for offline pruning
	if len(vm.ethConfig.OfflinePruningDataDirectory) != 0 {
		if err := os.MkdirAll(vm.ethConfig.OfflinePruningDataDirectory, perms.ReadWriteExecute); err != nil {
			log.Error("failed to create offline pruning data directory", "error", err)
			return err
		}
	}

	// Handle custom fee recipient
	if common.IsHexAddress(vm.config.FeeRecipient) {
		address := common.HexToAddress(vm.config.FeeRecipient)
		log.Info("Setting fee recipient", "address", address)
		vm.ethConfig.Miner.Etherbase = address
	} else {
		log.Info("Config has not specified any coinbase address. Defaulting to the blackhole address.")
		vm.ethConfig.Miner.Etherbase = constants.BlackholeAddr
	}

	vm.chainConfig = g.Config

	vm.networkCodec = message.Codec
	vm.Network, err = network.NewNetwork(vm.ctx, appSender, vm.networkCodec, vm.config.MaxOutboundActiveRequests, vm.sdkMetrics)
	if err != nil {
		return fmt.Errorf("failed to create network: %w", err)
	}

	vm.validatorsManager, err = validators.NewManager(vm.ctx, vm.validatorsDB, vm.clock)
	if err != nil {
		return fmt.Errorf("failed to initialize validators manager: %w", err)
	}

	// Initialize warp backend
	offchainWarpMessages := make([][]byte, len(vm.config.WarpOffChainMessages))
	for i, hexMsg := range vm.config.WarpOffChainMessages {
		offchainWarpMessages[i] = []byte(hexMsg)
	}
	warpSignatureCache := lru.NewCache[ids.ID, []byte](warpSignatureCacheSize)
	meteredCache, err := metercacher.New("warp_signature_cache", vm.sdkMetrics, warpSignatureCache)
	if err != nil {
		return fmt.Errorf("failed to create warp signature cache: %w", err)
	}

	// clear warpdb on initialization if config enabled
	if vm.config.PruneWarpDB {
		if err := database.Clear(vm.warpDB, ethdb.IdealBatchSize); err != nil {
			return fmt.Errorf("failed to prune warpDB: %w", err)
		}
	}

	vm.warpBackend, err = warp.NewBackend(
		vm.ctx.NetworkID,
		vm.ctx.ChainID,
		vm.ctx.WarpSigner,
		vm,
		validators.NewLockedValidatorReader(vm.validatorsManager, &vm.vmLock),
		vm.warpDB,
		meteredCache,
		offchainWarpMessages,
	)
	if err != nil {
		return err
	}
	if err := vm.initializeChain(lastAcceptedHash, vm.ethConfig); err != nil {
		return err
	}

	go vm.ctx.Log.RecoverAndPanic(vm.startContinuousProfiler)

	// Add p2p warp message warpHandler
	warpHandler := acp118.NewCachedHandler(meteredCache, vm.warpBackend, vm.ctx.WarpSigner)
	vm.Network.AddHandler(p2p.SignatureRequestHandlerID, warpHandler)

	vm.stateSyncDone = make(chan struct{})

	return vm.initializeStateSync(lastAcceptedHeight)
}

func parseGenesis(ctx *snow.Context, genesisBytes []byte, upgradeBytes []byte, airdropFile string) (*core.Genesis, error) {
	g := new(core.Genesis)
	if err := json.Unmarshal(genesisBytes, g); err != nil {
		return nil, fmt.Errorf("parsing genesis: %w", err)
	}

	// Set the default chain config if not provided
	if g.Config == nil {
		g.Config = params.SubnetEVMDefaultChainConfig
	}

	// Populate the Avalanche config extras.
	configExtra := params.GetExtra(g.Config)
	configExtra.AvalancheContext = extras.AvalancheContext{
		SnowCtx: ctx,
	}

	if configExtra.FeeConfig == commontype.EmptyFeeConfig {
		log.Info("No fee config given in genesis, setting default fee config", "DefaultFeeConfig", params.DefaultFeeConfig)
		configExtra.FeeConfig = params.DefaultFeeConfig
	}

	// Load airdrop file if provided
	if airdropFile != "" {
		var err error
		g.AirdropData, err = os.ReadFile(airdropFile)
		if err != nil {
			return nil, fmt.Errorf("could not read airdrop file '%s': %w", airdropFile, err)
		}
	}

	// Set network upgrade defaults
	configExtra.SetDefaults(ctx.NetworkUpgrades)

	// Apply upgradeBytes (if any) by unmarshalling them into [chainConfig.UpgradeConfig].
	// Initializing the chain will verify upgradeBytes are compatible with existing values.
	// This should be called before g.Verify().
	if len(upgradeBytes) > 0 {
		var upgradeConfig extras.UpgradeConfig
		if err := json.Unmarshal(upgradeBytes, &upgradeConfig); err != nil {
			return nil, fmt.Errorf("failed to parse upgrade bytes: %w", err)
		}
		configExtra.UpgradeConfig = upgradeConfig
	}

	if configExtra.UpgradeConfig.NetworkUpgradeOverrides != nil {
		overrides := configExtra.UpgradeConfig.NetworkUpgradeOverrides
		marshaled, err := json.Marshal(overrides)
		if err != nil {
			log.Warn("Failed to marshal network upgrade overrides", "error", err, "overrides", overrides)
		} else {
			log.Info("Applying network upgrade overrides", "overrides", string(marshaled))
		}
		configExtra.Override(overrides)
	}

	if err := g.Verify(); err != nil {
		return nil, fmt.Errorf("failed to verify genesis: %w", err)
	}

	// Align all the Ethereum upgrades to the Avalanche upgrades
	if err := params.SetEthUpgrades(g.Config); err != nil {
		return nil, fmt.Errorf("setting eth upgrades: %w", err)
	}
	return g, nil
}

func (vm *VM) initializeMetrics() error {
	// [metrics.Enabled] is a global variable imported from go-ethereum/metrics
	// and must be set to true to enable metrics collection.
	metrics.Enabled = true
	vm.sdkMetrics = prometheus.NewRegistry()
	gatherer := avalanchegoprometheus.NewGatherer(metrics.DefaultRegistry)
	if err := vm.ctx.Metrics.Register(ethMetricsPrefix, gatherer); err != nil {
		return err
	}

	if vm.config.MetricsExpensiveEnabled && vm.config.StateScheme == customrawdb.FirewoodScheme {
		if err := ffi.StartMetrics(); err != nil {
			return fmt.Errorf("failed to start firewood metrics collection: %w", err)
		}
		if err := vm.ctx.Metrics.Register("firewood", ffi.Gatherer{}); err != nil {
			return fmt.Errorf("failed to register firewood metrics: %w", err)
		}
	}
	return vm.ctx.Metrics.Register(sdkMetricsPrefix, vm.sdkMetrics)
}

func (vm *VM) initializeChain(lastAcceptedHash common.Hash, ethConfig ethconfig.Config) error {
	nodecfg := &node.Config{
		SubnetEVMVersion:      Version,
		KeyStoreDir:           vm.config.KeystoreDirectory,
		ExternalSigner:        vm.config.KeystoreExternalSigner,
		InsecureUnlockAllowed: vm.config.KeystoreInsecureUnlockAllowed,
	}
	node, err := node.New(nodecfg)
	if err != nil {
		return err
	}
	vm.eth, err = eth.New(
		node,
		&vm.ethConfig,
		&EthPushGossiper{vm: vm},
		vm.chaindb,
		eth.Settings{MaxBlocksPerRequest: vm.config.MaxBlocksPerRequest},
		lastAcceptedHash,
		dummy.NewFakerWithClock(vm.clock),
		vm.clock,
	)
	if err != nil {
		return err
	}
	vm.eth.SetEtherbase(ethConfig.Miner.Etherbase)
	vm.txPool = vm.eth.TxPool()
	vm.blockChain = vm.eth.BlockChain()
	vm.miner = vm.eth.Miner()
	lastAccepted := vm.blockChain.LastAcceptedBlock()
	feeConfig, _, err := vm.blockChain.GetFeeConfigAt(lastAccepted.Header())
	if err != nil {
		return err
	}
	vm.txPool.SetMinFee(feeConfig.MinBaseFee)
	vm.txPool.SetGasTip(big.NewInt(0))

	vm.eth.Start()
	return vm.initChainState(lastAccepted)
}

// initializeStateSyncClient initializes the client for performing state sync.
// If state sync is disabled, this function will wipe any ongoing summary from
// disk to ensure that we do not continue syncing from an invalid snapshot.
func (vm *VM) initializeStateSync(lastAcceptedHeight uint64) error {
	// Create standalone EVM TrieDB (read only) for serving leafs requests.
	// We create a standalone TrieDB here, so that it has a standalone cache from the one
	// used by the node when processing blocks.
	evmTrieDB := triedb.NewDatabase(
		vm.chaindb,
		&triedb.Config{
			DBOverride: hashdb.Config{
				CleanCacheSize: vm.config.StateSyncServerTrieCache * units.MiB,
			}.BackendConstructor,
		},
	)

	// register default leaf request handler for state trie
	syncStats := handlerstats.GetOrRegisterHandlerStats(metrics.Enabled)
	stateLeafRequestConfig := &extension.LeafRequestConfig{
		LeafType:   message.StateTrieNode,
		MetricName: "sync_state_trie_leaves",
		Handler: handlers.NewLeafsRequestHandler(evmTrieDB,
			message.StateTrieKeyLength,
			vm.blockChain, vm.networkCodec,
			syncStats,
		),
	}

	leafHandlers := make(LeafHandlers)
	leafHandlers[stateLeafRequestConfig.LeafType] = stateLeafRequestConfig.Handler

	networkHandler := newNetworkHandler(
		vm.blockChain,
		vm.chaindb,
		vm.warpBackend,
		vm.networkCodec,
		leafHandlers,
		syncStats,
	)
	vm.Network.SetRequestHandler(networkHandler)

	vm.Server = vmsync.NewServer(vm.blockChain, vm.extensionConfig.SyncSummaryProvider, vm.config.StateSyncCommitInterval)
	stateSyncEnabled := vm.stateSyncEnabled(lastAcceptedHeight)
	// parse nodeIDs from state sync IDs in vm config
	var stateSyncIDs []ids.NodeID
	if stateSyncEnabled && len(vm.config.StateSyncIDs) > 0 {
		nodeIDs := strings.Split(vm.config.StateSyncIDs, ",")
		stateSyncIDs = make([]ids.NodeID, len(nodeIDs))
		for i, nodeIDString := range nodeIDs {
			nodeID, err := ids.NodeIDFromString(nodeIDString)
			if err != nil {
				return fmt.Errorf("failed to parse %s as NodeID: %w", nodeIDString, err)
			}
			stateSyncIDs[i] = nodeID
		}
	}

	// Initialize the state sync client
	leafMetricsNames := make(map[message.NodeType]string)
	leafMetricsNames[stateLeafRequestConfig.LeafType] = stateLeafRequestConfig.MetricName

	vm.Client = vmsync.NewClient(&vmsync.ClientConfig{
		StateSyncDone: vm.stateSyncDone,
		Chain:         vm.eth,
		State:         vm.State,
		Client: statesyncclient.NewClient(
			&statesyncclient.ClientConfig{
				NetworkClient:    vm.Network,
				Codec:            vm.networkCodec,
				Stats:            stats.NewClientSyncerStats(leafMetricsNames),
				StateSyncNodeIDs: stateSyncIDs,
				BlockParser:      vm,
			},
		),
		Enabled:            stateSyncEnabled,
		SkipResume:         vm.config.StateSyncSkipResume,
		MinBlocks:          vm.config.StateSyncMinBlocks,
		RequestSize:        vm.config.StateSyncRequestSize,
		LastAcceptedHeight: lastAcceptedHeight, // TODO clean up how this is passed around
		ChaindDB:           vm.chaindb,
		VerDB:              vm.versiondb,
		MetadataDB:         vm.metadataDB,
		Acceptor:           vm,
		Parser:             vm.extensionConfig.SyncableParser,
		Extender:           nil,
	})

	// If StateSync is disabled, clear any ongoing summary so that we will not attempt to resume
	// sync using a snapshot that has been modified by the node running normal operations.
	if !stateSyncEnabled {
		return vm.Client.ClearOngoingSummary()
	}

	return nil
}

func (vm *VM) initChainState(lastAcceptedBlock *types.Block) error {
	block, err := wrapBlock(lastAcceptedBlock, vm)
	if err != nil {
		return fmt.Errorf("failed to wrap last accepted block: %w", err)
	}

	config := &chain.Config{
		DecidedCacheSize:      decidedCacheSize,
		MissingCacheSize:      missingCacheSize,
		UnverifiedCacheSize:   unverifiedCacheSize,
		BytesToIDCacheSize:    bytesToIDCacheSize,
		GetBlock:              vm.getBlock,
		UnmarshalBlock:        vm.parseBlock,
		BuildBlock:            vm.buildBlock,
		BuildBlockWithContext: vm.buildBlockWithContext,
		LastAcceptedBlock:     block,
	}

	// Register chain state metrics
	chainStateRegisterer := prometheus.NewRegistry()
	state, err := chain.NewMeteredState(chainStateRegisterer, config)
	if err != nil {
		return fmt.Errorf("could not create metered state: %w", err)
	}
	vm.State = state

	if !metrics.Enabled {
		return nil
	}

	return vm.ctx.Metrics.Register(chainStateMetricsPrefix, chainStateRegisterer)
}

func (vm *VM) SetState(_ context.Context, state snow.State) error {
	vm.vmLock.Lock()
	defer vm.vmLock.Unlock()
	switch state {
	case snow.StateSyncing:
		vm.bootstrapped.Set(false)
		return nil
	case snow.Bootstrapping:
		return vm.onBootstrapStarted()
	case snow.NormalOp:
		return vm.onNormalOperationsStarted()
	default:
		return snow.ErrUnknownState
	}
}

// onBootstrapStarted marks this VM as bootstrapping
func (vm *VM) onBootstrapStarted() error {
	vm.bootstrapped.Set(false)
	if err := vm.Client.Error(); err != nil {
		return err
	}
	// After starting bootstrapping, do not attempt to resume a previous state sync.
	if err := vm.Client.ClearOngoingSummary(); err != nil {
		return err
	}
	// Ensure snapshots are initialized before bootstrapping (i.e., if state sync is skipped).
	// Note calling this function has no effect if snapshots are already initialized.
	vm.blockChain.InitializeSnapshots()
	return nil
}

// onNormalOperationsStarted marks this VM as bootstrapped
func (vm *VM) onNormalOperationsStarted() error {
	if vm.bootstrapped.Get() {
		return nil
	}
	vm.bootstrapped.Set(true)

	ctx, cancel := context.WithCancel(context.TODO())
	vm.cancel = cancel

	// Start the validators manager
	if err := vm.validatorsManager.Initialize(ctx); err != nil {
		return fmt.Errorf("failed to initialize validators manager: %w", err)
	}

	// dispatch validator set update
	vm.shutdownWg.Add(1)
	go func() {
		vm.validatorsManager.DispatchSync(ctx, &vm.vmLock)
		vm.shutdownWg.Done()
	}()

	// Initialize goroutines related to block building
	// once we enter normal operation as there is no need to handle mempool gossip before this point.
	ethTxGossipMarshaller := GossipEthTxMarshaller{}
	ethTxGossipClient := vm.Network.NewClient(p2p.TxGossipHandlerID, p2p.WithValidatorSampling(vm.P2PValidators()))
	ethTxGossipMetrics, err := gossip.NewMetrics(vm.sdkMetrics, ethTxGossipNamespace)
	if err != nil {
		return fmt.Errorf("failed to initialize eth tx gossip metrics: %w", err)
	}
	ethTxPool, err := NewGossipEthTxPool(vm.txPool, vm.sdkMetrics)
	if err != nil {
		return fmt.Errorf("failed to initialize gossip eth tx pool: %w", err)
	}
	vm.shutdownWg.Add(1)
	go func() {
		ethTxPool.Subscribe(ctx)
		vm.shutdownWg.Done()
	}()

	pushGossipParams := gossip.BranchingFactor{
		StakePercentage: vm.config.PushGossipPercentStake,
		Validators:      vm.config.PushGossipNumValidators,
		Peers:           vm.config.PushGossipNumPeers,
	}
	pushRegossipParams := gossip.BranchingFactor{
		Validators: vm.config.PushRegossipNumValidators,
		Peers:      vm.config.PushRegossipNumPeers,
	}

	ethTxPushGossiper := vm.ethTxPushGossiper.Get()
	if ethTxPushGossiper == nil {
		ethTxPushGossiper, err = gossip.NewPushGossiper[*GossipEthTx](
			ethTxGossipMarshaller,
			ethTxPool,
			vm.P2PValidators(),
			ethTxGossipClient,
			ethTxGossipMetrics,
			pushGossipParams,
			pushRegossipParams,
			config.PushGossipDiscardedElements,
			config.TxGossipTargetMessageSize,
			vm.config.RegossipFrequency.Duration,
		)
		if err != nil {
			return fmt.Errorf("failed to initialize eth tx push gossiper: %w", err)
		}
		vm.ethTxPushGossiper.Set(ethTxPushGossiper)
	}

	// NOTE: gossip network must be initialized first otherwise ETH tx gossip will not work.
	vm.builderLock.Lock()
	vm.builder = vm.NewBlockBuilder()
	vm.builder.awaitSubmittedTxs()
	vm.builderLock.Unlock()

	if vm.ethTxGossipHandler == nil {
		vm.ethTxGossipHandler = newTxGossipHandler[*GossipEthTx](
			vm.ctx.Log,
			ethTxGossipMarshaller,
			ethTxPool,
			ethTxGossipMetrics,
			config.TxGossipTargetMessageSize,
			config.TxGossipThrottlingPeriod,
			config.TxGossipThrottlingLimit,
			vm.P2PValidators(),
		)
	}

	if err := vm.Network.AddHandler(p2p.TxGossipHandlerID, vm.ethTxGossipHandler); err != nil {
		return fmt.Errorf("failed to add eth tx gossip handler: %w", err)
	}

	if vm.ethTxPullGossiper == nil {
		ethTxPullGossiper := gossip.NewPullGossiper[*GossipEthTx](
			vm.ctx.Log,
			ethTxGossipMarshaller,
			ethTxPool,
			ethTxGossipClient,
			ethTxGossipMetrics,
			config.TxGossipPollSize,
		)

		vm.ethTxPullGossiper = gossip.ValidatorGossiper{
			Gossiper:   ethTxPullGossiper,
			NodeID:     vm.ctx.NodeID,
			Validators: vm.P2PValidators(),
		}
	}

	vm.shutdownWg.Add(1)
	go func() {
		gossip.Every(ctx, vm.ctx.Log, ethTxPushGossiper, vm.config.PushGossipFrequency.Duration)
		vm.shutdownWg.Done()
	}()
	vm.shutdownWg.Add(1)
	go func() {
		gossip.Every(ctx, vm.ctx.Log, vm.ethTxPullGossiper, vm.config.PullGossipFrequency.Duration)
		vm.shutdownWg.Done()
	}()

	return nil
}

<<<<<<< HEAD
=======
// setAppRequestHandlers sets the request handlers for the VM to serve state sync
// requests.
func (vm *VM) setAppRequestHandlers() {
	// Create standalone EVM TrieDB (read only) for serving leafs requests.
	// We create a standalone TrieDB here, so that it has a standalone cache from the one
	// used by the node when processing blocks.
	evmTrieDB := triedb.NewDatabase(
		vm.chaindb,
		&triedb.Config{
			DBOverride: hashdb.Config{
				CleanCacheSize: vm.config.StateSyncServerTrieCache * units.MiB,
			}.BackendConstructor,
		},
	)

	networkHandler := newNetworkHandler(vm.blockChain, vm.chaindb, evmTrieDB, vm.networkCodec)
	vm.Network.SetRequestHandler(networkHandler)
}

>>>>>>> 8c707cba
func (vm *VM) WaitForEvent(ctx context.Context) (commonEng.Message, error) {
	vm.builderLock.Lock()
	builder := vm.builder
	vm.builderLock.Unlock()

	// Block building is not initialized yet, so we haven't finished syncing or bootstrapping.
	if builder == nil {
		select {
		case <-ctx.Done():
			return 0, ctx.Err()
		case <-vm.stateSyncDone:
			return commonEng.StateSyncDone, nil
		case <-vm.shutdownChan:
			return commonEng.Message(0), errShuttingDownVM
		}
	}

	return builder.waitForEvent(ctx)
}

// Shutdown implements the snowman.ChainVM interface
func (vm *VM) Shutdown(context.Context) error {
	vm.vmLock.Lock()
	defer vm.vmLock.Unlock()
	if vm.ctx == nil {
		return nil
	}
	if vm.cancel != nil {
		vm.cancel()
	}
	if vm.bootstrapped.Get() {
		if err := vm.validatorsManager.Shutdown(); err != nil {
			return fmt.Errorf("failed to shutdown validators manager: %w", err)
		}
	}
	vm.Network.Shutdown()
	if err := vm.Client.Shutdown(); err != nil {
		log.Error("error stopping state syncer", "err", err)
	}
	close(vm.shutdownChan)
	// Stop RPC handlers before eth.Stop which will close the database
	for _, handler := range vm.rpcHandlers {
		handler.Stop()
	}
	vm.eth.Stop()
	log.Info("Ethereum backend stop completed")
	if vm.usingStandaloneDB {
		if err := vm.db.Close(); err != nil {
			log.Error("failed to close database: %w", err)
		} else {
			log.Info("Database closed")
		}
	}
	vm.shutdownWg.Wait()
	log.Info("Subnet-EVM Shutdown completed")
	return nil
}

// buildBlock builds a block to be wrapped by ChainState
func (vm *VM) buildBlock(ctx context.Context) (snowman.Block, error) {
	return vm.buildBlockWithContext(ctx, nil)
}

func (vm *VM) buildBlockWithContext(ctx context.Context, proposerVMBlockCtx *block.Context) (snowman.Block, error) {
	if proposerVMBlockCtx != nil {
		log.Debug("Building block with context", "pChainBlockHeight", proposerVMBlockCtx.PChainHeight)
	} else {
		log.Debug("Building block without context")
	}
	predicateCtx := &precompileconfig.PredicateContext{
		SnowCtx:            vm.ctx,
		ProposerVMBlockCtx: proposerVMBlockCtx,
	}

	block, err := vm.miner.GenerateBlock(predicateCtx)
	vm.builder.handleGenerateBlock()
	if err != nil {
		return nil, err
	}

	// Note: the status of block is set by ChainState
	blk, err := wrapBlock(block, vm)
	if err != nil {
		return nil, fmt.Errorf("failed to wrap built block: %w", err)
	}

	// Verify is called on a non-wrapped block here, such that this
	// does not add [blk] to the processing blocks map in ChainState.
	//
	// TODO cache verification since Verify() will be called by the
	// consensus engine as well.
	//
	// Note: this is only called when building a new block, so caching
	// verification will only be a significant optimization for nodes
	// that produce a large number of blocks.
	// We call verify without writes here to avoid generating a reference
	// to the blk state root in the triedb when we are going to call verify
	// again from the consensus engine with writes enabled.
	if err := blk.verify(predicateCtx, false /*=writes*/); err != nil {
		return nil, fmt.Errorf("block failed verification due to: %w", err)
	}

	log.Debug("built block",
		"id", blk.ID(),
	)
	// Marks the current transactions from the mempool as being successfully issued
	// into a block.
	return blk, nil
}

// parseBlock parses [b] into a block to be wrapped by ChainState.
func (vm *VM) parseBlock(_ context.Context, b []byte) (snowman.Block, error) {
	ethBlock := new(types.Block)
	if err := rlp.DecodeBytes(b, ethBlock); err != nil {
		return nil, err
	}

	// Note: the status of block is set by ChainState
	block, err := wrapBlock(ethBlock, vm)
	if err != nil {
		return nil, err
	}
	// Performing syntactic verification in ParseBlock allows for
	// short-circuiting bad blocks before they are processed by the VM.
	if err := block.syntacticVerify(); err != nil {
		return nil, fmt.Errorf("syntactic block verification failed: %w", err)
	}
	return block, nil
}

func (vm *VM) ParseEthBlock(b []byte) (*types.Block, error) {
	block, err := vm.parseBlock(context.TODO(), b)
	if err != nil {
		return nil, err
	}

	return block.(*wrappedBlock).ethBlock, nil
}

// getBlock attempts to retrieve block [id] from the VM to be wrapped
// by ChainState.
func (vm *VM) getBlock(_ context.Context, id ids.ID) (snowman.Block, error) {
	ethBlock := vm.blockChain.GetBlockByHash(common.Hash(id))
	// If [ethBlock] is nil, return [database.ErrNotFound] here
	// so that the miss is considered cacheable.
	if ethBlock == nil {
		return nil, database.ErrNotFound
	}
	// Note: the status of block is set by ChainState
	return wrapBlock(ethBlock, vm)
}

// GetAcceptedBlock attempts to retrieve block [blkID] from the VM. This method
// only returns accepted blocks.
func (vm *VM) GetAcceptedBlock(ctx context.Context, blkID ids.ID) (snowman.Block, error) {
	blk, err := vm.GetBlock(ctx, blkID)
	if err != nil {
		return nil, err
	}

	height := blk.Height()
	acceptedBlkID, err := vm.GetBlockIDAtHeight(ctx, height)
	if err != nil {
		return nil, err
	}

	if acceptedBlkID != blkID {
		// The provided block is not accepted.
		return nil, database.ErrNotFound
	}
	return blk, nil
}

// SetPreference sets what the current tail of the chain is
func (vm *VM) SetPreference(ctx context.Context, blkID ids.ID) error {
	// Since each internal handler used by [vm.State] always returns a block
	// with non-nil ethBlock value, GetBlockInternal should never return a
	// (*Block) with a nil ethBlock value.
	block, err := vm.GetBlockInternal(ctx, blkID)
	if err != nil {
		return fmt.Errorf("failed to set preference to %s: %w", blkID, err)
	}

	return vm.blockChain.SetPreference(block.(*wrappedBlock).ethBlock)
}

// GetBlockIDAtHeight returns the canonical block at [height].
// Note: the engine assumes that if a block is not found at [height], then
// [database.ErrNotFound] will be returned. This indicates that the VM has state
// synced and does not have all historical blocks available.
func (vm *VM) GetBlockIDAtHeight(_ context.Context, height uint64) (ids.ID, error) {
	lastAcceptedBlock := vm.LastAcceptedBlock()
	if lastAcceptedBlock.Height() < height {
		return ids.ID{}, database.ErrNotFound
	}

	hash := vm.blockChain.GetCanonicalHash(height)
	if hash == (common.Hash{}) {
		return ids.ID{}, database.ErrNotFound
	}
	return ids.ID(hash), nil
}

func (vm *VM) Version(context.Context) (string, error) {
	return Version, nil
}

// NewHandler returns a new Handler for a service where:
//   - The handler's functionality is defined by [service]
//     [service] should be a gorilla RPC service (see https://www.gorillatoolkit.org/pkg/rpc/v2)
//   - The name of the service is [name]
func newHandler(name string, service interface{}) (http.Handler, error) {
	server := avalancheRPC.NewServer()
	server.RegisterCodec(avajson.NewCodec(), "application/json")
	server.RegisterCodec(avajson.NewCodec(), "application/json;charset=UTF-8")
	return server, server.RegisterService(service, name)
}

// CreateHandlers makes new http handlers that can handle API calls
func (vm *VM) CreateHandlers(context.Context) (map[string]http.Handler, error) {
	handler := rpc.NewServer(vm.config.APIMaxDuration.Duration)
	if vm.config.HttpBodyLimit > 0 {
		handler.SetHTTPBodyLimit(int(vm.config.HttpBodyLimit))
	}

	enabledAPIs := vm.config.EthAPIs()
	if err := attachEthService(handler, vm.eth.APIs(), enabledAPIs); err != nil {
		return nil, err
	}

	apis := make(map[string]http.Handler)
	if vm.config.AdminAPIEnabled {
		adminAPI, err := newHandler("admin", NewAdminService(vm, os.ExpandEnv(fmt.Sprintf("%s_subnet_evm_performance_%s", vm.config.AdminAPIDir, vm.chainAlias))))
		if err != nil {
			return nil, fmt.Errorf("failed to register service for admin API due to %w", err)
		}
		apis[adminEndpoint] = adminAPI
		enabledAPIs = append(enabledAPIs, "subnet-evm-admin")
	}

	if vm.config.ValidatorsAPIEnabled {
		validatorsAPI, err := newHandler("validators", &ValidatorsAPI{vm})
		if err != nil {
			return nil, fmt.Errorf("failed to register service for validators API due to %w", err)
		}
		apis[validatorsEndpoint] = validatorsAPI
		enabledAPIs = append(enabledAPIs, "validators")
	}

	if vm.config.WarpAPIEnabled {
		warpSDKClient := vm.Network.NewClient(p2p.SignatureRequestHandlerID)
		signatureAggregator := acp118.NewSignatureAggregator(vm.ctx.Log, warpSDKClient)

		if err := handler.RegisterName("warp", warp.NewAPI(vm.ctx, vm.warpBackend, signatureAggregator, vm.requirePrimaryNetworkSigners)); err != nil {
			return nil, err
		}
		enabledAPIs = append(enabledAPIs, "warp")
	}

	log.Info("enabling apis",
		"apis", enabledAPIs,
	)
	apis[ethRPCEndpoint] = handler
	apis[ethWSEndpoint] = handler.WebsocketHandlerWithDuration(
		[]string{"*"},
		vm.config.APIMaxDuration.Duration,
		vm.config.WSCPURefillRate.Duration,
		vm.config.WSCPUMaxStored.Duration,
	)

	vm.rpcHandlers = append(vm.rpcHandlers, handler)
	return apis, nil
}

// NewHTTPHandler implements the block.ChainVM interface
func (vm *VM) NewHTTPHandler(ctx context.Context) (http.Handler, error) {
	handlers, err := vm.CreateHandlers(ctx)
	if err != nil {
		return nil, err
	}

	// Return the main RPC handler as the primary HTTP handler
	if handler, exists := handlers[ethRPCEndpoint]; exists {
		return handler, nil
	}

	// Fallback to a default handler if no RPC handler exists
	return http.HandlerFunc(func(w http.ResponseWriter, r *http.Request) {
		http.Error(w, "No HTTP handler available", http.StatusNotFound)
	}), nil
}

func (vm *VM) CreateHTTP2Handler(context.Context) (http.Handler, error) {
	return nil, nil
}

/*
 ******************************************************************************
 *********************************** Helpers **********************************
 ******************************************************************************
 */

// GetCurrentNonce returns the nonce associated with the address at the
// preferred block
func (vm *VM) GetCurrentNonce(address common.Address) (uint64, error) {
	// Note: current state uses the state of the preferred block.
	state, err := vm.blockChain.State()
	if err != nil {
		return 0, err
	}
	return state.GetNonce(address), nil
}

func (vm *VM) chainConfigExtra() *extras.ChainConfig {
	return params.GetExtra(vm.chainConfig)
}

func (vm *VM) rules(number *big.Int, time uint64) extras.Rules {
	ethrules := vm.chainConfig.Rules(number, params.IsMergeTODO, time)
	return *params.GetRulesExtra(ethrules)
}

// currentRules returns the chain rules for the current block.
func (vm *VM) currentRules() extras.Rules {
	header := vm.eth.APIBackend.CurrentHeader()
	return vm.rules(header.Number, header.Time)
}

// requirePrimaryNetworkSigners returns true if warp messages from the primary
// network must be signed by the primary network validators.
// This is necessary when the subnet is not validating the primary network.
func (vm *VM) requirePrimaryNetworkSigners() bool {
	switch c := vm.currentRules().Precompiles[warpcontract.ContractAddress].(type) {
	case *warpcontract.Config:
		return c.RequirePrimaryNetworkSigners
	default: // includes nil due to non-presence
		return false
	}
}

func (vm *VM) startContinuousProfiler() {
	// If the profiler directory is empty, return immediately
	// without creating or starting a continuous profiler.
	if vm.config.ContinuousProfilerDir == "" {
		return
	}
	vm.profiler = profiler.NewContinuous(
		filepath.Join(vm.config.ContinuousProfilerDir),
		vm.config.ContinuousProfilerFrequency.Duration,
		vm.config.ContinuousProfilerMaxFiles,
	)
	defer vm.profiler.Shutdown()

	vm.shutdownWg.Add(1)
	go func() {
		defer vm.shutdownWg.Done()
		log.Info("Dispatching continuous profiler", "dir", vm.config.ContinuousProfilerDir, "freq", vm.config.ContinuousProfilerFrequency, "maxFiles", vm.config.ContinuousProfilerMaxFiles)
		err := vm.profiler.Dispatch()
		if err != nil {
			log.Error("continuous profiler failed", "err", err)
		}
	}()
	// Wait for shutdownChan to be closed
	<-vm.shutdownChan
}

// readLastAccepted reads the last accepted hash from [acceptedBlockDB] and returns the
// last accepted block hash and height by reading directly from [vm.chaindb] instead of relying
// on [chain].
// Note: assumes [vm.chaindb] and [vm.genesisHash] have been initialized.
func (vm *VM) ReadLastAccepted() (common.Hash, uint64, error) {
	// Attempt to load last accepted block to determine if it is necessary to
	// initialize state with the genesis block.
	lastAcceptedBytes, lastAcceptedErr := vm.acceptedBlockDB.Get(lastAcceptedKey)
	switch {
	case lastAcceptedErr == database.ErrNotFound:
		// If there is nothing in the database, return the genesis block hash and height
		return vm.genesisHash, 0, nil
	case lastAcceptedErr != nil:
		return common.Hash{}, 0, fmt.Errorf("failed to get last accepted block ID due to: %w", lastAcceptedErr)
	case len(lastAcceptedBytes) != common.HashLength:
		return common.Hash{}, 0, fmt.Errorf("last accepted bytes should have been length %d, but found %d", common.HashLength, len(lastAcceptedBytes))
	default:
		lastAcceptedHash := common.BytesToHash(lastAcceptedBytes)
		height := rawdb.ReadHeaderNumber(vm.chaindb, lastAcceptedHash)
		if height == nil {
			return common.Hash{}, 0, fmt.Errorf("failed to retrieve header number of last accepted block: %s", lastAcceptedHash)
		}
		return lastAcceptedHash, *height, nil
	}
}

// attachEthService registers the backend RPC services provided by Ethereum
// to the provided handler under their assigned namespaces.
func attachEthService(handler *rpc.Server, apis []rpc.API, names []string) error {
	enabledServicesSet := make(map[string]struct{})
	for _, ns := range names {
		// handle pre geth v1.10.20 api names as aliases for their updated values
		// to allow configurations to be backwards compatible.
		if newName, isLegacy := legacyApiNames[ns]; isLegacy {
			log.Info("deprecated api name referenced in configuration.", "deprecated", ns, "new", newName)
			enabledServicesSet[newName] = struct{}{}
			continue
		}

		enabledServicesSet[ns] = struct{}{}
	}

	apiSet := make(map[string]rpc.API)
	for _, api := range apis {
		if existingAPI, exists := apiSet[api.Name]; exists {
			return fmt.Errorf("duplicated API name: %s, namespaces %s and %s", api.Name, api.Namespace, existingAPI.Namespace)
		}
		apiSet[api.Name] = api
	}

	for name := range enabledServicesSet {
		api, exists := apiSet[name]
		if !exists {
			return fmt.Errorf("API service %s not found", name)
		}
		if err := handler.RegisterName(api.Namespace, api.Service); err != nil {
			return err
		}
	}

	return nil
}

func (vm *VM) stateSyncEnabled(lastAcceptedHeight uint64) bool {
	if vm.config.StateSyncEnabled != nil {
		// if the config is set, use that
		return *vm.config.StateSyncEnabled
	}

	// enable state sync by default if the chain is empty.
	return lastAcceptedHeight == 0
}

func (vm *VM) PutLastAcceptedID(ID ids.ID) error {
	return vm.acceptedBlockDB.Put(lastAcceptedKey, ID[:])
}<|MERGE_RESOLUTION|>--- conflicted
+++ resolved
@@ -928,28 +928,6 @@
 	return nil
 }
 
-<<<<<<< HEAD
-=======
-// setAppRequestHandlers sets the request handlers for the VM to serve state sync
-// requests.
-func (vm *VM) setAppRequestHandlers() {
-	// Create standalone EVM TrieDB (read only) for serving leafs requests.
-	// We create a standalone TrieDB here, so that it has a standalone cache from the one
-	// used by the node when processing blocks.
-	evmTrieDB := triedb.NewDatabase(
-		vm.chaindb,
-		&triedb.Config{
-			DBOverride: hashdb.Config{
-				CleanCacheSize: vm.config.StateSyncServerTrieCache * units.MiB,
-			}.BackendConstructor,
-		},
-	)
-
-	networkHandler := newNetworkHandler(vm.blockChain, vm.chaindb, evmTrieDB, vm.networkCodec)
-	vm.Network.SetRequestHandler(networkHandler)
-}
-
->>>>>>> 8c707cba
 func (vm *VM) WaitForEvent(ctx context.Context) (commonEng.Message, error) {
 	vm.builderLock.Lock()
 	builder := vm.builder
