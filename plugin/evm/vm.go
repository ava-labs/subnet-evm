--- conflicted
+++ resolved
@@ -269,7 +269,6 @@
 	fxs []*commonEng.Fx,
 	appSender commonEng.AppSender,
 ) error {
-<<<<<<< HEAD
 	// Initialize extension config if not already set
 	if vm.extensionConfig == nil {
 		// Initialize clock if not already set
@@ -298,15 +297,11 @@
 
 	if err := vm.config.Validate(vm.ctx.NetworkID); err != nil {
 		return err
-=======
-	vm.ctx = chainCtx
-	vm.stateSyncDone = make(chan struct{})
-	cfg, deprecateMsg, err := config.GetConfig(configBytes, vm.ctx.NetworkID)
-	if err != nil {
-		return fmt.Errorf("failed to get config: %w", err)
->>>>>>> 00113a62
-	}
-	vm.config = cfg
+	}
+	// We should deprecate config flags as the first thing, before we do anything else
+	// because this can set old flags to new flags. log the message after we have
+	// initialized the logger.
+	deprecateMsg := vm.config.Deprecate()
 
 	vm.ctx = chainCtx
 
