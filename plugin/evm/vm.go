// (c) 2019-2020, Ava Labs, Inc. All rights reserved.
// See the file LICENSE for licensing terms.

package evm

import (
	"context"
	"encoding/json"
	"errors"
	"fmt"
	"math/big"
	"os"
	"path/filepath"
	"strings"
	"sync"
	"time"

	avalanchegoMetrics "github.com/ava-labs/avalanchego/api/metrics"
	"github.com/ava-labs/avalanchego/network/p2p"
	"github.com/ava-labs/avalanchego/network/p2p/gossip"
	avalanchegoConstants "github.com/ava-labs/avalanchego/utils/constants"
	"github.com/prometheus/client_golang/prometheus"

	"github.com/ava-labs/subnet-evm/commontype"
	"github.com/ava-labs/subnet-evm/constants"
	"github.com/ava-labs/subnet-evm/core"
	"github.com/ava-labs/subnet-evm/core/rawdb"
	"github.com/ava-labs/subnet-evm/core/txpool"
	"github.com/ava-labs/subnet-evm/core/types"
	"github.com/ava-labs/subnet-evm/eth"
	"github.com/ava-labs/subnet-evm/eth/ethconfig"
	"github.com/ava-labs/subnet-evm/metrics"
	subnetEVMPrometheus "github.com/ava-labs/subnet-evm/metrics/prometheus"
	"github.com/ava-labs/subnet-evm/miner"
	"github.com/ava-labs/subnet-evm/node"
	"github.com/ava-labs/subnet-evm/params"
	"github.com/ava-labs/subnet-evm/peer"
	"github.com/ava-labs/subnet-evm/plugin/evm/message"
	"github.com/ava-labs/subnet-evm/rpc"
	statesyncclient "github.com/ava-labs/subnet-evm/sync/client"
	"github.com/ava-labs/subnet-evm/sync/client/stats"
	"github.com/ava-labs/subnet-evm/trie"
	"github.com/ava-labs/subnet-evm/warp"
	"github.com/ava-labs/subnet-evm/warp/aggregator"
	warpValidators "github.com/ava-labs/subnet-evm/warp/validators"

	// Force-load tracer engine to trigger registration
	//
	// We must import this package (not referenced elsewhere) so that the native "callTracer"
	// is added to a map of client-accessible tracers. In geth, this is done
	// inside of cmd/geth.
	_ "github.com/ava-labs/subnet-evm/eth/tracers/js"
	_ "github.com/ava-labs/subnet-evm/eth/tracers/native"

	"github.com/ava-labs/subnet-evm/precompile/precompileconfig"
	// Force-load precompiles to trigger registration
	_ "github.com/ava-labs/subnet-evm/precompile/registry"

	"github.com/ethereum/go-ethereum/common"
	"github.com/ethereum/go-ethereum/log"
	"github.com/ethereum/go-ethereum/rlp"

	avalancheRPC "github.com/gorilla/rpc/v2"

	"github.com/ava-labs/avalanchego/codec"
	"github.com/ava-labs/avalanchego/database"
	"github.com/ava-labs/avalanchego/database/manager"
	"github.com/ava-labs/avalanchego/database/prefixdb"
	"github.com/ava-labs/avalanchego/database/versiondb"
	"github.com/ava-labs/avalanchego/ids"
	"github.com/ava-labs/avalanchego/snow"
	"github.com/ava-labs/avalanchego/snow/choices"
	"github.com/ava-labs/avalanchego/snow/consensus/snowman"
	"github.com/ava-labs/avalanchego/snow/engine/snowman/block"
	cjson "github.com/ava-labs/avalanchego/utils/json"
	"github.com/ava-labs/avalanchego/utils/perms"
	"github.com/ava-labs/avalanchego/utils/profiler"
	"github.com/ava-labs/avalanchego/utils/timer/mockable"
	"github.com/ava-labs/avalanchego/utils/units"
	"github.com/ava-labs/avalanchego/vms/components/chain"

	commonEng "github.com/ava-labs/avalanchego/snow/engine/common"

	avalancheJSON "github.com/ava-labs/avalanchego/utils/json"
)

var (
	_ block.ChainVM                      = &VM{}
	_ block.BuildBlockWithContextChainVM = &VM{}
)

const (
	// Max time from current time allowed for blocks, before they're considered future blocks
	// and fail verification
	maxFutureBlockTime = 10 * time.Second

	decidedCacheSize       = 10 * units.MiB
	missingCacheSize       = 50
	unverifiedCacheSize    = 5 * units.MiB
	bytesToIDCacheSize     = 5 * units.MiB
	warpSignatureCacheSize = 500

	// Prefixes for metrics gatherers
	ethMetricsPrefix        = "eth"
	chainStateMetricsPrefix = "chain_state"

	// p2p app protocols
	txGossipProtocol = 0x0

	// gossip constants
	txGossipBloomMaxItems          = 8 * 1024
	txGossipBloomFalsePositiveRate = 0.01
	txGossipMaxFalsePositiveRate   = 0.05
	txGossipTargetResponseSize     = 20 * units.KiB
	maxValidatorSetStaleness       = time.Minute
	throttlingPeriod               = 10 * time.Second
	throttlingLimit                = 2
	gossipFrequency                = 10 * time.Second
)

var (
	txGossipConfig = gossip.Config{
		Namespace: "eth_tx_gossip",
		PollSize:  10,
	}
	txGossipHandlerConfig = gossip.HandlerConfig{
		Namespace:          "eth_tx_gossip",
		TargetResponseSize: txGossipTargetResponseSize,
	}
)

// Define the API endpoints for the VM
const (
	adminEndpoint  = "/admin"
	ethRPCEndpoint = "/rpc"
	ethWSEndpoint  = "/ws"
)

var (
	// Set last accepted key to be longer than the keys used to store accepted block IDs.
	lastAcceptedKey = []byte("last_accepted_key")
	acceptedPrefix  = []byte("snowman_accepted")
	metadataPrefix  = []byte("metadata")
	warpPrefix      = []byte("warp")
	ethDBPrefix     = []byte("ethdb")
)

var (
	errEmptyBlock                    = errors.New("empty block")
	errUnsupportedFXs                = errors.New("unsupported feature extensions")
	errInvalidBlock                  = errors.New("invalid block")
	errInvalidNonce                  = errors.New("invalid nonce")
	errUnclesUnsupported             = errors.New("uncles unsupported")
	errNilBaseFeeSubnetEVM           = errors.New("nil base fee is invalid after subnetEVM")
	errNilBlockGasCostSubnetEVM      = errors.New("nil blockGasCost is invalid after subnetEVM")
	errInvalidHeaderPredicateResults = errors.New("invalid header predicate results")
)

// legacyApiNames maps pre geth v1.10.20 api names to their updated counterparts.
// used in attachEthService for backward configuration compatibility.
var legacyApiNames = map[string]string{
	"internal-public-eth":              "internal-eth",
	"internal-public-blockchain":       "internal-blockchain",
	"internal-public-transaction-pool": "internal-transaction",
	"internal-public-tx-pool":          "internal-tx-pool",
	"internal-public-debug":            "internal-debug",
	"internal-private-debug":           "internal-debug",
	"internal-public-account":          "internal-account",
	"internal-private-personal":        "internal-personal",

	"public-eth":        "eth",
	"public-eth-filter": "eth-filter",
	"private-admin":     "admin",
	"public-debug":      "debug",
	"private-debug":     "debug",
}

// VM implements the snowman.ChainVM interface
type VM struct {
	ctx *snow.Context
	// [cancel] may be nil until [snow.NormalOp] starts
	cancel context.CancelFunc
	// *chain.State helps to implement the VM interface by wrapping blocks
	// with an efficient caching layer.
	*chain.State

	config Config

	networkID   uint64
	genesisHash common.Hash
	chainConfig *params.ChainConfig
	ethConfig   ethconfig.Config

	// pointers to eth constructs
	eth        *eth.Ethereum
	txPool     *txpool.TxPool
	blockChain *core.BlockChain
	miner      *miner.Miner

	// [db] is the VM's current database managed by ChainState
	db *versiondb.Database

	// metadataDB is used to store one off keys.
	metadataDB database.Database

	// [chaindb] is the database supplied to the Ethereum backend
	chaindb Database

	// [acceptedBlockDB] is the database to store the last accepted
	// block.
	acceptedBlockDB database.Database

	// [warpDB] is used to store warp message signatures
	// set to a prefixDB with the prefix [warpPrefix]
	warpDB database.Database

	toEngine chan<- commonEng.Message

	syntacticBlockValidator BlockValidator

	builder *blockBuilder

	gossiper Gossiper

	clock mockable.Clock

	shutdownChan chan struct{}
	shutdownWg   sync.WaitGroup

	// Continuous Profiler
	profiler profiler.ContinuousProfiler

	peer.Network
	client       peer.NetworkClient
	networkCodec codec.Manager

	validators *p2p.Validators
	router     *p2p.Router

	// Metrics
	multiGatherer avalanchegoMetrics.MultiGatherer
	sdkMetrics    *prometheus.Registry

	bootstrapped bool

	logger SubnetEVMLogger
	// State sync server and client
	StateSyncServer
	StateSyncClient

	// Avalanche Warp Messaging backend
	// Used to serve BLS signatures of warp messages over RPC
	warpBackend warp.Backend
}

// Initialize implements the snowman.ChainVM interface
func (vm *VM) Initialize(
	_ context.Context,
	chainCtx *snow.Context,
	dbManager manager.Manager,
	genesisBytes []byte,
	upgradeBytes []byte,
	configBytes []byte,
	toEngine chan<- commonEng.Message,
	fxs []*commonEng.Fx,
	appSender commonEng.AppSender,
) error {
	vm.config.SetDefaults()
	if len(configBytes) > 0 {
		if err := json.Unmarshal(configBytes, &vm.config); err != nil {
			return fmt.Errorf("failed to unmarshal config %s: %w", string(configBytes), err)
		}
	}
	if err := vm.config.Validate(); err != nil {
		return err
	}

	vm.ctx = chainCtx

	// Create logger
	alias, err := vm.ctx.BCLookup.PrimaryAlias(vm.ctx.ChainID)
	if err != nil {
		// fallback to ChainID string instead of erroring
		alias = vm.ctx.ChainID.String()
	}

	subnetEVMLogger, err := InitLogger(alias, vm.config.LogLevel, vm.config.LogJSONFormat, vm.ctx.Log)
	if err != nil {
		return fmt.Errorf("failed to initialize logger due to: %w ", err)
	}
	vm.logger = subnetEVMLogger

	log.Info("Initializing Subnet EVM VM", "Version", Version, "Config", vm.config)

	if len(fxs) > 0 {
		return errUnsupportedFXs
	}

	// Enable debug-level metrics that might impact runtime performance
	metrics.EnabledExpensive = vm.config.MetricsExpensiveEnabled

	vm.toEngine = toEngine
	vm.shutdownChan = make(chan struct{}, 1)
	baseDB := dbManager.Current().Database
	// Use NewNested rather than New so that the structure of the database
	// remains the same regardless of the provided baseDB type.
	vm.chaindb = Database{prefixdb.NewNested(ethDBPrefix, baseDB)}
	vm.db = versiondb.New(baseDB)
	vm.acceptedBlockDB = prefixdb.New(acceptedPrefix, vm.db)
	vm.metadataDB = prefixdb.New(metadataPrefix, vm.db)
	// Note warpDB is not part of versiondb because it is not necessary
	// that warp signatures are committed to the database atomically with
	// the last accepted block.
	vm.warpDB = prefixdb.New(warpPrefix, baseDB)

	if vm.config.InspectDatabase {
		start := time.Now()
		log.Info("Starting database inspection")
		if err := rawdb.InspectDatabase(vm.chaindb, nil, nil); err != nil {
			return err
		}
		log.Info("Completed database inspection", "elapsed", time.Since(start))
	}

	g := new(core.Genesis)
	if err := json.Unmarshal(genesisBytes, g); err != nil {
		return err
	}

	if g.Config == nil {
		g.Config = params.SubnetEVMDefaultChainConfig
	}

	mandatoryNetworkUpgrades, enforce := getMandatoryNetworkUpgrades(chainCtx.NetworkID)
	if enforce {
		// We enforce network upgrades here, regardless of the chain config
		// provided in the genesis file
		g.Config.MandatoryNetworkUpgrades = mandatoryNetworkUpgrades
	} else {
		// If we are not enforcing, then apply those only if they are not
		// already set in the genesis file
		if g.Config.MandatoryNetworkUpgrades == (params.MandatoryNetworkUpgrades{}) {
			g.Config.MandatoryNetworkUpgrades = mandatoryNetworkUpgrades
		}
	}

	// Load airdrop file if provided
	if vm.config.AirdropFile != "" {
		g.AirdropData, err = os.ReadFile(vm.config.AirdropFile)
		if err != nil {
			return fmt.Errorf("could not read airdrop file '%s': %w", vm.config.AirdropFile, err)
		}
	}
	// Set the Avalanche Context on the ChainConfig
	g.Config.AvalancheContext = params.AvalancheContext{
		SnowCtx: chainCtx,
	}
	vm.syntacticBlockValidator = NewBlockValidator()

	if g.Config.FeeConfig == commontype.EmptyFeeConfig {
		log.Info("No fee config given in genesis, setting default fee config", "DefaultFeeConfig", params.DefaultFeeConfig)
		g.Config.FeeConfig = params.DefaultFeeConfig
	}

	// Apply upgradeBytes (if any) by unmarshalling them into [chainConfig.UpgradeConfig].
	// Initializing the chain will verify upgradeBytes are compatible with existing values.
	// This should be called before g.Verify().
	if len(upgradeBytes) > 0 {
		var upgradeConfig params.UpgradeConfig
		if err := json.Unmarshal(upgradeBytes, &upgradeConfig); err != nil {
			return fmt.Errorf("failed to parse upgrade bytes: %w", err)
		}
		g.Config.UpgradeConfig = upgradeConfig
	}

	if err := g.Verify(); err != nil {
		return fmt.Errorf("failed to verify genesis: %w", err)
	}

	vm.ethConfig = ethconfig.NewDefaultConfig()
	vm.ethConfig.Genesis = g
	// NetworkID here is different than Avalanche's NetworkID.
	// Avalanche's NetworkID represents the Avalanche network is running on
	// like Fuji, Mainnet, Local, etc.
	// The NetworkId here is kept same as ChainID to be compatible with
	// Ethereum tooling.
	vm.ethConfig.NetworkId = g.Config.ChainID.Uint64()

	// Set minimum price for mining and default gas price oracle value to the min
	// gas price to prevent so transactions and blocks all use the correct fees
	vm.ethConfig.RPCGasCap = vm.config.RPCGasCap
	vm.ethConfig.RPCEVMTimeout = vm.config.APIMaxDuration.Duration
	vm.ethConfig.RPCTxFeeCap = vm.config.RPCTxFeeCap

	vm.ethConfig.TxPool.Locals = vm.config.PriorityRegossipAddresses
	vm.ethConfig.TxPool.NoLocals = !vm.config.LocalTxsEnabled
	vm.ethConfig.TxPool.Journal = vm.config.TxPoolJournal
	vm.ethConfig.TxPool.Rejournal = vm.config.TxPoolRejournal.Duration
	vm.ethConfig.TxPool.PriceLimit = vm.config.TxPoolPriceLimit
	vm.ethConfig.TxPool.PriceBump = vm.config.TxPoolPriceBump
	vm.ethConfig.TxPool.AccountSlots = vm.config.TxPoolAccountSlots
	vm.ethConfig.TxPool.GlobalSlots = vm.config.TxPoolGlobalSlots
	vm.ethConfig.TxPool.AccountQueue = vm.config.TxPoolAccountQueue
	vm.ethConfig.TxPool.GlobalQueue = vm.config.TxPoolGlobalQueue

	vm.ethConfig.AllowUnfinalizedQueries = vm.config.AllowUnfinalizedQueries
	vm.ethConfig.AllowUnprotectedTxs = vm.config.AllowUnprotectedTxs
	vm.ethConfig.AllowUnprotectedTxHashes = vm.config.AllowUnprotectedTxHashes
	vm.ethConfig.Preimages = vm.config.Preimages
	vm.ethConfig.Pruning = vm.config.Pruning
	vm.ethConfig.TrieCleanCache = vm.config.TrieCleanCache
	vm.ethConfig.TrieCleanJournal = vm.config.TrieCleanJournal
	vm.ethConfig.TrieCleanRejournal = vm.config.TrieCleanRejournal.Duration
	vm.ethConfig.TrieDirtyCache = vm.config.TrieDirtyCache
	vm.ethConfig.TrieDirtyCommitTarget = vm.config.TrieDirtyCommitTarget
	vm.ethConfig.SnapshotCache = vm.config.SnapshotCache
	vm.ethConfig.AcceptorQueueLimit = vm.config.AcceptorQueueLimit
	vm.ethConfig.PopulateMissingTries = vm.config.PopulateMissingTries
	vm.ethConfig.PopulateMissingTriesParallelism = vm.config.PopulateMissingTriesParallelism
	vm.ethConfig.AllowMissingTries = vm.config.AllowMissingTries
	vm.ethConfig.SnapshotDelayInit = vm.config.StateSyncEnabled
	vm.ethConfig.SnapshotWait = vm.config.SnapshotWait
	vm.ethConfig.SnapshotVerify = vm.config.SnapshotVerify
	vm.ethConfig.OfflinePruning = vm.config.OfflinePruning
	vm.ethConfig.OfflinePruningBloomFilterSize = vm.config.OfflinePruningBloomFilterSize
	vm.ethConfig.OfflinePruningDataDirectory = vm.config.OfflinePruningDataDirectory
	vm.ethConfig.CommitInterval = vm.config.CommitInterval
	vm.ethConfig.SkipUpgradeCheck = vm.config.SkipUpgradeCheck
	vm.ethConfig.AcceptedCacheSize = vm.config.AcceptedCacheSize
	vm.ethConfig.TxLookupLimit = vm.config.TxLookupLimit

	// Create directory for offline pruning
	if len(vm.ethConfig.OfflinePruningDataDirectory) != 0 {
		if err := os.MkdirAll(vm.ethConfig.OfflinePruningDataDirectory, perms.ReadWriteExecute); err != nil {
			log.Error("failed to create offline pruning data directory", "error", err)
			return err
		}
	}

	// Handle custom fee recipient
	if common.IsHexAddress(vm.config.FeeRecipient) {
		address := common.HexToAddress(vm.config.FeeRecipient)
		log.Info("Setting fee recipient", "address", address)
		vm.ethConfig.Miner.Etherbase = address
	} else {
		log.Info("Config has not specified any coinbase address. Defaulting to the blackhole address.")
		vm.ethConfig.Miner.Etherbase = constants.BlackholeAddr
	}

	vm.chainConfig = g.Config
	vm.networkID = vm.ethConfig.NetworkId

	// create genesisHash after applying upgradeBytes in case
	// upgradeBytes modifies genesis.
	vm.genesisHash = vm.ethConfig.Genesis.ToBlock().Hash() // must create genesis hash before [vm.readLastAccepted]
	lastAcceptedHash, lastAcceptedHeight, err := vm.readLastAccepted()
	if err != nil {
		return err
	}
	log.Info(fmt.Sprintf("lastAccepted = %s", lastAcceptedHash))

	if err := vm.initializeMetrics(); err != nil {
		return err
	}

	// initialize peer network
	vm.validators = p2p.NewValidators(vm.ctx.Log, vm.ctx.SubnetID, vm.ctx.ValidatorState, maxValidatorSetStaleness)
	vm.router = p2p.NewRouter(vm.ctx.Log, appSender, vm.sdkMetrics, "p2p")
	vm.networkCodec = message.Codec
	vm.Network = peer.NewNetwork(vm.router, appSender, vm.networkCodec, message.CrossChainCodec, chainCtx.NodeID, vm.config.MaxOutboundActiveRequests, vm.config.MaxOutboundActiveCrossChainRequests)
	vm.client = peer.NewNetworkClient(vm.Network)

	// initialize warp backend
	vm.warpBackend = warp.NewBackend(vm.ctx.WarpSigner, vm.warpDB, warpSignatureCacheSize)

	// clear warpdb on initialization if config enabled
	if vm.config.PruneWarpDB {
		if err := vm.warpBackend.Clear(); err != nil {
			return fmt.Errorf("failed to prune warpDB: %w", err)
		}
	}

	if err := vm.initializeChain(lastAcceptedHash, vm.ethConfig); err != nil {
		return err
	}

	go vm.ctx.Log.RecoverAndPanic(vm.startContinuousProfiler)

	vm.initializeStateSyncServer()
	return vm.initializeStateSyncClient(lastAcceptedHeight)
}

func (vm *VM) initializeMetrics() error {
	vm.sdkMetrics = prometheus.NewRegistry()
	vm.multiGatherer = avalanchegoMetrics.NewMultiGatherer()
	// If metrics are enabled, register the default metrics regitry
	if metrics.Enabled {
		gatherer := subnetEVMPrometheus.Gatherer(metrics.DefaultRegistry)
		if err := vm.multiGatherer.Register(ethMetricsPrefix, gatherer); err != nil {
			return err
		}
		if err := vm.multiGatherer.Register("sdk", vm.sdkMetrics); err != nil {
			return err
		}
		// Register [multiGatherer] after registerers have been registered to it
		if err := vm.ctx.Metrics.Register(vm.multiGatherer); err != nil {
			return err
		}
	}
	return nil
}

func (vm *VM) initializeChain(lastAcceptedHash common.Hash, ethConfig ethconfig.Config) error {
	nodecfg := &node.Config{
		SubnetEVMVersion:      Version,
		KeyStoreDir:           vm.config.KeystoreDirectory,
		ExternalSigner:        vm.config.KeystoreExternalSigner,
		InsecureUnlockAllowed: vm.config.KeystoreInsecureUnlockAllowed,
	}
	node, err := node.New(nodecfg)
	if err != nil {
		return err
	}
	vm.eth, err = eth.New(
		node,
		&vm.ethConfig,
		vm.chaindb,
		vm.config.EthBackendSettings(),
		lastAcceptedHash,
		&vm.clock,
	)
	if err != nil {
		return err
	}
	vm.eth.SetEtherbase(ethConfig.Miner.Etherbase)
	vm.txPool = vm.eth.TxPool()
	vm.txPool.SetMinFee(vm.chainConfig.FeeConfig.MinBaseFee)
	vm.txPool.SetGasPrice(big.NewInt(0))
	vm.blockChain = vm.eth.BlockChain()
	vm.miner = vm.eth.Miner()

	vm.eth.Start()
	return vm.initChainState(vm.blockChain.LastAcceptedBlock())
}

// initializeStateSyncClient initializes the client for performing state sync.
// If state sync is disabled, this function will wipe any ongoing summary from
// disk to ensure that we do not continue syncing from an invalid snapshot.
func (vm *VM) initializeStateSyncClient(lastAcceptedHeight uint64) error {
	// parse nodeIDs from state sync IDs in vm config
	var stateSyncIDs []ids.NodeID
	if vm.config.StateSyncEnabled && len(vm.config.StateSyncIDs) > 0 {
		nodeIDs := strings.Split(vm.config.StateSyncIDs, ",")
		stateSyncIDs = make([]ids.NodeID, len(nodeIDs))
		for i, nodeIDString := range nodeIDs {
			nodeID, err := ids.NodeIDFromString(nodeIDString)
			if err != nil {
				return fmt.Errorf("failed to parse %s as NodeID: %w", nodeIDString, err)
			}
			stateSyncIDs[i] = nodeID
		}
	}

	vm.StateSyncClient = NewStateSyncClient(&stateSyncClientConfig{
		chain: vm.eth,
		state: vm.State,
		client: statesyncclient.NewClient(
			&statesyncclient.ClientConfig{
				NetworkClient:    vm.client,
				Codec:            vm.networkCodec,
				Stats:            stats.NewClientSyncerStats(),
				StateSyncNodeIDs: stateSyncIDs,
				BlockParser:      vm,
			},
		),
		enabled:              vm.config.StateSyncEnabled,
		skipResume:           vm.config.StateSyncSkipResume,
		stateSyncMinBlocks:   vm.config.StateSyncMinBlocks,
		stateSyncRequestSize: vm.config.StateSyncRequestSize,
		lastAcceptedHeight:   lastAcceptedHeight, // TODO clean up how this is passed around
		chaindb:              vm.chaindb,
		metadataDB:           vm.metadataDB,
		acceptedBlockDB:      vm.acceptedBlockDB,
		db:                   vm.db,
		toEngine:             vm.toEngine,
	})

	// If StateSync is disabled, clear any ongoing summary so that we will not attempt to resume
	// sync using a snapshot that has been modified by the node running normal operations.
	if !vm.config.StateSyncEnabled {
		return vm.StateSyncClient.StateSyncClearOngoingSummary()
	}

	return nil
}

// initializeStateSyncServer should be called after [vm.chain] is initialized.
func (vm *VM) initializeStateSyncServer() {
	vm.StateSyncServer = NewStateSyncServer(&stateSyncServerConfig{
		Chain:            vm.blockChain,
		SyncableInterval: vm.config.StateSyncCommitInterval,
	})

	vm.setAppRequestHandlers()
	vm.setCrossChainAppRequestHandler()
}

func (vm *VM) initChainState(lastAcceptedBlock *types.Block) error {
	block := vm.newBlock(lastAcceptedBlock)
	block.status = choices.Accepted

	config := &chain.Config{
		DecidedCacheSize:      decidedCacheSize,
		MissingCacheSize:      missingCacheSize,
		UnverifiedCacheSize:   unverifiedCacheSize,
		BytesToIDCacheSize:    bytesToIDCacheSize,
		GetBlockIDAtHeight:    vm.GetBlockIDAtHeight,
		GetBlock:              vm.getBlock,
		UnmarshalBlock:        vm.parseBlock,
		BuildBlock:            vm.buildBlock,
		BuildBlockWithContext: vm.buildBlockWithContext,
		LastAcceptedBlock:     block,
	}

	// Register chain state metrics
	chainStateRegisterer := prometheus.NewRegistry()
	state, err := chain.NewMeteredState(chainStateRegisterer, config)
	if err != nil {
		return fmt.Errorf("could not create metered state: %w", err)
	}
	vm.State = state

	return vm.multiGatherer.Register(chainStateMetricsPrefix, chainStateRegisterer)
}

func (vm *VM) SetState(_ context.Context, state snow.State) error {
	switch state {
	case snow.StateSyncing:
		vm.bootstrapped = false
		return nil
	case snow.Bootstrapping:
		vm.bootstrapped = false
		if err := vm.StateSyncClient.Error(); err != nil {
			return err
		}
		return nil
	case snow.NormalOp:
		// Initialize goroutines related to block building once we enter normal operation as there is no need to handle mempool gossip before this point.
		if err := vm.initBlockBuilding(); err != nil {
			return fmt.Errorf("failed to initialize block building: %w", err)
		}
		vm.bootstrapped = true
		return nil
	default:
		return snow.ErrUnknownState
	}
}

// initBlockBuilding starts goroutines to manage block building
func (vm *VM) initBlockBuilding() error {
	ctx, cancel := context.WithCancel(context.TODO())
	vm.cancel = cancel

	// NOTE: gossip network must be initialized first otherwise ETH tx gossip will not work.
	gossipStats := NewGossipStats()
	vm.gossiper = vm.createGossiper(gossipStats)
	vm.builder = vm.NewBlockBuilder(vm.toEngine)
	vm.builder.awaitSubmittedTxs()
	vm.Network.SetGossipHandler(NewGossipHandler(vm, gossipStats))

	txPool, err := NewGossipTxPool(vm.txPool)
	if err != nil {
		return err
	}
	vm.shutdownWg.Add(1)
	go func() {
		txPool.Subscribe(ctx)
		vm.shutdownWg.Done()
	}()

	var (
		txGossipHandler p2p.Handler
	)

	txGossipHandler, err = gossip.NewHandler[*GossipTx](txPool, txGossipHandlerConfig, vm.sdkMetrics)
	if err != nil {
		return err
	}
	txGossipHandler = &p2p.ValidatorHandler{
		ValidatorSet: vm.validators,
		Handler: &p2p.ThrottlerHandler{
			Throttler: p2p.NewSlidingWindowThrottler(throttlingPeriod, throttlingLimit),
			Handler:   txGossipHandler,
		},
	}
	txGossipClient, err := vm.router.RegisterAppProtocol(txGossipProtocol, txGossipHandler, vm.validators)
	if err != nil {
		return err
	}
	var ethTxGossiper gossip.Gossiper
	ethTxGossiper, err = gossip.NewPullGossiper[GossipTx, *GossipTx](
		txGossipConfig,
		vm.ctx.Log,
		txPool,
		txGossipClient,
		vm.sdkMetrics,
	)
	if err != nil {
		return err
	}
	txGossiper := gossip.ValidatorGossiper{
		Gossiper:   ethTxGossiper,
		NodeID:     vm.ctx.NodeID,
		Validators: vm.validators,
	}

	vm.shutdownWg.Add(1)
	go func() {
		gossip.Every(ctx, vm.ctx.Log, txGossiper, gossipFrequency)
		vm.shutdownWg.Done()
	}()

	return nil
}

// setAppRequestHandlers sets the request handlers for the VM to serve state sync
// requests.
func (vm *VM) setAppRequestHandlers() {
	// Create separate EVM TrieDB (read only) for serving leafs requests.
	// We create a separate TrieDB here, so that it has a separate cache from the one
	// used by the node when processing blocks.
	evmTrieDB := trie.NewDatabaseWithConfig(
		vm.chaindb,
		&trie.Config{
			Cache: vm.config.StateSyncServerTrieCache,
		},
	)

	networkHandler := newNetworkHandler(vm.blockChain, vm.chaindb, evmTrieDB, vm.warpBackend, vm.networkCodec)
	vm.Network.SetRequestHandler(networkHandler)
}

// setCrossChainAppRequestHandler sets the request handlers for the VM to serve cross chain
// requests.
func (vm *VM) setCrossChainAppRequestHandler() {
	crossChainRequestHandler := message.NewCrossChainHandler(vm.eth.APIBackend, message.CrossChainCodec)
	vm.Network.SetCrossChainRequestHandler(crossChainRequestHandler)
}

// Shutdown implements the snowman.ChainVM interface
func (vm *VM) Shutdown(context.Context) error {
	if vm.ctx == nil {
		return nil
	}
	if vm.cancel != nil {
		vm.cancel()
	}
	vm.Network.Shutdown()
	if err := vm.StateSyncClient.Shutdown(); err != nil {
		log.Error("error stopping state syncer", "err", err)
	}
	close(vm.shutdownChan)
	vm.eth.Stop()
	log.Info("Ethereum backend stop completed")
	vm.shutdownWg.Wait()
	log.Info("Subnet-EVM Shutdown completed")
	return nil
}

func (vm *VM) buildBlock(ctx context.Context) (snowman.Block, error) {
	return vm.buildBlockWithContext(ctx, nil)
}

func (vm *VM) buildBlockWithContext(ctx context.Context, proposerVMBlockCtx *block.Context) (snowman.Block, error) {
	if proposerVMBlockCtx != nil {
		log.Debug("Building block with context", "pChainBlockHeight", proposerVMBlockCtx.PChainHeight)
	} else {
		log.Debug("Building block without context")
	}
	predicateCtx := &precompileconfig.PredicateContext{
		SnowCtx:            vm.ctx,
		ProposerVMBlockCtx: proposerVMBlockCtx,
	}

	block, err := vm.miner.GenerateBlock(predicateCtx)
	vm.builder.handleGenerateBlock()
	if err != nil {
		return nil, err
	}

	// Note: the status of block is set by ChainState
	blk := vm.newBlock(block)

	// Verify is called on a non-wrapped block here, such that this
	// does not add [blk] to the processing blocks map in ChainState.
	//
	// TODO cache verification since Verify() will be called by the
	// consensus engine as well.
	//
	// Note: this is only called when building a new block, so caching
	// verification will only be a significant optimization for nodes
	// that produce a large number of blocks.
	// We call verify without writes here to avoid generating a reference
	// to the blk state root in the triedb when we are going to call verify
	// again from the consensus engine with writes enabled.
	if err := blk.verify(predicateCtx, false /*=writes*/); err != nil {
		return nil, fmt.Errorf("block failed verification due to: %w", err)
	}

	log.Debug(fmt.Sprintf("Built block %s", blk.ID()))
	// Marks the current transactions from the mempool as being successfully issued
	// into a block.
	return blk, nil
}

// parseBlock parses [b] into a block to be wrapped by ChainState.
func (vm *VM) parseBlock(_ context.Context, b []byte) (snowman.Block, error) {
	ethBlock := new(types.Block)
	if err := rlp.DecodeBytes(b, ethBlock); err != nil {
		return nil, err
	}

	// Note: the status of block is set by ChainState
	block := vm.newBlock(ethBlock)
	// Performing syntactic verification in ParseBlock allows for
	// short-circuiting bad blocks before they are processed by the VM.
	if err := block.syntacticVerify(); err != nil {
		return nil, fmt.Errorf("syntactic block verification failed: %w", err)
	}
	return block, nil
}

func (vm *VM) ParseEthBlock(b []byte) (*types.Block, error) {
	block, err := vm.parseBlock(context.TODO(), b)
	if err != nil {
		return nil, err
	}

	return block.(*Block).ethBlock, nil
}

// getBlock attempts to retrieve block [id] from the VM to be wrapped
// by ChainState.
func (vm *VM) getBlock(_ context.Context, id ids.ID) (snowman.Block, error) {
	ethBlock := vm.blockChain.GetBlockByHash(common.Hash(id))
	// If [ethBlock] is nil, return [database.ErrNotFound] here
	// so that the miss is considered cacheable.
	if ethBlock == nil {
		return nil, database.ErrNotFound
	}
	// Note: the status of block is set by ChainState
	return vm.newBlock(ethBlock), nil
}

// SetPreference sets what the current tail of the chain is
func (vm *VM) SetPreference(ctx context.Context, blkID ids.ID) error {
	// Since each internal handler used by [vm.State] always returns a block
	// with non-nil ethBlock value, GetBlockInternal should never return a
	// (*Block) with a nil ethBlock value.
	block, err := vm.GetBlockInternal(ctx, blkID)
	if err != nil {
		return fmt.Errorf("failed to set preference to %s: %w", blkID, err)
	}

	return vm.blockChain.SetPreference(block.(*Block).ethBlock)
}

// VerifyHeightIndex always returns a nil error since the index is maintained by
// vm.blockChain.
func (vm *VM) VerifyHeightIndex(context.Context) error {
	return nil
}

// GetBlockAtHeight returns the canonical block at [blkHeight].
// If [blkHeight] is less than the height of the last accepted block, this will return
// the block accepted at that height. Otherwise, it may return a blkID that has not yet
// been accepted.
// Note: the engine assumes that if a block is not found at [blkHeight], then
// [database.ErrNotFound] will be returned. This indicates that the VM has state synced
// and does not have all historical blocks available.
func (vm *VM) GetBlockIDAtHeight(_ context.Context, blkHeight uint64) (ids.ID, error) {
	ethBlock := vm.blockChain.GetBlockByNumber(blkHeight)
	if ethBlock == nil {
		return ids.ID{}, database.ErrNotFound
	}

	return ids.ID(ethBlock.Hash()), nil
}

func (vm *VM) Version(context.Context) (string, error) {
	return Version, nil
}

// NewHandler returns a new Handler for a service where:
//   - The handler's functionality is defined by [service]
//     [service] should be a gorilla RPC service (see https://www.gorillatoolkit.org/pkg/rpc/v2)
//   - The name of the service is [name]
//   - The LockOption is the first element of [lockOption]
//     By default the LockOption is WriteLock
//     [lockOption] should have either 0 or 1 elements. Elements beside the first are ignored.
func newHandler(name string, service interface{}, lockOption ...commonEng.LockOption) (*commonEng.HTTPHandler, error) {
	server := avalancheRPC.NewServer()
	server.RegisterCodec(avalancheJSON.NewCodec(), "application/json")
	server.RegisterCodec(avalancheJSON.NewCodec(), "application/json;charset=UTF-8")
	if err := server.RegisterService(service, name); err != nil {
		return nil, err
	}

	var lock commonEng.LockOption = commonEng.WriteLock
	if len(lockOption) != 0 {
		lock = lockOption[0]
	}
	return &commonEng.HTTPHandler{LockOptions: lock, Handler: server}, nil
}

// CreateHandlers makes new http handlers that can handle API calls
func (vm *VM) CreateHandlers(context.Context) (map[string]*commonEng.HTTPHandler, error) {
	handler := rpc.NewServer(vm.config.APIMaxDuration.Duration)
	enabledAPIs := vm.config.EthAPIs()
	if err := attachEthService(handler, vm.eth.APIs(), enabledAPIs); err != nil {
		return nil, err
	}

	primaryAlias, err := vm.ctx.BCLookup.PrimaryAlias(vm.ctx.ChainID)
	if err != nil {
		return nil, fmt.Errorf("failed to get primary alias for chain due to %w", err)
	}
	apis := make(map[string]*commonEng.HTTPHandler)
	if vm.config.AdminAPIEnabled {
		adminAPI, err := newHandler("admin", NewAdminService(vm, os.ExpandEnv(fmt.Sprintf("%s_subnet_evm_performance_%s", vm.config.AdminAPIDir, primaryAlias))))
		if err != nil {
			return nil, fmt.Errorf("failed to register service for admin API due to %w", err)
		}
		apis[adminEndpoint] = adminAPI
		enabledAPIs = append(enabledAPIs, "subnet-evm-admin")
	}

	if vm.config.SnowmanAPIEnabled {
		if err := handler.RegisterName("snowman", &SnowmanAPI{vm}); err != nil {
			return nil, err
		}
		enabledAPIs = append(enabledAPIs, "snowman")
	}

	if vm.config.WarpAPIEnabled {
<<<<<<< HEAD
		validatorsState := warpValidators.NewState(vm.ctx)
		signatureGetter := &aggregator.NetworkSignatureGetter{Client: vm.client}
		warpAggregator := aggregator.New(vm.ctx.SubnetID, validatorsState, signatureGetter)
		if err := handler.RegisterName("warp", warp.NewWarpAPI(vm.warpBackend, warpAggregator)); err != nil {
=======
		warpAggregator := aggregator.New(vm.ctx.SubnetID, warpValidators.NewState(vm.ctx), &aggregator.NetworkSigner{Client: vm.client})
		if err := handler.RegisterName("warp", warp.NewAPI(vm.warpBackend, warpAggregator)); err != nil {
>>>>>>> 0b828ee7
			return nil, err
		}
		enabledAPIs = append(enabledAPIs, "warp")
	}

	log.Info(fmt.Sprintf("Enabled APIs: %s", strings.Join(enabledAPIs, ", ")))
	apis[ethRPCEndpoint] = &commonEng.HTTPHandler{
		LockOptions: commonEng.NoLock,
		Handler:     handler,
	}
	apis[ethWSEndpoint] = &commonEng.HTTPHandler{
		LockOptions: commonEng.NoLock,
		Handler: handler.WebsocketHandlerWithDuration(
			[]string{"*"},
			vm.config.APIMaxDuration.Duration,
			vm.config.WSCPURefillRate.Duration,
			vm.config.WSCPUMaxStored.Duration,
		),
	}

	return apis, nil
}

// CreateStaticHandlers makes new http handlers that can handle API calls
func (vm *VM) CreateStaticHandlers(context.Context) (map[string]*commonEng.HTTPHandler, error) {
	server := avalancheRPC.NewServer()
	codec := cjson.NewCodec()
	server.RegisterCodec(codec, "application/json")
	server.RegisterCodec(codec, "application/json;charset=UTF-8")
	serviceName := "subnetevm"
	if err := server.RegisterService(&StaticService{}, serviceName); err != nil {
		return nil, err
	}

	return map[string]*commonEng.HTTPHandler{
		"/rpc": {LockOptions: commonEng.NoLock, Handler: server},
	}, nil
}

/*
 ******************************************************************************
 *********************************** Helpers **********************************
 ******************************************************************************
 */

// GetCurrentNonce returns the nonce associated with the address at the
// preferred block
func (vm *VM) GetCurrentNonce(address common.Address) (uint64, error) {
	// Note: current state uses the state of the preferred block.
	state, err := vm.blockChain.State()
	if err != nil {
		return 0, err
	}
	return state.GetNonce(address), nil
}

func (vm *VM) startContinuousProfiler() {
	// If the profiler directory is empty, return immediately
	// without creating or starting a continuous profiler.
	if vm.config.ContinuousProfilerDir == "" {
		return
	}
	vm.profiler = profiler.NewContinuous(
		filepath.Join(vm.config.ContinuousProfilerDir),
		vm.config.ContinuousProfilerFrequency.Duration,
		vm.config.ContinuousProfilerMaxFiles,
	)
	defer vm.profiler.Shutdown()

	vm.shutdownWg.Add(1)
	go func() {
		defer vm.shutdownWg.Done()
		log.Info("Dispatching continuous profiler", "dir", vm.config.ContinuousProfilerDir, "freq", vm.config.ContinuousProfilerFrequency, "maxFiles", vm.config.ContinuousProfilerMaxFiles)
		err := vm.profiler.Dispatch()
		if err != nil {
			log.Error("continuous profiler failed", "err", err)
		}
	}()
	// Wait for shutdownChan to be closed
	<-vm.shutdownChan
}

// readLastAccepted reads the last accepted hash from [acceptedBlockDB] and returns the
// last accepted block hash and height by reading directly from [vm.chaindb] instead of relying
// on [chain].
// Note: assumes [vm.chaindb] and [vm.genesisHash] have been initialized.
func (vm *VM) readLastAccepted() (common.Hash, uint64, error) {
	// Attempt to load last accepted block to determine if it is necessary to
	// initialize state with the genesis block.
	lastAcceptedBytes, lastAcceptedErr := vm.acceptedBlockDB.Get(lastAcceptedKey)
	switch {
	case lastAcceptedErr == database.ErrNotFound:
		// If there is nothing in the database, return the genesis block hash and height
		return vm.genesisHash, 0, nil
	case lastAcceptedErr != nil:
		return common.Hash{}, 0, fmt.Errorf("failed to get last accepted block ID due to: %w", lastAcceptedErr)
	case len(lastAcceptedBytes) != common.HashLength:
		return common.Hash{}, 0, fmt.Errorf("last accepted bytes should have been length %d, but found %d", common.HashLength, len(lastAcceptedBytes))
	default:
		lastAcceptedHash := common.BytesToHash(lastAcceptedBytes)
		height := rawdb.ReadHeaderNumber(vm.chaindb, lastAcceptedHash)
		if height == nil {
			return common.Hash{}, 0, fmt.Errorf("failed to retrieve header number of last accepted block: %s", lastAcceptedHash)
		}
		return lastAcceptedHash, *height, nil
	}
}

// attachEthService registers the backend RPC services provided by Ethereum
// to the provided handler under their assigned namespaces.
func attachEthService(handler *rpc.Server, apis []rpc.API, names []string) error {
	enabledServicesSet := make(map[string]struct{})
	for _, ns := range names {
		// handle pre geth v1.10.20 api names as aliases for their updated values
		// to allow configurations to be backwards compatible.
		if newName, isLegacy := legacyApiNames[ns]; isLegacy {
			log.Info("deprecated api name referenced in configuration.", "deprecated", ns, "new", newName)
			enabledServicesSet[newName] = struct{}{}
			continue
		}

		enabledServicesSet[ns] = struct{}{}
	}

	apiSet := make(map[string]rpc.API)
	for _, api := range apis {
		if existingAPI, exists := apiSet[api.Name]; exists {
			return fmt.Errorf("duplicated API name: %s, namespaces %s and %s", api.Name, api.Namespace, existingAPI.Namespace)
		}
		apiSet[api.Name] = api
	}

	for name := range enabledServicesSet {
		api, exists := apiSet[name]
		if !exists {
			return fmt.Errorf("API service %s not found", name)
		}
		if err := handler.RegisterName(api.Namespace, api.Service); err != nil {
			return err
		}
	}

	return nil
}

// getMandatoryNetworkUpgrades returns the mandatory network upgrades for the specified network ID,
// along with a flag that indicates if returned upgrades should be strictly enforced.
func getMandatoryNetworkUpgrades(networkID uint32) (params.MandatoryNetworkUpgrades, bool) {
	switch networkID {
	case avalanchegoConstants.MainnetID:
		return params.MainnetNetworkUpgrades, true
	case avalanchegoConstants.FujiID:
		return params.FujiNetworkUpgrades, true
	case avalanchegoConstants.UnitTestID:
		return params.UnitTestNetworkUpgrades, false
	default:
		return params.LocalNetworkUpgrades, false
	}
}<|MERGE_RESOLUTION|>--- conflicted
+++ resolved
@@ -943,15 +943,10 @@
 	}
 
 	if vm.config.WarpAPIEnabled {
-<<<<<<< HEAD
 		validatorsState := warpValidators.NewState(vm.ctx)
 		signatureGetter := &aggregator.NetworkSignatureGetter{Client: vm.client}
 		warpAggregator := aggregator.New(vm.ctx.SubnetID, validatorsState, signatureGetter)
-		if err := handler.RegisterName("warp", warp.NewWarpAPI(vm.warpBackend, warpAggregator)); err != nil {
-=======
-		warpAggregator := aggregator.New(vm.ctx.SubnetID, warpValidators.NewState(vm.ctx), &aggregator.NetworkSigner{Client: vm.client})
 		if err := handler.RegisterName("warp", warp.NewAPI(vm.warpBackend, warpAggregator)); err != nil {
->>>>>>> 0b828ee7
 			return nil, err
 		}
 		enabledAPIs = append(enabledAPIs, "warp")
