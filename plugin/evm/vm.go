--- conflicted
+++ resolved
@@ -254,12 +254,9 @@
 	ethTxPushGossiper  avalancheUtils.Atomic[*gossip.PushGossiper[*GossipEthTx]]
 	ethTxPullGossiper  gossip.Gossiper
 
-<<<<<<< HEAD
 	chainAlias string
-=======
 	// RPC handlers (should be stopped before closing chaindb)
 	rpcHandlers []interface{ Stop() }
->>>>>>> 273d3d8c
 }
 
 // Initialize implements the snowman.ChainVM interface
