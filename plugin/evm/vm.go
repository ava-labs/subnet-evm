// Copyright (C) 2019-2025, Ava Labs, Inc. All rights reserved.
// See the file LICENSE for licensing terms.

package evm

import (
	"context"
	"encoding/json"
	"errors"
	"fmt"
	"math/big"
	"net/http"
	"os"
	"path/filepath"
	"strings"
	"sync"
	"time"

	"github.com/ava-labs/avalanchego/cache/lru"
	"github.com/ava-labs/avalanchego/cache/metercacher"
	"github.com/ava-labs/avalanchego/codec"
	"github.com/ava-labs/avalanchego/database"
	"github.com/ava-labs/avalanchego/database/versiondb"
	"github.com/ava-labs/avalanchego/ids"
	"github.com/ava-labs/avalanchego/network/p2p"
	"github.com/ava-labs/avalanchego/network/p2p/acp118"
	"github.com/ava-labs/avalanchego/snow"
	"github.com/ava-labs/avalanchego/snow/consensus/snowman"
	"github.com/ava-labs/avalanchego/snow/engine/snowman/block"
	"github.com/ava-labs/avalanchego/utils/perms"
	"github.com/ava-labs/avalanchego/utils/profiler"
	"github.com/ava-labs/avalanchego/utils/timer/mockable"
	"github.com/ava-labs/avalanchego/utils/units"
	"github.com/ava-labs/avalanchego/version"
	"github.com/ava-labs/avalanchego/vms/components/chain"
	"github.com/ava-labs/avalanchego/vms/evm/acp226"
	"github.com/ava-labs/firewood-go-ethhash/ffi"
	"github.com/ava-labs/libevm/common"
	"github.com/ava-labs/libevm/core/rawdb"
	"github.com/ava-labs/libevm/core/types"
	"github.com/ava-labs/libevm/ethdb"
	"github.com/ava-labs/libevm/log"
	"github.com/ava-labs/libevm/metrics"
	"github.com/ava-labs/libevm/rlp"
	"github.com/ava-labs/libevm/triedb"
	"github.com/prometheus/client_golang/prometheus"

	// Force-load tracer engine to trigger registration
	//
	// We must import this package (not referenced elsewhere) so that the native "callTracer"
	// is added to a map of client-accessible tracers. In geth, this is done
	// inside of cmd/geth.
	_ "github.com/ava-labs/libevm/eth/tracers/js"
	_ "github.com/ava-labs/libevm/eth/tracers/native"
	_ "github.com/ava-labs/subnet-evm/precompile/registry" // Force-load precompiles to trigger registration

	"github.com/ava-labs/subnet-evm/commontype"
	"github.com/ava-labs/subnet-evm/consensus/dummy"
	"github.com/ava-labs/subnet-evm/constants"
	"github.com/ava-labs/subnet-evm/core"
	"github.com/ava-labs/subnet-evm/core/txpool"
	"github.com/ava-labs/subnet-evm/eth"
	"github.com/ava-labs/subnet-evm/eth/ethconfig"
	"github.com/ava-labs/subnet-evm/miner"
	"github.com/ava-labs/subnet-evm/network"
	"github.com/ava-labs/subnet-evm/node"
	"github.com/ava-labs/subnet-evm/params"
	"github.com/ava-labs/subnet-evm/params/extras"
	"github.com/ava-labs/subnet-evm/plugin/evm/config"
	"github.com/ava-labs/subnet-evm/plugin/evm/customrawdb"
	"github.com/ava-labs/subnet-evm/plugin/evm/extension"
	"github.com/ava-labs/subnet-evm/plugin/evm/gossip"
	"github.com/ava-labs/subnet-evm/plugin/evm/message"
	"github.com/ava-labs/subnet-evm/plugin/evm/validators"
	"github.com/ava-labs/subnet-evm/plugin/evm/validators/interfaces"
	"github.com/ava-labs/subnet-evm/precompile/precompileconfig"
	"github.com/ava-labs/subnet-evm/rpc"
	"github.com/ava-labs/subnet-evm/sync/client/stats"
	"github.com/ava-labs/subnet-evm/triedb/hashdb"
	"github.com/ava-labs/subnet-evm/warp"

	avalanchegossip "github.com/ava-labs/avalanchego/network/p2p/gossip"
	commonEng "github.com/ava-labs/avalanchego/snow/engine/common"
	avalancheUtils "github.com/ava-labs/avalanchego/utils"
	avajson "github.com/ava-labs/avalanchego/utils/json"
	avalanchegoprometheus "github.com/ava-labs/avalanchego/vms/evm/metrics/prometheus"
	ethparams "github.com/ava-labs/libevm/params"
	subnetevmlog "github.com/ava-labs/subnet-evm/plugin/evm/log"
	vmsync "github.com/ava-labs/subnet-evm/plugin/evm/sync"
	statesyncclient "github.com/ava-labs/subnet-evm/sync/client"
	avalancheRPC "github.com/gorilla/rpc/v2"
)

var (
	_ block.ChainVM                      = (*VM)(nil)
	_ block.BuildBlockWithContextChainVM = (*VM)(nil)
	_ block.StateSyncableVM              = (*VM)(nil)
	_ statesyncclient.EthBlockParser     = (*VM)(nil)
)

const (
	// Max time from current time allowed for blocks, before they're considered future blocks
	// and fail verification
	maxFutureBlockTime     = 10 * time.Second
	decidedCacheSize       = 10 * units.MiB
	missingCacheSize       = 50
	unverifiedCacheSize    = 5 * units.MiB
	bytesToIDCacheSize     = 5 * units.MiB
	warpSignatureCacheSize = 500

	// Prefixes for metrics gatherers
	ethMetricsPrefix        = "eth"
	sdkMetricsPrefix        = "sdk"
	chainStateMetricsPrefix = "chain_state"
)

// Define the API endpoints for the VM
const (
	adminEndpoint        = "/admin"
	ethRPCEndpoint       = "/rpc"
	ethWSEndpoint        = "/ws"
	validatorsEndpoint   = "/validators"
	ethTxGossipNamespace = "eth_tx_gossip"
)

var (
	// Set last accepted key to be longer than the keys used to store accepted block IDs.
	lastAcceptedKey    = []byte("last_accepted_key")
	acceptedPrefix     = []byte("snowman_accepted")
	metadataPrefix     = []byte("metadata")
	warpPrefix         = []byte("warp")
	ethDBPrefix        = []byte("ethdb")
	validatorsDBPrefix = []byte("validators")
)

var (
	errEmptyBlock                        = errors.New("empty block")
	errUnsupportedFXs                    = errors.New("unsupported feature extensions")
	errNilBaseFeeSubnetEVM               = errors.New("nil base fee is invalid after subnetEVM")
	errNilBlockGasCostSubnetEVM          = errors.New("nil blockGasCost is invalid after subnetEVM")
	errInvalidBlock                      = errors.New("invalid block")
	errInvalidNonce                      = errors.New("invalid nonce")
	errUnclesUnsupported                 = errors.New("uncles unsupported")
	errInvalidHeaderPredicateResults     = errors.New("invalid header predicate results")
	errInitializingLogger                = errors.New("failed to initialize logger")
	errShuttingDownVM                    = errors.New("shutting down VM")
	errFirewoodPruningRequired           = errors.New("pruning must be enabled for Firewood")
	errFirewoodSnapshotCacheDisabled     = errors.New("snapshot cache must be disabled for Firewood")
	errFirewoodOfflinePruningUnsupported = errors.New("offline pruning is not supported for Firewood")
	errFirewoodStateSyncUnsupported      = errors.New("state sync is not yet supported for Firewood")
	errPathStateUnsupported              = errors.New("path state scheme is not supported")
)

// legacyApiNames maps pre geth v1.10.20 api names to their updated counterparts.
// used in attachEthService for backward configuration compatibility.
var legacyAPINames = map[string]string{
	"internal-public-eth":              "internal-eth",
	"internal-public-blockchain":       "internal-blockchain",
	"internal-public-transaction-pool": "internal-transaction",
	"internal-public-tx-pool":          "internal-tx-pool",
	"internal-public-debug":            "internal-debug",
	"internal-private-debug":           "internal-debug",
	"internal-public-account":          "internal-account",
	"internal-private-personal":        "internal-personal",

	"public-eth":        "eth",
	"public-eth-filter": "eth-filter",
	"private-admin":     "admin",
	"public-debug":      "debug",
	"private-debug":     "debug",
}

// VM implements the snowman.ChainVM interface
type VM struct {
	ctx *snow.Context
	// contextLock is used to coordinate global VM operations.
	// This can be used safely instead of snow.Context.Lock which is deprecated and should not be used in rpcchainvm.
	vmLock sync.RWMutex
	// [cancel] may be nil until [snow.NormalOp] starts
	cancel context.CancelFunc
	// *chain.State helps to implement the VM interface by wrapping blocks
	// with an efficient caching layer.
	*chain.State

	config config.Config

	genesisHash common.Hash
	chainConfig *params.ChainConfig
	ethConfig   ethconfig.Config

	// Extension Points
	extensionConfig *extension.Config

	// pointers to eth constructs
	eth        *eth.Ethereum
	txPool     *txpool.TxPool
	blockChain *core.BlockChain
	miner      *miner.Miner

	// [versiondb] is the VM's current versioned database
	versiondb *versiondb.Database

	// [db] is the VM's current database
	db database.Database

	// metadataDB is used to store one off keys.
	metadataDB database.Database

	// [chaindb] is the database supplied to the Ethereum backend
	chaindb ethdb.Database

	usingStandaloneDB bool

	// [acceptedBlockDB] is the database to store the last accepted
	// block.
	acceptedBlockDB database.Database
	// [warpDB] is used to store warp message signatures
	// set to a prefixDB with the prefix [warpPrefix]
	warpDB database.Database

	validatorsDB database.Database

	// builderLock is used to synchronize access to the block builder,
	// as it is uninitialized at first and is only initialized when onNormalOperationsStarted is called.
	builderLock sync.Mutex
	builder     *blockBuilder

	clock *mockable.Clock

	shutdownChan chan struct{}
	shutdownWg   sync.WaitGroup

	// Continuous Profiler
	profiler profiler.ContinuousProfiler

	network.Network
	networkCodec codec.Manager

	// Metrics
	sdkMetrics *prometheus.Registry

	bootstrapped avalancheUtils.Atomic[bool]

	stateSyncDone chan struct{}

	logger subnetevmlog.Logger
	// State sync server and client
	vmsync.Server
	vmsync.Client

	// Avalanche Warp Messaging backend
	// Used to serve BLS signatures of warp messages over RPC
	warpBackend warp.Backend

	// Initialize only sets these if nil so they can be overridden in tests
	ethTxGossipHandler p2p.Handler
	ethTxPushGossiper  avalancheUtils.Atomic[*avalanchegossip.PushGossiper[*GossipEthTx]]
	ethTxPullGossiper  avalanchegossip.Gossiper

	validatorsManager interfaces.Manager

	chainAlias string
	// RPC handlers (should be stopped before closing chaindb)
	rpcHandlers []interface{ Stop() }
}

// Initialize implements the snowman.ChainVM interface
func (vm *VM) Initialize(
	_ context.Context,
	chainCtx *snow.Context,
	db database.Database,
	genesisBytes []byte,
	upgradeBytes []byte,
	configBytes []byte,
	fxs []*commonEng.Fx,
	appSender commonEng.AppSender,
) error {
	vm.ctx = chainCtx
	vm.stateSyncDone = make(chan struct{})
	cfg, deprecateMsg, err := config.GetConfig(configBytes, vm.ctx.NetworkID)
	if err != nil {
		return fmt.Errorf("failed to get config: %w", err)
	}
	vm.config = cfg

	vm.extensionConfig = defaultExtensions()
	// Get clock from extension config
	vm.clock = vm.extensionConfig.Clock

	vm.ctx = chainCtx

	// Create logger
	alias, err := vm.ctx.BCLookup.PrimaryAlias(vm.ctx.ChainID)
	if err != nil {
		// fallback to ChainID string instead of erroring
		alias = vm.ctx.ChainID.String()
	}
	vm.chainAlias = alias

	subnetEVMLogger, err := subnetevmlog.InitLogger(vm.chainAlias, vm.config.LogLevel, vm.config.LogJSONFormat, vm.ctx.Log)
	if err != nil {
		return fmt.Errorf("%w: %w ", errInitializingLogger, err)
	}
	vm.logger = subnetEVMLogger

	log.Info("Initializing Subnet EVM VM", "Version", Version, "libevm version", ethparams.LibEVMVersion, "Config", vm.config)

	if deprecateMsg != "" {
		log.Warn("Deprecation Warning", "msg", deprecateMsg)
	}

	if len(fxs) > 0 {
		return errUnsupportedFXs
	}

	// Enable debug-level metrics that might impact runtime performance
	metrics.EnabledExpensive = vm.config.MetricsExpensiveEnabled

	vm.shutdownChan = make(chan struct{}, 1)

	if err := vm.initializeMetrics(); err != nil {
		return fmt.Errorf("failed to initialize metrics: %w", err)
	}

	// Initialize the database
	if err := vm.initializeDBs(db); err != nil {
		return fmt.Errorf("failed to initialize databases: %w", err)
	}

	if vm.config.InspectDatabase {
		if err := vm.inspectDatabases(); err != nil {
			return err
		}
	}

	g, err := parseGenesis(chainCtx, genesisBytes, upgradeBytes, vm.config.AirdropFile)
	if err != nil {
		return err
	}

	vm.ethConfig = ethconfig.NewDefaultConfig()
	vm.ethConfig.Genesis = g
	// NetworkID here is different than Avalanche's NetworkID.
	// Avalanche's NetworkID represents the Avalanche network is running on
	// like Fuji, Mainnet, Local, etc.
	// The NetworkId here is kept same as ChainID to be compatible with
	// Ethereum tooling.
	vm.ethConfig.NetworkId = g.Config.ChainID.Uint64()

	// Set minimum price for mining and default gas price oracle value to the min
	// gas price to prevent so transactions and blocks all use the correct fees
	vm.ethConfig.RPCGasCap = vm.config.RPCGasCap
	vm.ethConfig.RPCEVMTimeout = vm.config.APIMaxDuration.Duration
	vm.ethConfig.RPCTxFeeCap = vm.config.RPCTxFeeCap

	vm.ethConfig.TxPool.Locals = vm.config.PriorityRegossipAddresses
	vm.ethConfig.TxPool.NoLocals = !vm.config.LocalTxsEnabled
	vm.ethConfig.TxPool.PriceLimit = vm.config.TxPoolPriceLimit
	vm.ethConfig.TxPool.PriceBump = vm.config.TxPoolPriceBump
	vm.ethConfig.TxPool.AccountSlots = vm.config.TxPoolAccountSlots
	vm.ethConfig.TxPool.GlobalSlots = vm.config.TxPoolGlobalSlots
	vm.ethConfig.TxPool.AccountQueue = vm.config.TxPoolAccountQueue
	vm.ethConfig.TxPool.GlobalQueue = vm.config.TxPoolGlobalQueue
	vm.ethConfig.TxPool.Lifetime = vm.config.TxPoolLifetime.Duration
	// If we re-enable txpool journaling, we should also add the saved local
	// transactions to the p2p gossip on startup.
	vm.ethConfig.TxPool.Journal = "" // disable journal

	vm.ethConfig.AllowUnfinalizedQueries = vm.config.AllowUnfinalizedQueries
	vm.ethConfig.AllowUnprotectedTxs = vm.config.AllowUnprotectedTxs
	vm.ethConfig.AllowUnprotectedTxHashes = vm.config.AllowUnprotectedTxHashes
	vm.ethConfig.Preimages = vm.config.Preimages
	vm.ethConfig.Pruning = vm.config.Pruning
	vm.ethConfig.TrieCleanCache = vm.config.TrieCleanCache
	vm.ethConfig.TrieDirtyCache = vm.config.TrieDirtyCache
	vm.ethConfig.TrieDirtyCommitTarget = vm.config.TrieDirtyCommitTarget
	vm.ethConfig.TriePrefetcherParallelism = vm.config.TriePrefetcherParallelism
	vm.ethConfig.SnapshotCache = vm.config.SnapshotCache
	vm.ethConfig.AcceptorQueueLimit = vm.config.AcceptorQueueLimit
	vm.ethConfig.PopulateMissingTries = vm.config.PopulateMissingTries
	vm.ethConfig.PopulateMissingTriesParallelism = vm.config.PopulateMissingTriesParallelism
	vm.ethConfig.AllowMissingTries = vm.config.AllowMissingTries
	vm.ethConfig.SnapshotDelayInit = vm.config.StateSyncEnabled
	vm.ethConfig.SnapshotWait = vm.config.SnapshotWait
	vm.ethConfig.SnapshotVerify = vm.config.SnapshotVerify
	vm.ethConfig.HistoricalProofQueryWindow = vm.config.HistoricalProofQueryWindow
	vm.ethConfig.OfflinePruning = vm.config.OfflinePruning
	vm.ethConfig.OfflinePruningBloomFilterSize = vm.config.OfflinePruningBloomFilterSize
	vm.ethConfig.OfflinePruningDataDirectory = vm.config.OfflinePruningDataDirectory
	vm.ethConfig.CommitInterval = vm.config.CommitInterval
	vm.ethConfig.SkipUpgradeCheck = vm.config.SkipUpgradeCheck
	vm.ethConfig.AcceptedCacheSize = vm.config.AcceptedCacheSize
	vm.ethConfig.StateHistory = vm.config.StateHistory
	vm.ethConfig.TransactionHistory = vm.config.TransactionHistory
	vm.ethConfig.SkipTxIndexing = vm.config.SkipTxIndexing
	vm.ethConfig.StateScheme = vm.config.StateScheme

	if vm.ethConfig.StateScheme == customrawdb.FirewoodScheme {
		log.Warn("Firewood state scheme is enabled")
		log.Warn("This is untested in production, use at your own risk")
		// Firewood only supports pruning for now.
		if !vm.config.Pruning {
<<<<<<< HEAD
			return errors.New("pruning must be enabled for Firewood")
		}
		// Firewood does not support iterators, so the snapshot cannot be constructed
		if vm.config.SnapshotCache > 0 {
			return errors.New("snapshot cache must be disabled for Firewood")
		}
		if vm.config.OfflinePruning {
			return errors.New("offline pruning is not supported for Firewood")
		}
		if vm.config.StateSyncEnabled {
			return errors.New("state sync is not yet supported for Firewood")
=======
			return errFirewoodPruningRequired
		}
		// Firewood does not support iterators, so the snapshot cannot be constructed
		if vm.config.SnapshotCache > 0 {
			return errFirewoodSnapshotCacheDisabled
		}
		if vm.config.OfflinePruning {
			return errFirewoodOfflinePruningUnsupported
		}
		if vm.config.StateSyncEnabled {
			return errFirewoodStateSyncUnsupported
>>>>>>> c8a34247
		}
	}
	if vm.ethConfig.StateScheme == rawdb.PathScheme {
		log.Error("Path state scheme is not supported. Please use HashDB or Firewood state schemes instead")
<<<<<<< HEAD
		return errors.New("path state scheme is not supported")
=======
		return errPathStateUnsupported
>>>>>>> c8a34247
	}

	// Create directory for offline pruning
	if len(vm.ethConfig.OfflinePruningDataDirectory) != 0 {
		if err := os.MkdirAll(vm.ethConfig.OfflinePruningDataDirectory, perms.ReadWriteExecute); err != nil {
			log.Error("failed to create offline pruning data directory", "error", err)
			return err
		}
	}

	// Handle custom fee recipient
	if common.IsHexAddress(vm.config.FeeRecipient) {
		address := common.HexToAddress(vm.config.FeeRecipient)
		log.Info("Setting fee recipient", "address", address)
		vm.ethConfig.Miner.Etherbase = address
	} else {
		log.Info("Config has not specified any coinbase address. Defaulting to the blackhole address.")
		vm.ethConfig.Miner.Etherbase = constants.BlackholeAddr
	}

	vm.chainConfig = g.Config

	// create genesisHash after applying upgradeBytes in case
	// upgradeBytes modifies genesis.
	vm.genesisHash = vm.ethConfig.Genesis.ToBlock().Hash() // must create genesis hash before [vm.readLastAccepted]
	lastAcceptedHash, lastAcceptedHeight, err := vm.readLastAccepted()
	if err != nil {
		return err
	}
	log.Info("read last accepted",
		"hash", lastAcceptedHash,
		"height", lastAcceptedHeight,
	)

	vm.networkCodec = message.Codec
	vm.Network, err = network.NewNetwork(vm.ctx, appSender, vm.networkCodec, vm.config.MaxOutboundActiveRequests, vm.sdkMetrics)
	if err != nil {
		return fmt.Errorf("failed to create network: %w", err)
	}

	vm.validatorsManager, err = validators.NewManager(vm.ctx, vm.validatorsDB, vm.clock)
	if err != nil {
		return fmt.Errorf("failed to initialize validators manager: %w", err)
	}

	// Initialize warp backend
	offchainWarpMessages := make([][]byte, len(vm.config.WarpOffChainMessages))
	for i, hexMsg := range vm.config.WarpOffChainMessages {
		offchainWarpMessages[i] = []byte(hexMsg)
	}
	warpSignatureCache := lru.NewCache[ids.ID, []byte](warpSignatureCacheSize)
	meteredCache, err := metercacher.New("warp_signature_cache", vm.sdkMetrics, warpSignatureCache)
	if err != nil {
		return fmt.Errorf("failed to create warp signature cache: %w", err)
	}

	// clear warpdb on initialization if config enabled
	if vm.config.PruneWarpDB {
		if err := database.Clear(vm.warpDB, ethdb.IdealBatchSize); err != nil {
			return fmt.Errorf("failed to prune warpDB: %w", err)
		}
	}

	vm.warpBackend, err = warp.NewBackend(
		vm.ctx.NetworkID,
		vm.ctx.ChainID,
		vm.ctx.WarpSigner,
		vm,
		validators.NewLockedValidatorReader(vm.validatorsManager, &vm.vmLock),
		vm.warpDB,
		meteredCache,
		offchainWarpMessages,
	)
	if err != nil {
		return err
	}

	if err := vm.initializeChain(lastAcceptedHash, vm.ethConfig); err != nil {
		return err
	}

	go vm.ctx.Log.RecoverAndPanic(vm.startContinuousProfiler)

	// Add p2p warp message warpHandler
	warpHandler := acp118.NewCachedHandler(meteredCache, vm.warpBackend, vm.ctx.WarpSigner)
	vm.Network.AddHandler(p2p.SignatureRequestHandlerID, warpHandler)

	vm.setAppRequestHandlers()

	vm.stateSyncDone = make(chan struct{})

	return vm.initializeStateSyncClient(lastAcceptedHeight)
}

func parseGenesis(ctx *snow.Context, genesisBytes []byte, upgradeBytes []byte, airdropFile string) (*core.Genesis, error) {
	g := new(core.Genesis)
	if err := json.Unmarshal(genesisBytes, g); err != nil {
		return nil, fmt.Errorf("parsing genesis: %w", err)
	}

	// Set the default chain config if not provided
	if g.Config == nil {
		g.Config = params.SubnetEVMDefaultChainConfig
	}

	// Populate the Avalanche config extras.
	configExtra := params.GetExtra(g.Config)
	configExtra.AvalancheContext = extras.AvalancheContext{
		SnowCtx: ctx,
	}

	if configExtra.FeeConfig == commontype.EmptyFeeConfig {
		log.Info("No fee config given in genesis, setting default fee config", "DefaultFeeConfig", params.DefaultFeeConfig)
		configExtra.FeeConfig = params.DefaultFeeConfig
	}

	// Load airdrop file if provided
	if airdropFile != "" {
		var err error
		g.AirdropData, err = os.ReadFile(airdropFile)
		if err != nil {
			return nil, fmt.Errorf("could not read airdrop file '%s': %w", airdropFile, err)
		}
	}

	// Set network upgrade defaults
	configExtra.SetDefaults(ctx.NetworkUpgrades)

	// Apply upgradeBytes (if any) by unmarshalling them into [chainConfig.UpgradeConfig].
	// Initializing the chain will verify upgradeBytes are compatible with existing values.
	// This should be called before g.Verify().
	if len(upgradeBytes) > 0 {
		var upgradeConfig extras.UpgradeConfig
		if err := json.Unmarshal(upgradeBytes, &upgradeConfig); err != nil {
			return nil, fmt.Errorf("failed to parse upgrade bytes: %w", err)
		}
		configExtra.UpgradeConfig = upgradeConfig
	}

	if configExtra.UpgradeConfig.NetworkUpgradeOverrides != nil {
		overrides := configExtra.UpgradeConfig.NetworkUpgradeOverrides
		marshaled, err := json.Marshal(overrides)
		if err != nil {
			log.Warn("Failed to marshal network upgrade overrides", "error", err, "overrides", overrides)
		} else {
			log.Info("Applying network upgrade overrides", "overrides", string(marshaled))
		}
		configExtra.Override(overrides)
	}

	if err := g.Verify(); err != nil {
		return nil, fmt.Errorf("failed to verify genesis: %w", err)
	}

	// Align all the Ethereum upgrades to the Avalanche upgrades
	if err := params.SetEthUpgrades(g.Config); err != nil {
		return nil, fmt.Errorf("setting eth upgrades: %w", err)
	}
	return g, nil
}

func (vm *VM) initializeMetrics() error {
	// [metrics.Enabled] is a global variable imported from go-ethereum/metrics
	// and must be set to true to enable metrics collection.
	metrics.Enabled = true
	vm.sdkMetrics = prometheus.NewRegistry()
	gatherer := avalanchegoprometheus.NewGatherer(metrics.DefaultRegistry)
	if err := vm.ctx.Metrics.Register(ethMetricsPrefix, gatherer); err != nil {
		return err
	}

	if vm.config.MetricsExpensiveEnabled && vm.config.StateScheme == customrawdb.FirewoodScheme {
		if err := ffi.StartMetrics(); err != nil {
			return fmt.Errorf("failed to start firewood metrics collection: %w", err)
		}
		if err := vm.ctx.Metrics.Register("firewood", ffi.Gatherer{}); err != nil {
			return fmt.Errorf("failed to register firewood metrics: %w", err)
		}
	}
	return vm.ctx.Metrics.Register(sdkMetricsPrefix, vm.sdkMetrics)
}

func (vm *VM) initializeChain(lastAcceptedHash common.Hash, ethConfig ethconfig.Config) error {
	nodecfg := &node.Config{
		SubnetEVMVersion:      Version,
		KeyStoreDir:           vm.config.KeystoreDirectory,
		ExternalSigner:        vm.config.KeystoreExternalSigner,
		InsecureUnlockAllowed: vm.config.KeystoreInsecureUnlockAllowed,
	}
	node, err := node.New(nodecfg)
	if err != nil {
		return err
	}

	var desiredDelayExcess *acp226.DelayExcess
	if vm.config.MinDelayTarget != nil {
		desiredDelayExcess = new(acp226.DelayExcess)
		*desiredDelayExcess = acp226.DesiredDelayExcess(*vm.config.MinDelayTarget)
	}

	vm.eth, err = eth.New(
		node,
		&vm.ethConfig,
		&EthPushGossiper{vm: vm},
		vm.chaindb,
		eth.Settings{MaxBlocksPerRequest: vm.config.MaxBlocksPerRequest},
		lastAcceptedHash,
		dummy.NewDummyEngine(
			dummy.Mode{},
			desiredDelayExcess,
		),
		vm.clock,
	)
	if err != nil {
		return err
	}
	vm.eth.SetEtherbase(ethConfig.Miner.Etherbase)
	vm.txPool = vm.eth.TxPool()
	vm.blockChain = vm.eth.BlockChain()
	vm.miner = vm.eth.Miner()
	lastAccepted := vm.blockChain.LastAcceptedBlock()
	feeConfig, _, err := vm.blockChain.GetFeeConfigAt(lastAccepted.Header())
	if err != nil {
		return err
	}
	vm.txPool.SetMinFee(feeConfig.MinBaseFee)
	vm.txPool.SetGasTip(big.NewInt(0))

	vm.eth.Start()
	return vm.initChainState(lastAccepted)
}

// initializeStateSyncClient initializes the client for performing state sync.
// If state sync is disabled, this function will wipe any ongoing summary from
// disk to ensure that we do not continue syncing from an invalid snapshot.
func (vm *VM) initializeStateSyncClient(lastAcceptedHeight uint64) error {
	// parse nodeIDs from state sync IDs in vm config
	var stateSyncIDs []ids.NodeID
	if vm.config.StateSyncEnabled && len(vm.config.StateSyncIDs) > 0 {
		nodeIDs := strings.Split(vm.config.StateSyncIDs, ",")
		stateSyncIDs = make([]ids.NodeID, len(nodeIDs))
		for i, nodeIDString := range nodeIDs {
			nodeID, err := ids.NodeIDFromString(nodeIDString)
			if err != nil {
				return fmt.Errorf("failed to parse %s as NodeID: %w", nodeIDString, err)
			}
			stateSyncIDs[i] = nodeID
		}
	}

	vm.Client = vmsync.NewClient(&vmsync.ClientConfig{
		Chain:         vm.eth,
		State:         vm.State,
		StateSyncDone: vm.stateSyncDone,
		Client: statesyncclient.NewClient(
			&statesyncclient.ClientConfig{
				NetworkClient:    vm.Network,
				Codec:            vm.networkCodec,
				Stats:            stats.NewClientSyncerStats(),
				StateSyncNodeIDs: stateSyncIDs,
				BlockParser:      vm,
			},
		),
		Enabled:            vm.config.StateSyncEnabled,
		SkipResume:         vm.config.StateSyncSkipResume,
		MinBlocks:          vm.config.StateSyncMinBlocks,
		RequestSize:        vm.config.StateSyncRequestSize,
		LastAcceptedHeight: lastAcceptedHeight, // TODO clean up how this is passed around
		ChaindDB:           vm.chaindb,
		VerDB:              vm.versiondb,
		MetadataDB:         vm.metadataDB,
		Acceptor:           vm,
		Parser:             vm.extensionConfig.SyncableParser,
	})

	// If StateSync is disabled, clear any ongoing summary so that we will not attempt to resume
	// sync using a snapshot that has been modified by the node running normal operations.
	if !vm.config.StateSyncEnabled {
		return vm.Client.ClearOngoingSummary()
	}

	return nil
}

func (vm *VM) initChainState(lastAcceptedBlock *types.Block) error {
	block, err := wrapBlock(lastAcceptedBlock, vm)
	if err != nil {
		return fmt.Errorf("failed to wrap last accepted block: %w", err)
	}

	config := &chain.Config{
		DecidedCacheSize:      decidedCacheSize,
		MissingCacheSize:      missingCacheSize,
		UnverifiedCacheSize:   unverifiedCacheSize,
		BytesToIDCacheSize:    bytesToIDCacheSize,
		GetBlock:              vm.getBlock,
		UnmarshalBlock:        vm.parseBlock,
		BuildBlock:            vm.buildBlock,
		BuildBlockWithContext: vm.buildBlockWithContext,
		LastAcceptedBlock:     block,
	}

	// Register chain state metrics
	chainStateRegisterer := prometheus.NewRegistry()
	state, err := chain.NewMeteredState(chainStateRegisterer, config)
	if err != nil {
		return fmt.Errorf("could not create metered state: %w", err)
	}
	vm.State = state

	if !metrics.Enabled {
		return nil
	}

	return vm.ctx.Metrics.Register(chainStateMetricsPrefix, chainStateRegisterer)
}

func (vm *VM) SetState(_ context.Context, state snow.State) error {
	vm.vmLock.Lock()
	defer vm.vmLock.Unlock()
	switch state {
	case snow.StateSyncing:
		vm.bootstrapped.Set(false)
		return nil
	case snow.Bootstrapping:
		return vm.onBootstrapStarted()
	case snow.NormalOp:
		return vm.onNormalOperationsStarted()
	default:
		return snow.ErrUnknownState
	}
}

// onBootstrapStarted marks this VM as bootstrapping
func (vm *VM) onBootstrapStarted() error {
	vm.bootstrapped.Set(false)
	if err := vm.Client.Error(); err != nil {
		return err
	}
	// After starting bootstrapping, do not attempt to resume a previous state sync.
	if err := vm.Client.ClearOngoingSummary(); err != nil {
		return err
	}
	// Ensure snapshots are initialized before bootstrapping (i.e., if state sync is skipped).
	// Note calling this function has no effect if snapshots are already initialized.
	vm.blockChain.InitializeSnapshots()

	return nil
}

// onNormalOperationsStarted marks this VM as bootstrapped
func (vm *VM) onNormalOperationsStarted() error {
	if vm.bootstrapped.Get() {
		return nil
	}
	vm.bootstrapped.Set(true)

	ctx, cancel := context.WithCancel(context.TODO())
	vm.cancel = cancel

	// Start the validators manager
	if err := vm.validatorsManager.Initialize(ctx); err != nil {
		return fmt.Errorf("failed to initialize validators manager: %w", err)
	}

	// dispatch validator set update
	vm.shutdownWg.Add(1)
	go func() {
		vm.validatorsManager.DispatchSync(ctx, &vm.vmLock)
		vm.shutdownWg.Done()
	}()

	// Initialize goroutines related to block building
	// once we enter normal operation as there is no need to handle mempool gossip before this point.
	ethTxGossipMarshaller := GossipEthTxMarshaller{}
	ethTxGossipClient := vm.Network.NewClient(p2p.TxGossipHandlerID)
	ethTxGossipMetrics, err := avalanchegossip.NewMetrics(vm.sdkMetrics, ethTxGossipNamespace)
	if err != nil {
		return fmt.Errorf("failed to initialize eth tx gossip metrics: %w", err)
	}
	ethTxPool, err := NewGossipEthTxPool(vm.txPool, vm.sdkMetrics)
	if err != nil {
		return fmt.Errorf("failed to initialize gossip eth tx pool: %w", err)
	}
	vm.shutdownWg.Add(1)
	go func() {
		ethTxPool.Subscribe(ctx)
		vm.shutdownWg.Done()
	}()

	pushGossipParams := avalanchegossip.BranchingFactor{
		StakePercentage: vm.config.PushGossipPercentStake,
		Validators:      vm.config.PushGossipNumValidators,
		Peers:           vm.config.PushGossipNumPeers,
	}
	pushRegossipParams := avalanchegossip.BranchingFactor{
		Validators: vm.config.PushRegossipNumValidators,
		Peers:      vm.config.PushRegossipNumPeers,
	}

	ethTxPushGossiper := vm.ethTxPushGossiper.Get()
	if ethTxPushGossiper == nil {
		ethTxPushGossiper, err = avalanchegossip.NewPushGossiper[*GossipEthTx](
			ethTxGossipMarshaller,
			ethTxPool,
			vm.P2PValidators(),
			ethTxGossipClient,
			ethTxGossipMetrics,
			pushGossipParams,
			pushRegossipParams,
			config.PushGossipDiscardedElements,
			config.TxGossipTargetMessageSize,
			vm.config.RegossipFrequency.Duration,
		)
		if err != nil {
			return fmt.Errorf("failed to initialize eth tx push gossiper: %w", err)
		}
		vm.ethTxPushGossiper.Set(ethTxPushGossiper)
	}

	// NOTE: gossip network must be initialized first otherwise ETH tx gossip will not work.
	vm.builderLock.Lock()
	vm.builder = vm.NewBlockBuilder()
	vm.builder.awaitSubmittedTxs()
	vm.builderLock.Unlock()

	if vm.ethTxGossipHandler == nil {
		vm.ethTxGossipHandler, err = gossip.NewTxGossipHandler[*GossipEthTx](
			vm.ctx.Log,
			ethTxGossipMarshaller,
			ethTxPool,
			ethTxGossipMetrics,
			config.TxGossipTargetMessageSize,
			config.TxGossipThrottlingPeriod,
			config.TxGossipRequestsPerPeer,
			vm.P2PValidators(),
			vm.sdkMetrics,
			"eth_tx_gossip",
		)
	}
	if err != nil {
		return fmt.Errorf("failed to initialize eth tx gossip handler: %w", err)
	}

	if err := vm.Network.AddHandler(p2p.TxGossipHandlerID, vm.ethTxGossipHandler); err != nil {
		return fmt.Errorf("failed to add eth tx gossip handler: %w", err)
	}

	if vm.ethTxPullGossiper == nil {
		ethTxPullGossiper := avalanchegossip.NewPullGossiper[*GossipEthTx](
			vm.ctx.Log,
			ethTxGossipMarshaller,
			ethTxPool,
			ethTxGossipClient,
			ethTxGossipMetrics,
			config.TxGossipPollSize,
		)

		vm.ethTxPullGossiper = avalanchegossip.ValidatorGossiper{
			Gossiper:   ethTxPullGossiper,
			NodeID:     vm.ctx.NodeID,
			Validators: vm.P2PValidators(),
		}
	}

	vm.shutdownWg.Add(1)
	go func() {
		avalanchegossip.Every(ctx, vm.ctx.Log, ethTxPushGossiper, vm.config.PushGossipFrequency.Duration)
		vm.shutdownWg.Done()
	}()
	vm.shutdownWg.Add(1)
	go func() {
		avalanchegossip.Every(ctx, vm.ctx.Log, vm.ethTxPullGossiper, vm.config.PullGossipFrequency.Duration)
		vm.shutdownWg.Done()
	}()

	return nil
}

// setAppRequestHandlers sets the request handlers for the VM to serve state sync
// requests.
func (vm *VM) setAppRequestHandlers() {
	// Create standalone EVM TrieDB (read only) for serving leafs requests.
	// We create a standalone TrieDB here, so that it has a standalone cache from the one
	// used by the node when processing blocks.
	evmTrieDB := triedb.NewDatabase(
		vm.chaindb,
		&triedb.Config{
			DBOverride: hashdb.Config{
				CleanCacheSize: vm.config.StateSyncServerTrieCache * units.MiB,
			}.BackendConstructor,
		},
	)

	networkHandler := newNetworkHandler(vm.blockChain, vm.chaindb, evmTrieDB, vm.networkCodec)
	vm.Network.SetRequestHandler(networkHandler)

	vm.Server = vmsync.NewServer(vm.blockChain, vm.extensionConfig.SyncSummaryProvider, vm.config.StateSyncCommitInterval)
}

func (vm *VM) WaitForEvent(ctx context.Context) (commonEng.Message, error) {
	vm.builderLock.Lock()
	builder := vm.builder
	vm.builderLock.Unlock()

	// Block building is not initialized yet, so we haven't finished syncing or bootstrapping.
	if builder == nil {
		select {
		case <-ctx.Done():
			return 0, ctx.Err()
		case <-vm.stateSyncDone:
			return commonEng.StateSyncDone, nil
		case <-vm.shutdownChan:
			return commonEng.Message(0), errShuttingDownVM
		}
	}

	return builder.waitForEvent(ctx, vm.blockChain.CurrentHeader())
}

// Shutdown implements the snowman.ChainVM interface
func (vm *VM) Shutdown(context.Context) error {
	vm.vmLock.Lock()
	defer vm.vmLock.Unlock()
	if vm.ctx == nil {
		return nil
	}
	if vm.cancel != nil {
		vm.cancel()
	}
	if vm.bootstrapped.Get() {
		if err := vm.validatorsManager.Shutdown(); err != nil {
			return fmt.Errorf("failed to shutdown validators manager: %w", err)
		}
	}
	vm.Network.Shutdown()
	if err := vm.Client.Shutdown(); err != nil {
		log.Error("error stopping state syncer", "err", err)
	}
	close(vm.shutdownChan)
	// Stop RPC handlers before eth.Stop which will close the database
	for _, handler := range vm.rpcHandlers {
		handler.Stop()
	}
	vm.eth.Stop()
	log.Info("Ethereum backend stop completed")
	if vm.usingStandaloneDB {
		if err := vm.db.Close(); err != nil {
			log.Error("failed to close database: %w", err)
		} else {
			log.Info("Database closed")
		}
	}
	vm.shutdownWg.Wait()
	log.Info("Subnet-EVM Shutdown completed")
	return nil
}

// buildBlock builds a block to be wrapped by ChainState
func (vm *VM) buildBlock(ctx context.Context) (snowman.Block, error) {
	return vm.buildBlockWithContext(ctx, nil)
}

func (vm *VM) buildBlockWithContext(_ context.Context, proposerVMBlockCtx *block.Context) (snowman.Block, error) {
	if proposerVMBlockCtx != nil {
		log.Debug("Building block with context", "pChainBlockHeight", proposerVMBlockCtx.PChainHeight)
	} else {
		log.Debug("Building block without context")
	}
	predicateCtx := &precompileconfig.PredicateContext{
		SnowCtx:            vm.ctx,
		ProposerVMBlockCtx: proposerVMBlockCtx,
	}

	block, err := vm.miner.GenerateBlock(predicateCtx)
	vm.builder.handleGenerateBlock(vm.blockChain.CurrentHeader().ParentHash)
	if err != nil {
		return nil, err
	}

	// Note: the status of block is set by ChainState
	blk, err := wrapBlock(block, vm)
	if err != nil {
		return nil, fmt.Errorf("failed to wrap built block: %w", err)
	}

	// Verify is called on a non-wrapped block here, such that this
	// does not add [blk] to the processing blocks map in ChainState.
	//
	// TODO cache verification since Verify() will be called by the
	// consensus engine as well.
	//
	// Note: this is only called when building a new block, so caching
	// verification will only be a significant optimization for nodes
	// that produce a large number of blocks.
	// We call verify without writes here to avoid generating a reference
	// to the blk state root in the triedb when we are going to call verify
	// again from the consensus engine with writes enabled.
	if err := blk.verify(predicateCtx, false /*=writes*/); err != nil {
		return nil, fmt.Errorf("block failed verification due to: %w", err)
	}

	log.Debug("built block",
		"id", blk.ID(),
	)
	// Marks the current transactions from the mempool as being successfully issued
	// into a block.
	return blk, nil
}

// parseBlock parses [b] into a block to be wrapped by ChainState.
func (vm *VM) parseBlock(_ context.Context, b []byte) (snowman.Block, error) {
	ethBlock := new(types.Block)
	if err := rlp.DecodeBytes(b, ethBlock); err != nil {
		return nil, err
	}

	// Note: the status of block is set by ChainState
	block, err := wrapBlock(ethBlock, vm)
	if err != nil {
		return nil, err
	}
	// Performing syntactic verification in ParseBlock allows for
	// short-circuiting bad blocks before they are processed by the VM.
	if err := block.syntacticVerify(); err != nil {
		return nil, fmt.Errorf("syntactic block verification failed: %w", err)
	}
	return block, nil
}

func (vm *VM) ParseEthBlock(b []byte) (*types.Block, error) {
	block, err := vm.parseBlock(context.TODO(), b)
	if err != nil {
		return nil, err
	}

	return block.(*wrappedBlock).ethBlock, nil
}

// getBlock attempts to retrieve block [id] from the VM to be wrapped
// by ChainState.
func (vm *VM) getBlock(_ context.Context, id ids.ID) (snowman.Block, error) {
	ethBlock := vm.blockChain.GetBlockByHash(common.Hash(id))
	// If [ethBlock] is nil, return [database.ErrNotFound] here
	// so that the miss is considered cacheable.
	if ethBlock == nil {
		return nil, database.ErrNotFound
	}
	// Note: the status of block is set by ChainState
	return wrapBlock(ethBlock, vm)
}

// GetAcceptedBlock attempts to retrieve block [blkID] from the VM. This method
// only returns accepted blocks.
func (vm *VM) GetAcceptedBlock(ctx context.Context, blkID ids.ID) (snowman.Block, error) {
	blk, err := vm.GetBlock(ctx, blkID)
	if err != nil {
		return nil, err
	}

	height := blk.Height()
	acceptedBlkID, err := vm.GetBlockIDAtHeight(ctx, height)
	if err != nil {
		return nil, err
	}

	if acceptedBlkID != blkID {
		// The provided block is not accepted.
		return nil, database.ErrNotFound
	}
	return blk, nil
}

// SetPreference sets what the current tail of the chain is
func (vm *VM) SetPreference(ctx context.Context, blkID ids.ID) error {
	// Since each internal handler used by [vm.State] always returns a block
	// with non-nil ethBlock value, GetBlockInternal should never return a
	// (*Block) with a nil ethBlock value.
	block, err := vm.GetBlockInternal(ctx, blkID)
	if err != nil {
		return fmt.Errorf("failed to set preference to %s: %w", blkID, err)
	}

	return vm.blockChain.SetPreference(block.(*wrappedBlock).ethBlock)
}

// GetBlockIDAtHeight returns the canonical block at [height].
// Note: the engine assumes that if a block is not found at [height], then
// [database.ErrNotFound] will be returned. This indicates that the VM has state
// synced and does not have all historical blocks available.
func (vm *VM) GetBlockIDAtHeight(_ context.Context, height uint64) (ids.ID, error) {
	lastAcceptedBlock := vm.LastAcceptedBlock()
	if lastAcceptedBlock.Height() < height {
		return ids.ID{}, database.ErrNotFound
	}

	hash := vm.blockChain.GetCanonicalHash(height)
	if hash == (common.Hash{}) {
		return ids.ID{}, database.ErrNotFound
	}
	return ids.ID(hash), nil
}

func (*VM) Version(context.Context) (string, error) {
	return Version, nil
}

// NewHandler returns a new Handler for a service where:
//   - The handler's functionality is defined by [service]
//     [service] should be a gorilla RPC service (see https://www.gorillatoolkit.org/pkg/rpc/v2)
//   - The name of the service is [name]
func newHandler(name string, service interface{}) (http.Handler, error) {
	server := avalancheRPC.NewServer()
	server.RegisterCodec(avajson.NewCodec(), "application/json")
	server.RegisterCodec(avajson.NewCodec(), "application/json;charset=UTF-8")
	return server, server.RegisterService(service, name)
}

// CreateHandlers makes new http handlers that can handle API calls
func (vm *VM) CreateHandlers(context.Context) (map[string]http.Handler, error) {
	handler := rpc.NewServer(vm.config.APIMaxDuration.Duration)
	if vm.config.BatchRequestLimit > 0 && vm.config.BatchResponseMaxSize > 0 {
		handler.SetBatchLimits(int(vm.config.BatchRequestLimit), int(vm.config.BatchResponseMaxSize))
	}
	if vm.config.HTTPBodyLimit > 0 {
		handler.SetHTTPBodyLimit(int(vm.config.HTTPBodyLimit))
	}

	enabledAPIs := vm.config.EthAPIs()
	if err := attachEthService(handler, vm.eth.APIs(), enabledAPIs); err != nil {
		return nil, err
	}

	apis := make(map[string]http.Handler)
	if vm.config.AdminAPIEnabled {
		adminAPI, err := newHandler("admin", NewAdminService(vm, os.ExpandEnv(fmt.Sprintf("%s_subnet_evm_performance_%s", vm.config.AdminAPIDir, vm.chainAlias))))
		if err != nil {
			return nil, fmt.Errorf("failed to register service for admin API due to %w", err)
		}
		apis[adminEndpoint] = adminAPI
		enabledAPIs = append(enabledAPIs, "subnet-evm-admin")
	}

	if vm.config.ValidatorsAPIEnabled {
		validatorsAPI, err := newHandler("validators", &ValidatorsAPI{vm})
		if err != nil {
			return nil, fmt.Errorf("failed to register service for validators API due to %w", err)
		}
		apis[validatorsEndpoint] = validatorsAPI
		enabledAPIs = append(enabledAPIs, "validators")
	}

	if vm.config.WarpAPIEnabled {
		warpSDKClient := vm.Network.NewClient(p2p.SignatureRequestHandlerID)
		signatureAggregator := acp118.NewSignatureAggregator(vm.ctx.Log, warpSDKClient)

		if err := handler.RegisterName("warp", warp.NewAPI(vm.ctx, vm.warpBackend, signatureAggregator)); err != nil {
			return nil, err
		}
		enabledAPIs = append(enabledAPIs, "warp")
	}

	log.Info("enabling apis",
		"apis", enabledAPIs,
	)
	apis[ethRPCEndpoint] = handler
	apis[ethWSEndpoint] = handler.WebsocketHandlerWithDuration(
		[]string{"*"},
		vm.config.APIMaxDuration.Duration,
		vm.config.WSCPURefillRate.Duration,
		vm.config.WSCPUMaxStored.Duration,
	)

	vm.rpcHandlers = append(vm.rpcHandlers, handler)
	return apis, nil
}

// NewHTTPHandler implements the block.ChainVM interface
func (vm *VM) NewHTTPHandler(ctx context.Context) (http.Handler, error) {
	handlers, err := vm.CreateHandlers(ctx)
	if err != nil {
		return nil, err
	}

	// Return the main RPC handler as the primary HTTP handler
	if handler, exists := handlers[ethRPCEndpoint]; exists {
		return handler, nil
	}

	// Fallback to a default handler if no RPC handler exists
	return http.HandlerFunc(func(w http.ResponseWriter, _ *http.Request) {
		http.Error(w, "No HTTP handler available", http.StatusNotFound)
	}), nil
}

func (*VM) CreateHTTP2Handler(context.Context) (http.Handler, error) {
	return nil, nil
}

/*
 ******************************************************************************
 *********************************** Helpers **********************************
 ******************************************************************************
 */

// GetCurrentNonce returns the nonce associated with the address at the
// preferred block
func (vm *VM) GetCurrentNonce(address common.Address) (uint64, error) {
	// Note: current state uses the state of the preferred block.
	state, err := vm.blockChain.State()
	if err != nil {
		return 0, err
	}
	return state.GetNonce(address), nil
}

func (vm *VM) chainConfigExtra() *extras.ChainConfig {
	return params.GetExtra(vm.chainConfig)
}

func (vm *VM) rules(number *big.Int, time uint64) extras.Rules {
	ethrules := vm.chainConfig.Rules(number, params.IsMergeTODO, time)
	return *params.GetRulesExtra(ethrules)
}

func (vm *VM) startContinuousProfiler() {
	// If the profiler directory is empty, return immediately
	// without creating or starting a continuous profiler.
	if vm.config.ContinuousProfilerDir == "" {
		return
	}
	vm.profiler = profiler.NewContinuous(
		filepath.Join(vm.config.ContinuousProfilerDir),
		vm.config.ContinuousProfilerFrequency.Duration,
		vm.config.ContinuousProfilerMaxFiles,
	)
	defer vm.profiler.Shutdown()

	vm.shutdownWg.Add(1)
	go func() {
		defer vm.shutdownWg.Done()
		log.Info("Dispatching continuous profiler", "dir", vm.config.ContinuousProfilerDir, "freq", vm.config.ContinuousProfilerFrequency, "maxFiles", vm.config.ContinuousProfilerMaxFiles)
		err := vm.profiler.Dispatch()
		if err != nil {
			log.Error("continuous profiler failed", "err", err)
		}
	}()
	// Wait for shutdownChan to be closed
	<-vm.shutdownChan
}

// readLastAccepted reads the last accepted hash from [acceptedBlockDB] and returns the
// last accepted block hash and height by reading directly from [vm.chaindb] instead of relying
// on [chain].
// Note: assumes [vm.chaindb] and [vm.genesisHash] have been initialized.
func (vm *VM) readLastAccepted() (common.Hash, uint64, error) {
	// Attempt to load last accepted block to determine if it is necessary to
	// initialize state with the genesis block.
	lastAcceptedBytes, lastAcceptedErr := vm.acceptedBlockDB.Get(lastAcceptedKey)
	switch {
	case lastAcceptedErr == database.ErrNotFound:
		// If there is nothing in the database, return the genesis block hash and height
		return vm.genesisHash, 0, nil
	case lastAcceptedErr != nil:
		return common.Hash{}, 0, fmt.Errorf("failed to get last accepted block ID due to: %w", lastAcceptedErr)
	case len(lastAcceptedBytes) != common.HashLength:
		return common.Hash{}, 0, fmt.Errorf("last accepted bytes should have been length %d, but found %d", common.HashLength, len(lastAcceptedBytes))
	default:
		lastAcceptedHash := common.BytesToHash(lastAcceptedBytes)
		height := rawdb.ReadHeaderNumber(vm.chaindb, lastAcceptedHash)
		if height == nil {
			return common.Hash{}, 0, fmt.Errorf("failed to retrieve header number of last accepted block: %s", lastAcceptedHash)
		}
		return lastAcceptedHash, *height, nil
	}
}

// defaultExtensions returns the default extension configuration.
func defaultExtensions() *extension.Config {
	return &extension.Config{
		Clock:               &mockable.Clock{},
		SyncSummaryProvider: &message.BlockSyncSummaryProvider{},
		SyncableParser:      message.NewBlockSyncSummaryParser(),
	}
}

// attachEthService registers the backend RPC services provided by Ethereum
// to the provided handler under their assigned namespaces.
func attachEthService(handler *rpc.Server, apis []rpc.API, names []string) error {
	enabledServicesSet := make(map[string]struct{})
	for _, ns := range names {
		// handle pre geth v1.10.20 api names as aliases for their updated values
		// to allow configurations to be backwards compatible.
		if newName, isLegacy := legacyAPINames[ns]; isLegacy {
			log.Info("deprecated api name referenced in configuration.", "deprecated", ns, "new", newName)
			enabledServicesSet[newName] = struct{}{}
			continue
		}

		enabledServicesSet[ns] = struct{}{}
	}

	apiSet := make(map[string]rpc.API)
	for _, api := range apis {
		if existingAPI, exists := apiSet[api.Name]; exists {
			return fmt.Errorf("duplicated API name: %s, namespaces %s and %s", api.Name, api.Namespace, existingAPI.Namespace)
		}
		apiSet[api.Name] = api
	}

	for name := range enabledServicesSet {
		api, exists := apiSet[name]
		if !exists {
			return fmt.Errorf("API service %s not found", name)
		}
		if err := handler.RegisterName(api.Namespace, api.Service); err != nil {
			return err
		}
	}

	return nil
}

func (vm *VM) Connected(ctx context.Context, nodeID ids.NodeID, version *version.Application) error {
	vm.vmLock.Lock()
	defer vm.vmLock.Unlock()

	if err := vm.validatorsManager.Connect(nodeID); err != nil {
		return fmt.Errorf("uptime manager failed to connect node %s: %w", nodeID, err)
	}
	return vm.Network.Connected(ctx, nodeID, version)
}

func (vm *VM) Disconnected(ctx context.Context, nodeID ids.NodeID) error {
	vm.vmLock.Lock()
	defer vm.vmLock.Unlock()

	if err := vm.validatorsManager.Disconnect(nodeID); err != nil {
		return fmt.Errorf("uptime manager failed to disconnect node %s: %w", nodeID, err)
	}

	return vm.Network.Disconnected(ctx, nodeID)
}

func (vm *VM) PutLastAcceptedID(id ids.ID) error {
	return vm.acceptedBlockDB.Put(lastAcceptedKey, id[:])
}<|MERGE_RESOLUTION|>--- conflicted
+++ resolved
@@ -400,19 +400,6 @@
 		log.Warn("This is untested in production, use at your own risk")
 		// Firewood only supports pruning for now.
 		if !vm.config.Pruning {
-<<<<<<< HEAD
-			return errors.New("pruning must be enabled for Firewood")
-		}
-		// Firewood does not support iterators, so the snapshot cannot be constructed
-		if vm.config.SnapshotCache > 0 {
-			return errors.New("snapshot cache must be disabled for Firewood")
-		}
-		if vm.config.OfflinePruning {
-			return errors.New("offline pruning is not supported for Firewood")
-		}
-		if vm.config.StateSyncEnabled {
-			return errors.New("state sync is not yet supported for Firewood")
-=======
 			return errFirewoodPruningRequired
 		}
 		// Firewood does not support iterators, so the snapshot cannot be constructed
@@ -424,16 +411,11 @@
 		}
 		if vm.config.StateSyncEnabled {
 			return errFirewoodStateSyncUnsupported
->>>>>>> c8a34247
 		}
 	}
 	if vm.ethConfig.StateScheme == rawdb.PathScheme {
 		log.Error("Path state scheme is not supported. Please use HashDB or Firewood state schemes instead")
-<<<<<<< HEAD
-		return errors.New("path state scheme is not supported")
-=======
 		return errPathStateUnsupported
->>>>>>> c8a34247
 	}
 
 	// Create directory for offline pruning
