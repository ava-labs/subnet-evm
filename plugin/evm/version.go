--- conflicted
+++ resolved
@@ -11,11 +11,7 @@
 	// GitCommit is set by the build script
 	GitCommit string
 	// Version is the version of Subnet EVM
-<<<<<<< HEAD
-	Version string = "v0.6.12"
-=======
 	Version string = "v0.7.1"
->>>>>>> 387bbc1c
 )
 
 func init() {
