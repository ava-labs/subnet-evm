--- conflicted
+++ resolved
@@ -4,11 +4,7 @@
 package coreth
 
 import (
-<<<<<<< HEAD
-	"crypto/ecdsa"
 	"fmt"
-=======
->>>>>>> 9499d87a
 	"io"
 	"math/big"
 	"os"
@@ -47,7 +43,7 @@
 }
 
 // NewETHChain creates an Ethereum blockchain with the given configs.
-func NewETHChain(config *eth.Config, nodecfg *node.Config, etherBase *common.Address, chainDB ethdb.Database, settings eth.Settings) *ETHChain {
+func NewETHChain(config *eth.Config, nodecfg *node.Config, chainDB ethdb.Database, settings eth.Settings) *ETHChain {
 	if config == nil {
 		config = &eth.DefaultConfig
 	}
@@ -65,10 +61,7 @@
 		panic(fmt.Sprintf("failed to create new eth backend due to %s", err))
 	}
 	chain := &ETHChain{backend: backend, cb: cb, mcb: mcb}
-	if etherBase == nil {
-		etherBase = &BlackholeAddr
-	}
-	backend.SetEtherbase(*etherBase)
+	backend.SetEtherbase(BlackholeAddr)
 	return chain
 }
 
@@ -93,17 +86,10 @@
 	return self.backend.BlockChain()
 }
 
-<<<<<<< HEAD
-=======
 func (self *ETHChain) APIBackend() *eth.EthAPIBackend {
 	return self.backend.APIBackend
 }
 
-func (self *ETHChain) UnlockIndexing() {
-	self.backend.BlockChain().UnlockIndexing()
-}
-
->>>>>>> 9499d87a
 func (self *ETHChain) PendingSize() (int, error) {
 	pending, err := self.backend.TxPool().Pending()
 	count := 0
