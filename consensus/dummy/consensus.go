// (c) 2019-2020, Ava Labs, Inc. All rights reserved.
// See the file LICENSE for licensing terms.

package dummy

import (
	"bytes"
	"errors"
	"fmt"
	"math/big"
	"time"

	"github.com/ava-labs/avalanchego/utils/timer/mockable"
	"github.com/ava-labs/subnet-evm/consensus"
	"github.com/ava-labs/subnet-evm/core/state"
	"github.com/ava-labs/subnet-evm/core/types"
	"github.com/ava-labs/subnet-evm/params"
	"github.com/ava-labs/subnet-evm/trie"
	"github.com/ava-labs/subnet-evm/vmerrs"
	"github.com/ethereum/go-ethereum/common"
)

var (
	allowedFutureBlockTime = 10 * time.Second // Max time from current time allowed for blocks, before they're considered future blocks

	errInvalidBlockTime     = errors.New("timestamp less than parent's")
	errUnclesUnsupported    = errors.New("uncles unsupported")
	errBlockGasCostNil      = errors.New("block gas cost is nil")
	errBlockGasCostTooLarge = errors.New("block gas cost is not uint64")
	errBaseFeeNil           = errors.New("base fee is nil")
)

type Mode struct {
	ModeSkipHeader   bool
	ModeSkipBlockFee bool
	ModeSkipCoinbase bool
}

type (
	DummyEngine struct {
		clock         *mockable.Clock
		consensusMode Mode
	}
)

func NewETHFaker() *DummyEngine {
	return &DummyEngine{
		clock:         &mockable.Clock{},
		consensusMode: Mode{ModeSkipBlockFee: true},
	}
}

func NewFaker() *DummyEngine {
	return &DummyEngine{
		clock: &mockable.Clock{},
	}
}

func NewFakerWithClock(clock *mockable.Clock) *DummyEngine {
	return &DummyEngine{
		clock: clock,
	}
}

func NewFakerWithMode(mode Mode) *DummyEngine {
	return &DummyEngine{
		clock:         &mockable.Clock{},
		consensusMode: mode,
	}
}

func NewCoinbaseFaker() *DummyEngine {
	return &DummyEngine{
		clock:         &mockable.Clock{},
		consensusMode: Mode{ModeSkipCoinbase: true},
	}
}

func NewFullFaker() *DummyEngine {
	return &DummyEngine{
		clock:         &mockable.Clock{},
		consensusMode: Mode{ModeSkipHeader: true},
	}
}

// verifyCoinbase checks that the coinbase is valid for the given [header] and [parent].
func (self *DummyEngine) verifyCoinbase(config *params.ChainConfig, header *types.Header, parent *types.Header, chain consensus.ChainHeaderReader) error {
	if self.consensusMode.ModeSkipCoinbase {
		return nil
	}
	// get the coinbase configured at parent
	configuredAddressAtParent, isAllowFeeRecipients, err := chain.GetCoinbaseAt(parent)
	if err != nil {
		return fmt.Errorf("failed to get coinbase at %v: %w", header.Hash(), err)
	}

	if isAllowFeeRecipients {
		// if fee recipients are allowed we don't need to check the coinbase
		return nil
	}
	// we fetch the configured coinbase at the parent's state
	// to check against the coinbase in [header].
	if configuredAddressAtParent != header.Coinbase {
		return fmt.Errorf("%w: %v does not match required coinbase address %v", vmerrs.ErrInvalidCoinbase, header.Coinbase, configuredAddressAtParent)
	}
	return nil
}

func (self *DummyEngine) verifyHeaderGasFields(config *params.ChainConfig, header *types.Header, parent *types.Header, chain consensus.ChainHeaderReader) error {
	// Verify that the gas limit is <= 2^63-1
	if header.GasLimit > params.MaxGasLimit {
		return fmt.Errorf("invalid gasLimit: have %v, max %v", header.GasLimit, params.MaxGasLimit)
	}
	// Verify that the gasUsed is <= gasLimit
	if header.GasUsed > header.GasLimit {
		return fmt.Errorf("invalid gasUsed: have %d, gasLimit %d", header.GasUsed, header.GasLimit)
	}
	// We verify the current block by checking the parent fee config
	// this is because the current block cannot set the fee config for itself
	// Fee config might depend on the state when precompile is activated
	// but we don't know the final state while forming the block.
	// See worker package for more details.
	feeConfig, _, err := chain.GetFeeConfigAt(parent)
	if err != nil {
		return err
	}
	if config.IsSubnetEVM(header.Time) {
		expectedGasLimit := feeConfig.GasLimit.Uint64()
		if header.GasLimit != expectedGasLimit {
			return fmt.Errorf("expected gas limit to be %d, but found %d", expectedGasLimit, header.GasLimit)
		}
	} else {
		// Verify that the gas limit remains within allowed bounds
		diff := int64(parent.GasLimit) - int64(header.GasLimit)
		if diff < 0 {
			diff *= -1
		}
		limit := parent.GasLimit / params.GasLimitBoundDivisor

		if uint64(diff) >= limit || header.GasLimit < params.MinGasLimit {
			return fmt.Errorf("invalid gas limit: have %d, want %d += %d", header.GasLimit, parent.GasLimit, limit)
		}
		// Verify BaseFee is not present before Subnet EVM
		if header.BaseFee != nil {
			return fmt.Errorf("invalid baseFee before fork: have %d, want <nil>", header.BaseFee)
		}
		if header.BlockGasCost != nil {
			return fmt.Errorf("invalid blockGasCost before fork: have %d, want <nil>", header.BlockGasCost)
		}
		return nil
	}

	// Verify baseFee and rollupWindow encoding as part of header verification
	// starting in Subnet EVM
	expectedRollupWindowBytes, expectedBaseFee, err := CalcBaseFee(config, feeConfig, parent, header.Time)
	if err != nil {
		return fmt.Errorf("failed to calculate base fee: %w", err)
	}
	if len(header.Extra) < len(expectedRollupWindowBytes) || !bytes.Equal(expectedRollupWindowBytes, header.Extra[:len(expectedRollupWindowBytes)]) {
		return fmt.Errorf("expected rollup window bytes: %x, found %x", expectedRollupWindowBytes, header.Extra)
	}
	if header.BaseFee == nil {
		return errors.New("expected baseFee to be non-nil")
	}
	if bfLen := header.BaseFee.BitLen(); bfLen > 256 {
		return fmt.Errorf("too large base fee: bitlen %d", bfLen)
	}
	if header.BaseFee.Cmp(expectedBaseFee) != 0 {
		return fmt.Errorf("expected base fee (%d), found (%d)", expectedBaseFee, header.BaseFee)
	}

	// Enforce BlockGasCost constraints
	expectedBlockGasCost := calcBlockGasCost(
		feeConfig.TargetBlockRate,
		feeConfig.MinBlockGasCost,
		feeConfig.MaxBlockGasCost,
		feeConfig.BlockGasCostStep,
		parent.BlockGasCost,
		parent.Time, header.Time,
	)
	if header.BlockGasCost == nil {
		return errBlockGasCostNil
	}
	if !header.BlockGasCost.IsUint64() {
		return errBlockGasCostTooLarge
	}
	if header.BlockGasCost.Cmp(expectedBlockGasCost) != 0 {
		return fmt.Errorf("invalid block gas cost: have %d, want %d", header.BlockGasCost, expectedBlockGasCost)
	}
	return nil
}

// modified from consensus.go
func (self *DummyEngine) verifyHeader(chain consensus.ChainHeaderReader, header *types.Header, parent *types.Header, uncle bool) error {
	var (
		config = chain.Config()
	)
	// Ensure that we do not verify an uncle
	if uncle {
		return errUnclesUnsupported
	}
	switch {
	case config.IsDUpgrade(header.Time):
		if len(header.Extra) < params.DynamicFeeExtraDataSize {
			return fmt.Errorf("expected extra-data field length >= %d, found %d", params.DynamicFeeExtraDataSize, len(header.Extra))
		}
	case config.IsSubnetEVM(header.Time):
		expectedExtraDataSize := params.DynamicFeeExtraDataSize
		if len(header.Extra) != expectedExtraDataSize {
			return fmt.Errorf("expected extra-data field to be: %d, but found %d", expectedExtraDataSize, len(header.Extra))
		}
<<<<<<< HEAD
	case !config.IsSubnetEVM(header.Time):
=======
	default:
>>>>>>> 86d757d9
		if uint64(len(header.Extra)) > params.MaximumExtraDataSize {
			return fmt.Errorf("extra-data too long: %d > %d", len(header.Extra), params.MaximumExtraDataSize)
		}
	}
	// Ensure gas-related header fields are correct
	if err := self.verifyHeaderGasFields(config, header, parent, chain); err != nil {
		return err
	}
	// Ensure that coinbase is valid
	if err := self.verifyCoinbase(config, header, parent, chain); err != nil {
		return err
	}

	// Verify the header's timestamp
	if header.Time > uint64(self.clock.Time().Add(allowedFutureBlockTime).Unix()) {
		return consensus.ErrFutureBlock
	}
	// Verify the header's timestamp is not earlier than parent's
	// it does include equality(==), so multiple blocks per second is ok
	if header.Time < parent.Time {
		return errInvalidBlockTime
	}
	// Verify that the block number is parent's +1
	if diff := new(big.Int).Sub(header.Number, parent.Number); diff.Cmp(big.NewInt(1)) != 0 {
		return consensus.ErrInvalidNumber
	}
	return nil
}

func (self *DummyEngine) Author(header *types.Header) (common.Address, error) {
	return header.Coinbase, nil
}

func (self *DummyEngine) VerifyHeader(chain consensus.ChainHeaderReader, header *types.Header) error {
	// If we're running a full engine faking, accept any input as valid
	if self.consensusMode.ModeSkipHeader {
		return nil
	}
	// Short circuit if the header is known, or it's parent not
	number := header.Number.Uint64()
	if chain.GetHeader(header.Hash(), number) != nil {
		return nil
	}
	parent := chain.GetHeader(header.ParentHash, number-1)
	if parent == nil {
		return consensus.ErrUnknownAncestor
	}
	// Sanity checks passed, do a proper verification
	return self.verifyHeader(chain, header, parent, false)
}

func (self *DummyEngine) VerifyUncles(chain consensus.ChainReader, block *types.Block) error {
	if len(block.Uncles()) > 0 {
		return errUnclesUnsupported
	}
	return nil
}

func (self *DummyEngine) Prepare(chain consensus.ChainHeaderReader, header *types.Header) error {
	header.Difficulty = big.NewInt(1)
	return nil
}

func (self *DummyEngine) verifyBlockFee(
	baseFee *big.Int,
	requiredBlockGasCost *big.Int,
	txs []*types.Transaction,
	receipts []*types.Receipt,
) error {
	if self.consensusMode.ModeSkipBlockFee {
		return nil
	}
	if baseFee == nil || baseFee.Sign() <= 0 {
		return fmt.Errorf("invalid base fee (%d) in SubnetEVM", baseFee)
	}
	if requiredBlockGasCost == nil || !requiredBlockGasCost.IsUint64() {
		return fmt.Errorf("invalid block gas cost (%d) in SubnetEVM", requiredBlockGasCost)
	}

	var (
		gasUsed              = new(big.Int)
		blockFeeContribution = new(big.Int)
		totalBlockFee        = new(big.Int)
	)
	// Calculate the total excess over the base fee that was paid towards the block fee
	for i, receipt := range receipts {
		// Each transaction contributes the excess over the baseFee towards the totalBlockFee
		// This should be equivalent to the sum of the "priority fees" within EIP-1559.
		txFeePremium, err := txs[i].EffectiveGasTip(baseFee)
		if err != nil {
			return err
		}
		// Multiply the [txFeePremium] by the gasUsed in the transaction since this gives the total coin that was paid
		// above the amount required if the transaction had simply paid the minimum base fee for the block.
		//
		// Ex. LegacyTx paying a gas price of 100 gwei for 1M gas in a block with a base fee of 10 gwei.
		// Total Fee = 100 gwei * 1M gas
		// Minimum Fee = 10 gwei * 1M gas (minimum fee that would have been accepted for this transaction)
		// Fee Premium = 90 gwei
		// Total Overpaid = 90 gwei * 1M gas

		blockFeeContribution.Mul(txFeePremium, gasUsed.SetUint64(receipt.GasUsed))
		totalBlockFee.Add(totalBlockFee, blockFeeContribution)
	}
	// Calculate how much gas the [totalBlockFee] would purchase at the price level
	// set by the base fee of this block.
	blockGas := new(big.Int).Div(totalBlockFee, baseFee)

	// Require that the amount of gas purchased by the effective tips within the block, [blockGas],
	// covers at least [requiredBlockGasCost].
	//
	// NOTE: To determine the [requiredBlockFee], multiply [requiredBlockGasCost]
	// by [baseFee].
	if blockGas.Cmp(requiredBlockGasCost) < 0 {
		return fmt.Errorf(
			"insufficient gas (%d) to cover the block cost (%d) at base fee (%d) (total block fee: %d)",
			blockGas, requiredBlockGasCost, baseFee, totalBlockFee,
		)
	}
	return nil
}

func (self *DummyEngine) Finalize(chain consensus.ChainHeaderReader, block *types.Block, parent *types.Header, state *state.StateDB, receipts []*types.Receipt) error {
	if chain.Config().IsSubnetEVM(block.Time()) {
		// we use the parent to determine the fee config
		// since the current block has not been finalized yet.
		feeConfig, _, err := chain.GetFeeConfigAt(parent)
		if err != nil {
			return err
		}

		// Calculate the expected blockGasCost for this block.
		// Note: this is a deterministic transtion that defines an exact block fee for this block.
		blockGasCost := calcBlockGasCost(
			feeConfig.TargetBlockRate,
			feeConfig.MinBlockGasCost,
			feeConfig.MaxBlockGasCost,
			feeConfig.BlockGasCostStep,
			parent.BlockGasCost,
			parent.Time, block.Time(),
		)
		// Verify the BlockGasCost set in the header matches the calculated value.
		if blockBlockGasCost := block.BlockGasCost(); blockBlockGasCost == nil || !blockBlockGasCost.IsUint64() || blockBlockGasCost.Cmp(blockGasCost) != 0 {
			return fmt.Errorf("invalid blockGasCost: have %d, want %d", blockBlockGasCost, blockGasCost)
		}
		// Verify the block fee was paid.
		if err := self.verifyBlockFee(
			block.BaseFee(),
			block.BlockGasCost(),
			block.Transactions(),
			receipts,
		); err != nil {
			return err
		}
	}

	return nil
}

func (self *DummyEngine) FinalizeAndAssemble(chain consensus.ChainHeaderReader, header *types.Header, parent *types.Header, state *state.StateDB, txs []*types.Transaction,
	uncles []*types.Header, receipts []*types.Receipt,
) (*types.Block, error) {
	if chain.Config().IsSubnetEVM(header.Time) {
		// we use the parent to determine the fee config
		// since the current block has not been finalized yet.
		feeConfig, _, err := chain.GetFeeConfigAt(parent)
		if err != nil {
			return nil, err
		}
		// Calculate the required block gas cost for this block.
		header.BlockGasCost = calcBlockGasCost(
			feeConfig.TargetBlockRate,
			feeConfig.MinBlockGasCost,
			feeConfig.MaxBlockGasCost,
			feeConfig.BlockGasCostStep,
			parent.BlockGasCost,
			parent.Time, header.Time,
		)
		// Verify that this block covers the block fee.
		if err := self.verifyBlockFee(
			header.BaseFee,
			header.BlockGasCost,
			txs,
			receipts,
		); err != nil {
			return nil, err
		}
	}
	// commit the final state root
	header.Root = state.IntermediateRoot(chain.Config().IsEIP158(header.Number))

	// Header seems complete, assemble into a block and return
	return types.NewBlock(
		header, txs, uncles, receipts, new(trie.Trie),
	), nil
}

func (self *DummyEngine) CalcDifficulty(chain consensus.ChainHeaderReader, time uint64, parent *types.Header) *big.Int {
	return big.NewInt(1)
}

func (self *DummyEngine) Close() error {
	return nil
}<|MERGE_RESOLUTION|>--- conflicted
+++ resolved
@@ -209,11 +209,7 @@
 		if len(header.Extra) != expectedExtraDataSize {
 			return fmt.Errorf("expected extra-data field to be: %d, but found %d", expectedExtraDataSize, len(header.Extra))
 		}
-<<<<<<< HEAD
-	case !config.IsSubnetEVM(header.Time):
-=======
 	default:
->>>>>>> 86d757d9
 		if uint64(len(header.Extra)) > params.MaximumExtraDataSize {
 			return fmt.Errorf("extra-data too long: %d > %d", len(header.Extra), params.MaximumExtraDataSize)
 		}
