// (c) 2019-2020, Ava Labs, Inc. All rights reserved.
// See the file LICENSE for licensing terms.

package dummy

import (
	"errors"
	"fmt"
	"math/big"
	"time"

	"github.com/ava-labs/avalanchego/utils/timer/mockable"
	"github.com/ava-labs/libevm/common"
	"github.com/ava-labs/libevm/trie"
	"github.com/ava-labs/subnet-evm/consensus"
	"github.com/ava-labs/subnet-evm/consensus/misc/eip4844"
	"github.com/ava-labs/subnet-evm/core/state"
	"github.com/ava-labs/subnet-evm/core/types"
	"github.com/ava-labs/subnet-evm/params"
<<<<<<< HEAD
	"github.com/ava-labs/subnet-evm/vmerrs"
=======
	"github.com/ava-labs/subnet-evm/trie"
	"github.com/ava-labs/subnet-evm/utils"
	"github.com/ava-labs/subnet-evm/vmerrs"
	"github.com/ethereum/go-ethereum/common"

	customheader "github.com/ava-labs/subnet-evm/plugin/evm/header"
>>>>>>> 8d13faaa
)

var (
	allowedFutureBlockTime = 10 * time.Second // Max time from current time allowed for blocks, before they're considered future blocks

	ErrInsufficientBlockGas = errors.New("insufficient gas to cover the block cost")

	errInvalidBlockTime  = errors.New("timestamp less than parent's")
	errUnclesUnsupported = errors.New("uncles unsupported")
)

type Mode struct {
	ModeSkipHeader   bool
	ModeSkipBlockFee bool
	ModeSkipCoinbase bool
}

type (
	DummyEngine struct {
		clock         *mockable.Clock
		consensusMode Mode
	}
)

func NewDummyEngine(
	mode Mode,
	clock *mockable.Clock,
) *DummyEngine {
	return &DummyEngine{
		clock:         clock,
		consensusMode: mode,
	}
}

func NewETHFaker() *DummyEngine {
	return &DummyEngine{
		clock:         &mockable.Clock{},
		consensusMode: Mode{ModeSkipBlockFee: true},
	}
}

func NewFaker() *DummyEngine {
	return &DummyEngine{
		clock: &mockable.Clock{},
	}
}

func NewFakerWithClock(clock *mockable.Clock) *DummyEngine {
	return &DummyEngine{
		clock: clock,
	}
}

func NewFakerWithMode(mode Mode) *DummyEngine {
	return &DummyEngine{
		clock:         &mockable.Clock{},
		consensusMode: mode,
	}
}

func NewFakerWithModeAndClock(mode Mode, clock *mockable.Clock) *DummyEngine {
	return &DummyEngine{
		clock:         clock,
		consensusMode: mode,
	}
}

func NewCoinbaseFaker() *DummyEngine {
	return &DummyEngine{
		clock:         &mockable.Clock{},
		consensusMode: Mode{ModeSkipCoinbase: true},
	}
}

func NewFullFaker() *DummyEngine {
	return &DummyEngine{
		clock:         &mockable.Clock{},
		consensusMode: Mode{ModeSkipHeader: true},
	}
}

// verifyCoinbase checks that the coinbase is valid for the given [header] and [parent].
func (eng *DummyEngine) verifyCoinbase(config *params.ChainConfig, header *types.Header, parent *types.Header, chain consensus.ChainHeaderReader) error {
	if eng.consensusMode.ModeSkipCoinbase {
		return nil
	}
	// get the coinbase configured at parent
	configuredAddressAtParent, isAllowFeeRecipients, err := chain.GetCoinbaseAt(parent)
	if err != nil {
		return fmt.Errorf("failed to get coinbase at %v: %w", header.Hash(), err)
	}

	if isAllowFeeRecipients {
		// if fee recipients are allowed we don't need to check the coinbase
		return nil
	}
	// we fetch the configured coinbase at the parent's state
	// to check against the coinbase in [header].
	if configuredAddressAtParent != header.Coinbase {
		return fmt.Errorf("%w: %v does not match required coinbase address %v", vmerrs.ErrInvalidCoinbase, header.Coinbase, configuredAddressAtParent)
	}
	return nil
}

<<<<<<< HEAD
func (eng *DummyEngine) verifyHeaderGasFields(config *params.ChainConfig, header *types.Header, parent *types.Header, chain consensus.ChainHeaderReader) error {
	configExtra := params.GetExtra(config)
	// Verify that the gas limit is <= 2^63-1
	if header.GasLimit > params.MaxGasLimit {
		return fmt.Errorf("invalid gasLimit: have %v, max %v", header.GasLimit, params.MaxGasLimit)
	}
	// Verify that the gasUsed is <= gasLimit
	if header.GasUsed > header.GasLimit {
		return fmt.Errorf("invalid gasUsed: have %d, gasLimit %d", header.GasUsed, header.GasLimit)
	}
=======
func verifyHeaderGasFields(config *params.ChainConfig, header *types.Header, parent *types.Header, chain consensus.ChainHeaderReader) error {
>>>>>>> 8d13faaa
	// We verify the current block by checking the parent fee config
	// this is because the current block cannot set the fee config for itself
	// Fee config might depend on the state when precompile is activated
	// but we don't know the final state while forming the block.
	// See worker package for more details.
	feeConfig, _, err := chain.GetFeeConfigAt(parent)
	if err != nil {
		return err
	}
<<<<<<< HEAD
	if configExtra.IsSubnetEVM(header.Time) {
		expectedGasLimit := feeConfig.GasLimit.Uint64()
		if header.GasLimit != expectedGasLimit {
			return fmt.Errorf("expected gas limit to be %d, but found %d", expectedGasLimit, header.GasLimit)
		}
	} else {
		// Verify that the gas limit remains within allowed bounds
		diff := int64(parent.GasLimit) - int64(header.GasLimit)
		if diff < 0 {
			diff *= -1
		}
		limit := parent.GasLimit / params.GasLimitBoundDivisor

		if uint64(diff) >= limit || header.GasLimit < params.MinGasLimit {
			return fmt.Errorf("invalid gas limit: have %d, want %d += %d", header.GasLimit, parent.GasLimit, limit)
		}
		// Verify BaseFee is not present before Subnet EVM
		if header.BaseFee != nil {
			return fmt.Errorf("invalid baseFee before fork: have %d, want <nil>", header.BaseFee)
		}
		if header.BlockGasCost != nil {
			return fmt.Errorf("invalid blockGasCost before fork: have %d, want <nil>", header.BlockGasCost)
		}
		return nil
=======
	if err := customheader.VerifyGasUsed(config, feeConfig, parent, header); err != nil {
		return err
	}
	if err := customheader.VerifyGasLimit(config, feeConfig, parent, header); err != nil {
		return err
	}
	if err := customheader.VerifyExtraPrefix(config, parent, header); err != nil {
		return err
>>>>>>> 8d13faaa
	}

	// Verify header.BaseFee matches the expected value.
	expectedBaseFee, err := customheader.BaseFee(config, feeConfig, parent, header.Time)
	if err != nil {
		return fmt.Errorf("failed to calculate base fee: %w", err)
	}
	if !utils.BigEqual(header.BaseFee, expectedBaseFee) {
		return fmt.Errorf("expected base fee (%d), found (%d)", expectedBaseFee, header.BaseFee)
	}

	// Enforce BlockGasCost constraints
	expectedBlockGasCost := customheader.BlockGasCost(
		config,
		feeConfig,
		parent,
		header.Time,
	)
	if !utils.BigEqual(header.BlockGasCost, expectedBlockGasCost) {
		return fmt.Errorf("invalid block gas cost: have %d, want %d", header.BlockGasCost, expectedBlockGasCost)
	}
	return nil
}

// modified from consensus.go
func (eng *DummyEngine) verifyHeader(chain consensus.ChainHeaderReader, header *types.Header, parent *types.Header, uncle bool) error {
<<<<<<< HEAD
	config := chain.Config()
	configExtra := params.GetExtra(config)
=======
>>>>>>> 8d13faaa
	// Ensure that we do not verify an uncle
	if uncle {
		return errUnclesUnsupported
	}
<<<<<<< HEAD
	switch {
	case configExtra.IsDurango(header.Time):
		if len(header.Extra) < params.DynamicFeeExtraDataSize {
			return fmt.Errorf("expected extra-data field length >= %d, found %d", params.DynamicFeeExtraDataSize, len(header.Extra))
		}
	case configExtra.IsSubnetEVM(header.Time):
		if len(header.Extra) != params.DynamicFeeExtraDataSize {
			return fmt.Errorf("expected extra-data field to be: %d, but found %d", params.DynamicFeeExtraDataSize, len(header.Extra))
		}
	default:
		if uint64(len(header.Extra)) > params.MaximumExtraDataSize {
			return fmt.Errorf("extra-data too long: %d > %d", len(header.Extra), params.MaximumExtraDataSize)
		}
=======

	// Verify the extra data is well-formed.
	config := chain.Config()
	rules := config.GetAvalancheRules(header.Time)
	if err := customheader.VerifyExtra(rules, header.Extra); err != nil {
		return err
>>>>>>> 8d13faaa
	}

	// Ensure gas-related header fields are correct
	if err := verifyHeaderGasFields(config, header, parent, chain); err != nil {
		return err
	}
	// Ensure that coinbase is valid
	if err := eng.verifyCoinbase(config, header, parent, chain); err != nil {
		return err
	}

	// Verify the header's timestamp
	if header.Time > uint64(eng.clock.Time().Add(allowedFutureBlockTime).Unix()) {
		return consensus.ErrFutureBlock
	}
	// Verify the header's timestamp is not earlier than parent's
	// it does include equality(==), so multiple blocks per second is ok
	if header.Time < parent.Time {
		return errInvalidBlockTime
	}
	// Verify that the block number is parent's +1
	if diff := new(big.Int).Sub(header.Number, parent.Number); diff.Cmp(big.NewInt(1)) != 0 {
		return consensus.ErrInvalidNumber
	}
	// Verify the existence / non-existence of excessBlobGas
	cancun := config.IsCancun(header.Number, header.Time)
	if !cancun {
		switch {
		case header.ExcessBlobGas != nil:
			return fmt.Errorf("invalid excessBlobGas: have %d, expected nil", *header.ExcessBlobGas)
		case header.BlobGasUsed != nil:
			return fmt.Errorf("invalid blobGasUsed: have %d, expected nil", *header.BlobGasUsed)
		case header.ParentBeaconRoot != nil:
			return fmt.Errorf("invalid parentBeaconRoot, have %#x, expected nil", *header.ParentBeaconRoot)
		}
	} else {
		if header.ParentBeaconRoot == nil {
			return errors.New("header is missing beaconRoot")
		}
		if *header.ParentBeaconRoot != (common.Hash{}) {
			return fmt.Errorf("invalid parentBeaconRoot, have %#x, expected empty", *header.ParentBeaconRoot)
		}
		if err := eip4844.VerifyEIP4844Header(parent, header); err != nil {
			return err
		}
		if *header.BlobGasUsed > 0 { // VerifyEIP4844Header ensures BlobGasUsed is non-nil
			return fmt.Errorf("blobs not enabled on avalanche networks: used %d blob gas, expected 0", *header.BlobGasUsed)
		}
	}
	return nil
}

func (*DummyEngine) Author(header *types.Header) (common.Address, error) {
	return header.Coinbase, nil
}

func (eng *DummyEngine) VerifyHeader(chain consensus.ChainHeaderReader, header *types.Header) error {
	// If we're running a full engine faking, accept any input as valid
	if eng.consensusMode.ModeSkipHeader {
		return nil
	}
	// Short circuit if the header is known, or it's parent not
	number := header.Number.Uint64()
	if chain.GetHeader(header.Hash(), number) != nil {
		return nil
	}
	parent := chain.GetHeader(header.ParentHash, number-1)
	if parent == nil {
		return consensus.ErrUnknownAncestor
	}
	// Sanity checks passed, do a proper verification
	return eng.verifyHeader(chain, header, parent, false)
}

func (*DummyEngine) VerifyUncles(chain consensus.ChainReader, block *types.Block) error {
	if len(block.Uncles()) > 0 {
		return errUnclesUnsupported
	}
	return nil
}

func (*DummyEngine) Prepare(chain consensus.ChainHeaderReader, header *types.Header) error {
	header.Difficulty = big.NewInt(1)
	return nil
}

func (eng *DummyEngine) verifyBlockFee(
	baseFee *big.Int,
	requiredBlockGasCost *big.Int,
	txs []*types.Transaction,
	receipts []*types.Receipt,
) error {
	if eng.consensusMode.ModeSkipBlockFee {
		return nil
	}
	if baseFee == nil || baseFee.Sign() <= 0 {
		return fmt.Errorf("invalid base fee (%d) in SubnetEVM", baseFee)
	}
	if requiredBlockGasCost == nil || !requiredBlockGasCost.IsUint64() {
		return fmt.Errorf("invalid block gas cost (%d) in SubnetEVM", requiredBlockGasCost)
	}

	var (
		gasUsed              = new(big.Int)
		blockFeeContribution = new(big.Int)
		totalBlockFee        = new(big.Int)
	)
	// Calculate the total excess over the base fee that was paid towards the block fee
	for i, receipt := range receipts {
		// Each transaction contributes the excess over the baseFee towards the totalBlockFee
		// This should be equivalent to the sum of the "priority fees" within EIP-1559.
		txFeePremium, err := txs[i].EffectiveGasTip(baseFee)
		if err != nil {
			return err
		}
		// Multiply the [txFeePremium] by the gasUsed in the transaction since this gives the total coin that was paid
		// above the amount required if the transaction had simply paid the minimum base fee for the block.
		//
		// Ex. LegacyTx paying a gas price of 100 gwei for 1M gas in a block with a base fee of 10 gwei.
		// Total Fee = 100 gwei * 1M gas
		// Minimum Fee = 10 gwei * 1M gas (minimum fee that would have been accepted for this transaction)
		// Fee Premium = 90 gwei
		// Total Overpaid = 90 gwei * 1M gas

		blockFeeContribution.Mul(txFeePremium, gasUsed.SetUint64(receipt.GasUsed))
		totalBlockFee.Add(totalBlockFee, blockFeeContribution)
	}
	// Calculate how much gas the [totalBlockFee] would purchase at the price level
	// set by the base fee of this block.
	blockGas := new(big.Int).Div(totalBlockFee, baseFee)

	// Require that the amount of gas purchased by the effective tips within the
	// block covers at least `requiredBlockGasCost`.
	//
	// NOTE: To determine the required block fee, multiply
	// `requiredBlockGasCost` by `baseFee`.
	if blockGas.Cmp(requiredBlockGasCost) < 0 {
		return fmt.Errorf("%w: expected %d but got %d",
			ErrInsufficientBlockGas,
			requiredBlockGasCost,
			blockGas,
		)
	}
	return nil
}

func (eng *DummyEngine) Finalize(chain consensus.ChainHeaderReader, block *types.Block, parent *types.Header, state *state.StateDB, receipts []*types.Receipt) error {
<<<<<<< HEAD
	if params.GetExtra(chain.Config()).IsSubnetEVM(block.Time()) {
		// we use the parent to determine the fee config
		// since the current block has not been finalized yet.
		feeConfig, _, err := chain.GetFeeConfigAt(parent)
		if err != nil {
			return err
		}
		// Calculate the expected blockGasCost for this block.
		// Note: this is a deterministic transition that defines an exact block fee for this block.
		blockGasCost := calcBlockGasCost(
			feeConfig.TargetBlockRate,
			feeConfig.MinBlockGasCost,
			feeConfig.MaxBlockGasCost,
			feeConfig.BlockGasCostStep,
			parent.BlockGasCost,
			parent.Time, block.Time(),
		)
		// Verify the BlockGasCost set in the header matches the calculated value.
		if blockBlockGasCost := block.BlockGasCost(); blockBlockGasCost == nil || !blockBlockGasCost.IsUint64() || blockBlockGasCost.Cmp(blockGasCost) != 0 {
			return fmt.Errorf("invalid blockGasCost: have %d, want %d", blockBlockGasCost, blockGasCost)
		}
=======
	config := chain.Config()
	timestamp := block.Time()
	// we use the parent to determine the fee config
	// since the current block has not been finalized yet.
	feeConfig, _, err := chain.GetFeeConfigAt(parent)
	if err != nil {
		return err
	}
	// Verify the BlockGasCost set in the header matches the expected value.
	blockGasCost := block.BlockGasCost()
	expectedBlockGasCost := customheader.BlockGasCost(
		config,
		feeConfig,
		parent,
		timestamp,
	)
	if !utils.BigEqual(blockGasCost, expectedBlockGasCost) {
		return fmt.Errorf("invalid blockGasCost: have %d, want %d", blockGasCost, expectedBlockGasCost)
	}
	if config.IsSubnetEVM(timestamp) {
>>>>>>> 8d13faaa
		// Verify the block fee was paid.
		if err := eng.verifyBlockFee(
			block.BaseFee(),
			blockGasCost,
			block.Transactions(),
			receipts,
		); err != nil {
			return err
		}
	}

	return nil
}

func (eng *DummyEngine) FinalizeAndAssemble(chain consensus.ChainHeaderReader, header *types.Header, parent *types.Header, state *state.StateDB, txs []*types.Transaction,
	uncles []*types.Header, receipts []*types.Receipt,
) (*types.Block, error) {
<<<<<<< HEAD
	if params.GetExtra(chain.Config()).IsSubnetEVM(header.Time) {
		// we use the parent to determine the fee config
		// since the current block has not been finalized yet.
		feeConfig, _, err := chain.GetFeeConfigAt(parent)
		if err != nil {
			return nil, err
		}
		// Calculate the required block gas cost for this block.
		header.BlockGasCost = calcBlockGasCost(
			feeConfig.TargetBlockRate,
			feeConfig.MinBlockGasCost,
			feeConfig.MaxBlockGasCost,
			feeConfig.BlockGasCostStep,
			parent.BlockGasCost,
			parent.Time, header.Time,
		)
=======
	config := chain.Config()
	// we use the parent to determine the fee config
	// since the current block has not been finalized yet.
	feeConfig, _, err := chain.GetFeeConfigAt(parent)
	if err != nil {
		return nil, err
	}
	// Calculate the required block gas cost for this block.
	header.BlockGasCost = customheader.BlockGasCost(
		config,
		feeConfig,
		parent,
		header.Time,
	)
	if config.IsSubnetEVM(header.Time) {
>>>>>>> 8d13faaa
		// Verify that this block covers the block fee.
		if err := eng.verifyBlockFee(
			header.BaseFee,
			header.BlockGasCost,
			txs,
			receipts,
		); err != nil {
			return nil, err
		}
	}

	// finalize the header.Extra
	extraPrefix, err := customheader.ExtraPrefix(config, parent, header)
	if err != nil {
		return nil, fmt.Errorf("failed to calculate new header.Extra: %w", err)
	}
	header.Extra = append(extraPrefix, header.Extra...)

	// commit the final state root
	header.Root = state.IntermediateRoot(config.IsEIP158(header.Number))

	// Header seems complete, assemble into a block and return
	return types.NewBlock(
		header, txs, uncles, receipts, trie.NewStackTrie(nil),
	), nil
}

func (*DummyEngine) CalcDifficulty(chain consensus.ChainHeaderReader, time uint64, parent *types.Header) *big.Int {
	return big.NewInt(1)
}

func (*DummyEngine) Close() error {
	return nil
}<|MERGE_RESOLUTION|>--- conflicted
+++ resolved
@@ -17,16 +17,11 @@
 	"github.com/ava-labs/subnet-evm/core/state"
 	"github.com/ava-labs/subnet-evm/core/types"
 	"github.com/ava-labs/subnet-evm/params"
-<<<<<<< HEAD
-	"github.com/ava-labs/subnet-evm/vmerrs"
-=======
-	"github.com/ava-labs/subnet-evm/trie"
+	"github.com/ava-labs/subnet-evm/params/extras"
 	"github.com/ava-labs/subnet-evm/utils"
 	"github.com/ava-labs/subnet-evm/vmerrs"
-	"github.com/ethereum/go-ethereum/common"
 
 	customheader "github.com/ava-labs/subnet-evm/plugin/evm/header"
->>>>>>> 8d13faaa
 )
 
 var (
@@ -109,7 +104,7 @@
 }
 
 // verifyCoinbase checks that the coinbase is valid for the given [header] and [parent].
-func (eng *DummyEngine) verifyCoinbase(config *params.ChainConfig, header *types.Header, parent *types.Header, chain consensus.ChainHeaderReader) error {
+func (eng *DummyEngine) verifyCoinbase(header *types.Header, parent *types.Header, chain consensus.ChainHeaderReader) error {
 	if eng.consensusMode.ModeSkipCoinbase {
 		return nil
 	}
@@ -131,20 +126,7 @@
 	return nil
 }
 
-<<<<<<< HEAD
-func (eng *DummyEngine) verifyHeaderGasFields(config *params.ChainConfig, header *types.Header, parent *types.Header, chain consensus.ChainHeaderReader) error {
-	configExtra := params.GetExtra(config)
-	// Verify that the gas limit is <= 2^63-1
-	if header.GasLimit > params.MaxGasLimit {
-		return fmt.Errorf("invalid gasLimit: have %v, max %v", header.GasLimit, params.MaxGasLimit)
-	}
-	// Verify that the gasUsed is <= gasLimit
-	if header.GasUsed > header.GasLimit {
-		return fmt.Errorf("invalid gasUsed: have %d, gasLimit %d", header.GasUsed, header.GasLimit)
-	}
-=======
-func verifyHeaderGasFields(config *params.ChainConfig, header *types.Header, parent *types.Header, chain consensus.ChainHeaderReader) error {
->>>>>>> 8d13faaa
+func verifyHeaderGasFields(config *extras.ChainConfig, header *types.Header, parent *types.Header, chain consensus.ChainHeaderReader) error {
 	// We verify the current block by checking the parent fee config
 	// this is because the current block cannot set the fee config for itself
 	// Fee config might depend on the state when precompile is activated
@@ -154,32 +136,6 @@
 	if err != nil {
 		return err
 	}
-<<<<<<< HEAD
-	if configExtra.IsSubnetEVM(header.Time) {
-		expectedGasLimit := feeConfig.GasLimit.Uint64()
-		if header.GasLimit != expectedGasLimit {
-			return fmt.Errorf("expected gas limit to be %d, but found %d", expectedGasLimit, header.GasLimit)
-		}
-	} else {
-		// Verify that the gas limit remains within allowed bounds
-		diff := int64(parent.GasLimit) - int64(header.GasLimit)
-		if diff < 0 {
-			diff *= -1
-		}
-		limit := parent.GasLimit / params.GasLimitBoundDivisor
-
-		if uint64(diff) >= limit || header.GasLimit < params.MinGasLimit {
-			return fmt.Errorf("invalid gas limit: have %d, want %d += %d", header.GasLimit, parent.GasLimit, limit)
-		}
-		// Verify BaseFee is not present before Subnet EVM
-		if header.BaseFee != nil {
-			return fmt.Errorf("invalid baseFee before fork: have %d, want <nil>", header.BaseFee)
-		}
-		if header.BlockGasCost != nil {
-			return fmt.Errorf("invalid blockGasCost before fork: have %d, want <nil>", header.BlockGasCost)
-		}
-		return nil
-=======
 	if err := customheader.VerifyGasUsed(config, feeConfig, parent, header); err != nil {
 		return err
 	}
@@ -188,7 +144,6 @@
 	}
 	if err := customheader.VerifyExtraPrefix(config, parent, header); err != nil {
 		return err
->>>>>>> 8d13faaa
 	}
 
 	// Verify header.BaseFee matches the expected value.
@@ -215,37 +170,16 @@
 
 // modified from consensus.go
 func (eng *DummyEngine) verifyHeader(chain consensus.ChainHeaderReader, header *types.Header, parent *types.Header, uncle bool) error {
-<<<<<<< HEAD
-	config := chain.Config()
-	configExtra := params.GetExtra(config)
-=======
->>>>>>> 8d13faaa
 	// Ensure that we do not verify an uncle
 	if uncle {
 		return errUnclesUnsupported
 	}
-<<<<<<< HEAD
-	switch {
-	case configExtra.IsDurango(header.Time):
-		if len(header.Extra) < params.DynamicFeeExtraDataSize {
-			return fmt.Errorf("expected extra-data field length >= %d, found %d", params.DynamicFeeExtraDataSize, len(header.Extra))
-		}
-	case configExtra.IsSubnetEVM(header.Time):
-		if len(header.Extra) != params.DynamicFeeExtraDataSize {
-			return fmt.Errorf("expected extra-data field to be: %d, but found %d", params.DynamicFeeExtraDataSize, len(header.Extra))
-		}
-	default:
-		if uint64(len(header.Extra)) > params.MaximumExtraDataSize {
-			return fmt.Errorf("extra-data too long: %d > %d", len(header.Extra), params.MaximumExtraDataSize)
-		}
-=======
 
 	// Verify the extra data is well-formed.
-	config := chain.Config()
+	config := params.GetExtra(chain.Config())
 	rules := config.GetAvalancheRules(header.Time)
 	if err := customheader.VerifyExtra(rules, header.Extra); err != nil {
 		return err
->>>>>>> 8d13faaa
 	}
 
 	// Ensure gas-related header fields are correct
@@ -253,7 +187,7 @@
 		return err
 	}
 	// Ensure that coinbase is valid
-	if err := eng.verifyCoinbase(config, header, parent, chain); err != nil {
+	if err := eng.verifyCoinbase(header, parent, chain); err != nil {
 		return err
 	}
 
@@ -271,7 +205,7 @@
 		return consensus.ErrInvalidNumber
 	}
 	// Verify the existence / non-existence of excessBlobGas
-	cancun := config.IsCancun(header.Number, header.Time)
+	cancun := chain.Config().IsCancun(header.Number, header.Time)
 	if !cancun {
 		switch {
 		case header.ExcessBlobGas != nil:
@@ -393,30 +327,7 @@
 }
 
 func (eng *DummyEngine) Finalize(chain consensus.ChainHeaderReader, block *types.Block, parent *types.Header, state *state.StateDB, receipts []*types.Receipt) error {
-<<<<<<< HEAD
-	if params.GetExtra(chain.Config()).IsSubnetEVM(block.Time()) {
-		// we use the parent to determine the fee config
-		// since the current block has not been finalized yet.
-		feeConfig, _, err := chain.GetFeeConfigAt(parent)
-		if err != nil {
-			return err
-		}
-		// Calculate the expected blockGasCost for this block.
-		// Note: this is a deterministic transition that defines an exact block fee for this block.
-		blockGasCost := calcBlockGasCost(
-			feeConfig.TargetBlockRate,
-			feeConfig.MinBlockGasCost,
-			feeConfig.MaxBlockGasCost,
-			feeConfig.BlockGasCostStep,
-			parent.BlockGasCost,
-			parent.Time, block.Time(),
-		)
-		// Verify the BlockGasCost set in the header matches the calculated value.
-		if blockBlockGasCost := block.BlockGasCost(); blockBlockGasCost == nil || !blockBlockGasCost.IsUint64() || blockBlockGasCost.Cmp(blockGasCost) != 0 {
-			return fmt.Errorf("invalid blockGasCost: have %d, want %d", blockBlockGasCost, blockGasCost)
-		}
-=======
-	config := chain.Config()
+	config := params.GetExtra(chain.Config())
 	timestamp := block.Time()
 	// we use the parent to determine the fee config
 	// since the current block has not been finalized yet.
@@ -436,7 +347,6 @@
 		return fmt.Errorf("invalid blockGasCost: have %d, want %d", blockGasCost, expectedBlockGasCost)
 	}
 	if config.IsSubnetEVM(timestamp) {
->>>>>>> 8d13faaa
 		// Verify the block fee was paid.
 		if err := eng.verifyBlockFee(
 			block.BaseFee(),
@@ -454,31 +364,14 @@
 func (eng *DummyEngine) FinalizeAndAssemble(chain consensus.ChainHeaderReader, header *types.Header, parent *types.Header, state *state.StateDB, txs []*types.Transaction,
 	uncles []*types.Header, receipts []*types.Receipt,
 ) (*types.Block, error) {
-<<<<<<< HEAD
-	if params.GetExtra(chain.Config()).IsSubnetEVM(header.Time) {
-		// we use the parent to determine the fee config
-		// since the current block has not been finalized yet.
-		feeConfig, _, err := chain.GetFeeConfigAt(parent)
-		if err != nil {
-			return nil, err
-		}
-		// Calculate the required block gas cost for this block.
-		header.BlockGasCost = calcBlockGasCost(
-			feeConfig.TargetBlockRate,
-			feeConfig.MinBlockGasCost,
-			feeConfig.MaxBlockGasCost,
-			feeConfig.BlockGasCostStep,
-			parent.BlockGasCost,
-			parent.Time, header.Time,
-		)
-=======
-	config := chain.Config()
 	// we use the parent to determine the fee config
 	// since the current block has not been finalized yet.
 	feeConfig, _, err := chain.GetFeeConfigAt(parent)
 	if err != nil {
 		return nil, err
 	}
+	config := params.GetExtra(chain.Config())
+
 	// Calculate the required block gas cost for this block.
 	header.BlockGasCost = customheader.BlockGasCost(
 		config,
@@ -487,7 +380,6 @@
 		header.Time,
 	)
 	if config.IsSubnetEVM(header.Time) {
->>>>>>> 8d13faaa
 		// Verify that this block covers the block fee.
 		if err := eng.verifyBlockFee(
 			header.BaseFee,
@@ -507,7 +399,7 @@
 	header.Extra = append(extraPrefix, header.Extra...)
 
 	// commit the final state root
-	header.Root = state.IntermediateRoot(config.IsEIP158(header.Number))
+	header.Root = state.IntermediateRoot(chain.Config().IsEIP158(header.Number))
 
 	// Header seems complete, assemble into a block and return
 	return types.NewBlock(
