// Copyright (C) 2019-2025, Ava Labs, Inc. All rights reserved.
// See the file LICENSE for licensing terms.

package dummy

import (
	"errors"
	"fmt"
	"math/big"

	"github.com/ava-labs/avalanchego/vms/evm/acp226"
	"github.com/ava-labs/libevm/common"
	"github.com/ava-labs/libevm/consensus/misc/eip4844"
	"github.com/ava-labs/libevm/core/state"
	"github.com/ava-labs/libevm/core/types"
	"github.com/ava-labs/libevm/trie"

	"github.com/ava-labs/subnet-evm/consensus"
	"github.com/ava-labs/subnet-evm/params"
	"github.com/ava-labs/subnet-evm/params/extras"
	"github.com/ava-labs/subnet-evm/plugin/evm/customheader"
	"github.com/ava-labs/subnet-evm/plugin/evm/customtypes"
	"github.com/ava-labs/subnet-evm/plugin/evm/vmerrors"
	"github.com/ava-labs/subnet-evm/utils"
)

var errUnclesUnsupported = errors.New("uncles unsupported")

type Mode struct {
	ModeSkipHeader   bool
	ModeSkipBlockFee bool
	ModeSkipCoinbase bool
}

<<<<<<< HEAD
type (
	OnFinalizeAndAssembleCallbackType = func(
		header *types.Header,
		parent *types.Header,
		state *state.StateDB,
		txs []*types.Transaction,
	) (
		extraData []byte,
		blockFeeContribution *big.Int,
		extDataGasUsed *big.Int,
		err error,
	)

	OnExtraStateChangeType = func(
		block *types.Block,
		parent *types.Header,
		statedb *state.StateDB,
	) (
		blockFeeContribution *big.Int,
		extDataGasUsed *big.Int,
		err error,
	)

	ConsensusCallbacks struct {
		OnFinalizeAndAssemble OnFinalizeAndAssembleCallbackType
		OnExtraStateChange    OnExtraStateChangeType
	}
	DummyEngine struct {
		consensusMode Mode
	}
)
=======
type DummyEngine struct {
	consensusMode      Mode
	desiredDelayExcess *acp226.DelayExcess
}
>>>>>>> 6fa87f1f

func NewDummyEngine(
	mode Mode,
	desiredDelayExcess *acp226.DelayExcess, // Guides the min delay excess (ACP-226) toward the desired value
) *DummyEngine {
	return &DummyEngine{
		consensusMode:      mode,
		desiredDelayExcess: desiredDelayExcess,
	}
}

func NewETHFaker() *DummyEngine {
	return &DummyEngine{
		consensusMode: Mode{ModeSkipBlockFee: true},
	}
}

func NewFaker() *DummyEngine {
	return &DummyEngine{}
}

func NewFakerWithMode(mode Mode) *DummyEngine {
	return &DummyEngine{
		consensusMode: mode,
	}
}

func NewCoinbaseFaker() *DummyEngine {
	return &DummyEngine{
		consensusMode: Mode{ModeSkipCoinbase: true},
	}
}

func NewFullFaker() *DummyEngine {
	return &DummyEngine{
		consensusMode: Mode{ModeSkipHeader: true},
	}
}

// verifyCoinbase checks that the coinbase is valid for the given [header] and [parent].
func (eng *DummyEngine) verifyCoinbase(header *types.Header, parent *types.Header, chain consensus.ChainHeaderReader) error {
	if eng.consensusMode.ModeSkipCoinbase {
		return nil
	}
	// get the coinbase configured at parent
	configuredAddressAtParent, isAllowFeeRecipients, err := chain.GetCoinbaseAt(parent)
	if err != nil {
		return fmt.Errorf("failed to get coinbase at %v: %w", header.Hash(), err)
	}

	if isAllowFeeRecipients {
		// if fee recipients are allowed we don't need to check the coinbase
		return nil
	}
	// we fetch the configured coinbase at the parent's state
	// to check against the coinbase in [header].
	if configuredAddressAtParent != header.Coinbase {
		return fmt.Errorf("%w: %v does not match required coinbase address %v", vmerrors.ErrInvalidCoinbase, header.Coinbase, configuredAddressAtParent)
	}
	return nil
}

func verifyHeaderGasFields(config *extras.ChainConfig, header *types.Header, parent *types.Header, chain consensus.ChainHeaderReader) error {
	// We verify the current block by checking the parent fee config
	// this is because the current block cannot set the fee config for itself
	// Fee config might depend on the state when precompile is activated
	// but we don't know the final state while forming the block.
	// See worker package for more details.
	feeConfig, _, err := chain.GetFeeConfigAt(parent)
	if err != nil {
		return err
	}
	// Verifying the gas used occurs earlier in the block validation process in verifyIntrinsicGas, so
	// customheader.VerifyGasUsed is not called here.
	if err := customheader.VerifyGasLimit(config, feeConfig, parent, header); err != nil {
		return err
	}
	if err := customheader.VerifyExtraPrefix(config, parent, header); err != nil {
		return err
	}

	// Verify header.BaseFee matches the expected value.
	expectedBaseFee, err := customheader.BaseFee(config, feeConfig, parent, header.Time)
	if err != nil {
		return fmt.Errorf("failed to calculate base fee: %w", err)
	}
	if !utils.BigEqual(header.BaseFee, expectedBaseFee) {
		return fmt.Errorf("expected base fee (%d), found (%d)", expectedBaseFee, header.BaseFee)
	}

	// Enforce BlockGasCost constraints
	expectedBlockGasCost := customheader.BlockGasCost(
		config,
		feeConfig,
		parent,
		header.Time,
	)
	headerExtra := customtypes.GetHeaderExtra(header)
	if !utils.BigEqual(headerExtra.BlockGasCost, expectedBlockGasCost) {
		return fmt.Errorf("invalid block gas cost: have %d, want %d", headerExtra.BlockGasCost, expectedBlockGasCost)
	}
	return nil
}

// modified from consensus.go
func (eng *DummyEngine) verifyHeader(chain consensus.ChainHeaderReader, header *types.Header, parent *types.Header, uncle bool) error {
	// Ensure that we do not verify an uncle
	if uncle {
		return errUnclesUnsupported
	}

	// Verify the extra data is well-formed.
	config := params.GetExtra(chain.Config())
	rules := config.GetAvalancheRules(header.Time)
	if err := customheader.VerifyExtra(rules, header.Extra); err != nil {
		return err
	}

	// Ensure gas-related header fields are correct
	if err := verifyHeaderGasFields(config, header, parent, chain); err != nil {
		return err
	}
	// Ensure that coinbase is valid
	if err := eng.verifyCoinbase(header, parent, chain); err != nil {
		return err
	}

	// Verify that the block number is parent's +1
	if diff := new(big.Int).Sub(header.Number, parent.Number); diff.Cmp(big.NewInt(1)) != 0 {
		return consensus.ErrInvalidNumber
	}
	// Verify the existence / non-existence of excessBlobGas
	cancun := chain.Config().IsCancun(header.Number, header.Time)
	if !cancun {
		switch {
		case header.ExcessBlobGas != nil:
			return fmt.Errorf("invalid excessBlobGas: have %d, expected nil", *header.ExcessBlobGas)
		case header.BlobGasUsed != nil:
			return fmt.Errorf("invalid blobGasUsed: have %d, expected nil", *header.BlobGasUsed)
		case header.ParentBeaconRoot != nil:
			return fmt.Errorf("invalid parentBeaconRoot, have %#x, expected nil", *header.ParentBeaconRoot)
		}
	} else {
		if header.ParentBeaconRoot == nil {
			return errors.New("header is missing beaconRoot")
		}
		if *header.ParentBeaconRoot != (common.Hash{}) {
			return fmt.Errorf("invalid parentBeaconRoot, have %#x, expected empty", *header.ParentBeaconRoot)
		}
		if err := eip4844.VerifyEIP4844Header(parent, header); err != nil {
			return err
		}
		if *header.BlobGasUsed > 0 { // VerifyEIP4844Header ensures BlobGasUsed is non-nil
			return fmt.Errorf("blobs not enabled on avalanche networks: used %d blob gas, expected 0", *header.BlobGasUsed)
		}
	}
	return nil
}

func (*DummyEngine) Author(header *types.Header) (common.Address, error) {
	return header.Coinbase, nil
}

func (eng *DummyEngine) VerifyHeader(chain consensus.ChainHeaderReader, header *types.Header) error {
	// If we're running a full engine faking, accept any input as valid
	if eng.consensusMode.ModeSkipHeader {
		return nil
	}
	// Short circuit if the header is known, or it's parent not
	number := header.Number.Uint64()
	if chain.GetHeader(header.Hash(), number) != nil {
		return nil
	}
	parent := chain.GetHeader(header.ParentHash, number-1)
	if parent == nil {
		return consensus.ErrUnknownAncestor
	}
	// Sanity checks passed, do a proper verification
	return eng.verifyHeader(chain, header, parent, false)
}

func (*DummyEngine) VerifyUncles(_ consensus.ChainReader, block *types.Block) error {
	if len(block.Uncles()) > 0 {
		return errUnclesUnsupported
	}
	return nil
}

func (*DummyEngine) Prepare(_ consensus.ChainHeaderReader, header *types.Header) error {
	header.Difficulty = big.NewInt(1)
	return nil
}

func (eng *DummyEngine) Finalize(chain consensus.ChainHeaderReader, block *types.Block, parent *types.Header, _ *state.StateDB, receipts []*types.Receipt) error {
	config := params.GetExtra(chain.Config())
	timestamp := block.Time()
	// we use the parent to determine the fee config
	// since the current block has not been finalized yet.
	feeConfig, _, err := chain.GetFeeConfigAt(parent)
	if err != nil {
		return err
	}
	// Verify the BlockGasCost set in the header matches the expected value.
	blockGasCost := customtypes.BlockGasCost(block)
	expectedBlockGasCost := customheader.BlockGasCost(
		config,
		feeConfig,
		parent,
		timestamp,
	)
	if !utils.BigEqual(blockGasCost, expectedBlockGasCost) {
		return fmt.Errorf("invalid blockGasCost: have %d, want %d", blockGasCost, expectedBlockGasCost)
	}
	if config.IsSubnetEVM(timestamp) {
		// Verify the block fee was paid.
		if !eng.consensusMode.ModeSkipBlockFee {
			if err := customheader.VerifyBlockFee(
				block.BaseFee(),
				blockGasCost,
				block.Transactions(),
				receipts,
				nil,
			); err != nil {
				return err
			}
		}
	}

	return nil
}

func (eng *DummyEngine) FinalizeAndAssemble(chain consensus.ChainHeaderReader, header *types.Header, parent *types.Header, state *state.StateDB, txs []*types.Transaction,
	uncles []*types.Header, receipts []*types.Receipt,
) (*types.Block, error) {
	// we use the parent to determine the fee config
	// since the current block has not been finalized yet.
	feeConfig, _, err := chain.GetFeeConfigAt(parent)
	if err != nil {
		return nil, err
	}

	configExtra := params.GetExtra(chain.Config())
	headerExtra := customtypes.GetHeaderExtra(header)
	// Calculate the required block gas cost for this block.
	headerExtra.BlockGasCost = customheader.BlockGasCost(
		configExtra,
		feeConfig,
		parent,
		header.Time,
	)
	if configExtra.IsSubnetEVM(header.Time) {
		// Verify that this block covers the block fee.
		if !eng.consensusMode.ModeSkipBlockFee {
			if err := customheader.VerifyBlockFee(
				header.BaseFee,
				headerExtra.BlockGasCost,
				txs,
				receipts,
				nil,
			); err != nil {
				return nil, err
			}
		}
	}

	// finalize the header.Extra
	extraPrefix, err := customheader.ExtraPrefix(configExtra, parent, header)
	if err != nil {
		return nil, fmt.Errorf("failed to calculate new header.Extra: %w", err)
	}
	header.Extra = append(extraPrefix, header.Extra...)

	// Set the min delay excess
	minDelayExcess, err := customheader.MinDelayExcess(
		configExtra,
		parent,
		header.Time,
		eng.desiredDelayExcess,
	)
	if err != nil {
		return nil, fmt.Errorf("failed to calculate min delay excess: %w", err)
	}
	headerExtra.MinDelayExcess = minDelayExcess

	// commit the final state root
	header.Root = state.IntermediateRoot(chain.Config().IsEIP158(header.Number))

	// Header seems complete, assemble into a block and return
	return types.NewBlock(
		header, txs, uncles, receipts, trie.NewStackTrie(nil),
	), nil
}

//nolint:revive // General-purpose types lose the meaning of args if unused ones are removed
func (*DummyEngine) CalcDifficulty(chain consensus.ChainHeaderReader, time uint64, parent *types.Header) *big.Int {
	return big.NewInt(1)
}

func (*DummyEngine) Close() error {
	return nil
}<|MERGE_RESOLUTION|>--- conflicted
+++ resolved
@@ -32,7 +32,6 @@
 	ModeSkipCoinbase bool
 }
 
-<<<<<<< HEAD
 type (
 	OnFinalizeAndAssembleCallbackType = func(
 		header *types.Header,
@@ -60,16 +59,12 @@
 		OnFinalizeAndAssemble OnFinalizeAndAssembleCallbackType
 		OnExtraStateChange    OnExtraStateChangeType
 	}
-	DummyEngine struct {
-		consensusMode Mode
-	}
-)
-=======
-type DummyEngine struct {
-	consensusMode      Mode
-	desiredDelayExcess *acp226.DelayExcess
-}
->>>>>>> 6fa87f1f
+  
+  DummyEngine struct {
+	  consensusMode      Mode
+	  desiredDelayExcess *acp226.DelayExcess
+  }
+}
 
 func NewDummyEngine(
 	mode Mode,
