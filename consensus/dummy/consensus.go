--- conflicted
+++ resolved
@@ -23,7 +23,6 @@
 	"github.com/ava-labs/subnet-evm/utils"
 )
 
-<<<<<<< HEAD
 var (
 	allowedFutureBlockTime = 10 * time.Second // Max time from current time allowed for blocks, before they're considered future blocks
 
@@ -37,9 +36,6 @@
 	errNonEmptyParentBeaconRoot            = errors.New("invalid non-empty parentBeaconRoot")
 	errBlobsNotEnabled                     = errors.New("blobs not enabled on avalanche networks")
 )
-=======
-var errUnclesUnsupported = errors.New("uncles unsupported")
->>>>>>> 9af16ac2
 
 type Mode struct {
 	ModeSkipHeader   bool
