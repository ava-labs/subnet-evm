// (c) 2019-2023, Ava Labs, Inc. All rights reserved.
// See the file LICENSE for licensing terms.

package rewardmanager

import (
	"testing"

	"github.com/ethereum/go-ethereum/common"
	"github.com/stretchr/testify/require"
	"go.uber.org/mock/gomock"

	"github.com/ava-labs/subnet-evm/commontype"
	"github.com/ava-labs/subnet-evm/constants"
	"github.com/ava-labs/subnet-evm/core/state"
	"github.com/ava-labs/subnet-evm/precompile/allowlist"
	"github.com/ava-labs/subnet-evm/precompile/contract"
	"github.com/ava-labs/subnet-evm/precompile/precompileconfig"
	"github.com/ava-labs/subnet-evm/precompile/testutils"
	"github.com/ava-labs/subnet-evm/vmerrs"
)

var (
	rewardAddress = common.HexToAddress("0x0123")
	tests         = map[string]testutils.PrecompileTest{
		"set allow fee recipients from no role fails": {
			Caller:     allowlist.TestNoRoleAddr,
			BeforeHook: allowlist.SetDefaultRoles(Module.Address),
			InputFn: func(t testing.TB) []byte {
				input, err := PackAllowFeeRecipients()
				require.NoError(t, err)

				return input
			},
<<<<<<< HEAD
			SuppliedGas: PostDUpgradeAllowFeeRecipientsGasCost,
=======
			SuppliedGas: AllowFeeRecipientsGasCost,
>>>>>>> e8181532
			ReadOnly:    false,
			ExpectedErr: ErrCannotAllowFeeRecipients.Error(),
		},
		"set reward address from no role fails": {
			Caller:     allowlist.TestNoRoleAddr,
			BeforeHook: allowlist.SetDefaultRoles(Module.Address),
			InputFn: func(t testing.TB) []byte {
				input, err := PackSetRewardAddress(rewardAddress)
				require.NoError(t, err)

				return input
			},
<<<<<<< HEAD
			SuppliedGas: PostDUpgradeSetRewardAddressGasCost,
=======
			SuppliedGas: SetRewardAddressGasCost,
>>>>>>> e8181532
			ReadOnly:    false,
			ExpectedErr: ErrCannotSetRewardAddress.Error(),
		},
		"disable rewards from no role fails": {
			Caller:     allowlist.TestNoRoleAddr,
			BeforeHook: allowlist.SetDefaultRoles(Module.Address),
			InputFn: func(t testing.TB) []byte {
				input, err := PackDisableRewards()
				require.NoError(t, err)

				return input
			},
<<<<<<< HEAD
			SuppliedGas: PostDUpgradeDisableRewardsGasCost,
=======
			SuppliedGas: DisableRewardsGasCost,
>>>>>>> e8181532
			ReadOnly:    false,
			ExpectedErr: ErrCannotDisableRewards.Error(),
		},
		"set allow fee recipients from enabled succeeds": {
			Caller:     allowlist.TestEnabledAddr,
			BeforeHook: allowlist.SetDefaultRoles(Module.Address),
			InputFn: func(t testing.TB) []byte {
				input, err := PackAllowFeeRecipients()
				require.NoError(t, err)

				return input
			},
<<<<<<< HEAD
			SuppliedGas: PostDUpgradeAllowFeeRecipientsGasCost,
=======
			SuppliedGas: AllowFeeRecipientsGasCost + FeeRecipientsAllowedEventGasCost,
>>>>>>> e8181532
			ReadOnly:    false,
			ExpectedRes: []byte{},
			AfterHook: func(t testing.TB, state contract.StateDB) {
				_, isFeeRecipients := GetStoredRewardAddress(state)
				require.True(t, isFeeRecipients)
			},
		},
		"no log set fee recipients if DUpgrade is not active": {
			Caller:     allowlist.TestEnabledAddr,
			BeforeHook: allowlist.SetDefaultRoles(Module.Address),
			InputFn: func(t testing.TB) []byte {
				input, err := PackAllowFeeRecipients()
				require.NoError(t, err)

				return input
			},
			ChainConfigFn: func(ctrl *gomock.Controller) precompileconfig.ChainConfig {
				mockChainConfig := precompileconfig.NewMockChainConfig(ctrl)
				mockChainConfig.EXPECT().GetFeeConfig().AnyTimes().Return(commontype.ValidTestFeeConfig)
				mockChainConfig.EXPECT().AllowedFeeRecipients().AnyTimes().Return(false)
				mockChainConfig.EXPECT().IsDUpgrade(gomock.Any()).AnyTimes().Return(false)
				return mockChainConfig
			},
			SuppliedGas: PreDUpgradeAllowFeeRecipientsGasCost,
			ReadOnly:    false,
			ExpectedRes: []byte{},
			AfterHook: func(t testing.TB, baseState contract.StateDB) {
				// Check no logs are stored in state
				allLogs := baseState.(*state.StateDB).Logs()
				require.Zero(t, allLogs)
			},
		},
		"log set fee recipients if DUpgrade is active": {
			Caller:     allowlist.TestEnabledAddr,
			BeforeHook: allowlist.SetDefaultRoles(Module.Address),
			InputFn: func(t testing.TB) []byte {
				input, err := PackAllowFeeRecipients()
				require.NoError(t, err)

				return input
			},
<<<<<<< HEAD
			SuppliedGas: PostDUpgradeAllowFeeRecipientsGasCost,
=======
			SuppliedGas: AllowFeeRecipientsGasCost + FeeRecipientsAllowedEventGasCost,
>>>>>>> e8181532
			ReadOnly:    false,
			ExpectedRes: []byte{},
			AfterHook: func(t testing.TB, baseState contract.StateDB) {
				// Check logs are stored in state
				expectedTopic := []common.Hash{
					RewardManagerABI.Events["FeeRecipientsAllowed"].ID,
					allowlist.TestEnabledAddr.Hash(),
				}

				allLogs := baseState.(*state.StateDB).Logs()
				require.Len(t, allLogs, 1)
				require.Equal(t, expectedTopic, allLogs[0].Topics)
				require.Zero(t, allLogs[0].Data)
			},
		},
		"set reward address from enabled succeeds": {
			Caller:     allowlist.TestEnabledAddr,
			BeforeHook: allowlist.SetDefaultRoles(Module.Address),
			InputFn: func(t testing.TB) []byte {
				input, err := PackSetRewardAddress(rewardAddress)
				require.NoError(t, err)

				return input
			},
<<<<<<< HEAD
			SuppliedGas: PostDUpgradeSetRewardAddressGasCost,
=======
			SuppliedGas: SetRewardAddressGasCost + RewardAddressChangedEventGasCost,
>>>>>>> e8181532
			ReadOnly:    false,
			ExpectedRes: []byte{},
			AfterHook: func(t testing.TB, state contract.StateDB) {
				address, isFeeRecipients := GetStoredRewardAddress(state)
				require.Equal(t, rewardAddress, address)
				require.False(t, isFeeRecipients)
			},
		},
		"set allow fee recipients from manager succeeds": {
			Caller:     allowlist.TestManagerAddr,
			BeforeHook: allowlist.SetDefaultRoles(Module.Address),
			InputFn: func(t testing.TB) []byte {
				input, err := PackAllowFeeRecipients()
				require.NoError(t, err)

				return input
			},
<<<<<<< HEAD
			SuppliedGas: PostDUpgradeAllowFeeRecipientsGasCost,
=======
			SuppliedGas: AllowFeeRecipientsGasCost + FeeRecipientsAllowedEventGasCost,
>>>>>>> e8181532
			ReadOnly:    false,
			ExpectedRes: []byte{},
			AfterHook: func(t testing.TB, state contract.StateDB) {
				_, isFeeRecipients := GetStoredRewardAddress(state)
				require.True(t, isFeeRecipients)
			},
		},
		"set reward address from manager succeeds": {
			Caller:     allowlist.TestManagerAddr,
			BeforeHook: allowlist.SetDefaultRoles(Module.Address),
			InputFn: func(t testing.TB) []byte {
				input, err := PackSetRewardAddress(rewardAddress)
				require.NoError(t, err)

				return input
			},
<<<<<<< HEAD
			SuppliedGas: PostDUpgradeSetRewardAddressGasCost,
=======
			SuppliedGas: SetRewardAddressGasCost + RewardAddressChangedEventGasCost,
>>>>>>> e8181532
			ReadOnly:    false,
			ExpectedRes: []byte{},
			AfterHook: func(t testing.TB, state contract.StateDB) {
				address, isFeeRecipients := GetStoredRewardAddress(state)
				require.Equal(t, rewardAddress, address)
				require.False(t, isFeeRecipients)
			},
		},
		"no log change reward address if DUpgrade is not active": {
			Caller:     allowlist.TestManagerAddr,
			BeforeHook: allowlist.SetDefaultRoles(Module.Address),
			InputFn: func(t testing.TB) []byte {
				input, err := PackSetRewardAddress(rewardAddress)
				require.NoError(t, err)

				return input
			},
			ChainConfigFn: func(ctrl *gomock.Controller) precompileconfig.ChainConfig {
				mockChainConfig := precompileconfig.NewMockChainConfig(ctrl)
				mockChainConfig.EXPECT().GetFeeConfig().AnyTimes().Return(commontype.ValidTestFeeConfig)
				mockChainConfig.EXPECT().AllowedFeeRecipients().AnyTimes().Return(false)
				mockChainConfig.EXPECT().IsDUpgrade(gomock.Any()).AnyTimes().Return(false)
				return mockChainConfig
			},
			SuppliedGas: PreDUpgradeSetRewardAddressGasCost,
			ReadOnly:    false,
			ExpectedRes: []byte{},
			AfterHook: func(t testing.TB, baseState contract.StateDB) {
				// Check no logs are stored in state
				allLogs := baseState.(*state.StateDB).Logs()
				require.Zero(t, allLogs, 0)
			},
		},
		"log change reward address if DUpgrade is active": {
			Caller:     allowlist.TestManagerAddr,
			BeforeHook: allowlist.SetDefaultRoles(Module.Address),
			InputFn: func(t testing.TB) []byte {
				input, err := PackSetRewardAddress(rewardAddress)
				require.NoError(t, err)

				return input
			},
<<<<<<< HEAD
			SuppliedGas: PostDUpgradeSetRewardAddressGasCost,
=======
			SuppliedGas: SetRewardAddressGasCost + RewardAddressChangedEventGasCost,
>>>>>>> e8181532
			ReadOnly:    false,
			ExpectedRes: []byte{},
			AfterHook: func(t testing.TB, baseState contract.StateDB) {
				// Check logs are stored in state
				expectedTopic := []common.Hash{
					RewardManagerABI.Events["RewardAddressChanged"].ID,
					allowlist.TestManagerAddr.Hash(),
					rewardAddress.Hash(),
				}

				allLogs := baseState.(*state.StateDB).Logs()
				require.Len(t, allLogs, 1)
				require.Equal(t, expectedTopic, allLogs[0].Topics)
				require.Zero(t, allLogs[0].Data)
			},
		},
		"disable rewards from manager succeeds": {
			Caller:     allowlist.TestManagerAddr,
			BeforeHook: allowlist.SetDefaultRoles(Module.Address),
			InputFn: func(t testing.TB) []byte {
				input, err := PackDisableRewards()
				require.NoError(t, err)

				return input
			},
<<<<<<< HEAD
			SuppliedGas: PostDUpgradeDisableRewardsGasCost,
=======
			SuppliedGas: DisableRewardsGasCost + RewardsDisabledEventGasCost,
>>>>>>> e8181532
			ReadOnly:    false,
			ExpectedRes: []byte{},
			AfterHook: func(t testing.TB, state contract.StateDB) {
				address, isFeeRecipients := GetStoredRewardAddress(state)
				require.False(t, isFeeRecipients)
				require.Equal(t, constants.BlackholeAddr, address)
			},
		},
		"disable rewards from enabled succeeds": {
			Caller:     allowlist.TestEnabledAddr,
			BeforeHook: allowlist.SetDefaultRoles(Module.Address),
			InputFn: func(t testing.TB) []byte {
				input, err := PackDisableRewards()
				require.NoError(t, err)

				return input
			},
<<<<<<< HEAD
			SuppliedGas: PostDUpgradeDisableRewardsGasCost,
=======
			SuppliedGas: DisableRewardsGasCost + RewardsDisabledEventGasCost,
>>>>>>> e8181532
			ReadOnly:    false,
			ExpectedRes: []byte{},
			AfterHook: func(t testing.TB, state contract.StateDB) {
				address, isFeeRecipients := GetStoredRewardAddress(state)
				require.False(t, isFeeRecipients)
				require.Equal(t, constants.BlackholeAddr, address)
			},
		},
		"no log disable rewards if DUpgrade is not active": {
			Caller:     allowlist.TestManagerAddr,
			BeforeHook: allowlist.SetDefaultRoles(Module.Address),
			InputFn: func(t testing.TB) []byte {
				input, err := PackDisableRewards()
				require.NoError(t, err)

				return input
			},
			ChainConfigFn: func(ctrl *gomock.Controller) precompileconfig.ChainConfig {
				mockChainConfig := precompileconfig.NewMockChainConfig(ctrl)
				mockChainConfig.EXPECT().GetFeeConfig().AnyTimes().Return(commontype.ValidTestFeeConfig)
				mockChainConfig.EXPECT().AllowedFeeRecipients().AnyTimes().Return(false)
				mockChainConfig.EXPECT().IsDUpgrade(gomock.Any()).AnyTimes().Return(false)
				return mockChainConfig
			},
			SuppliedGas: PreDUpgradeDisableRewardsGasCost,
			ReadOnly:    false,
			ExpectedRes: []byte{},
			AfterHook: func(t testing.TB, baseState contract.StateDB) {
				// Check logs are not stored in state
				allLogs := baseState.(*state.StateDB).Logs()
				require.Zero(t, allLogs)
			},
		},
		"log disable rewards if DUpgrade is active": {
			Caller:     allowlist.TestManagerAddr,
			BeforeHook: allowlist.SetDefaultRoles(Module.Address),
			InputFn: func(t testing.TB) []byte {
				input, err := PackDisableRewards()
				require.NoError(t, err)

				return input
			},
<<<<<<< HEAD
			SuppliedGas: PostDUpgradeDisableRewardsGasCost,
=======
			SuppliedGas: DisableRewardsGasCost + RewardsDisabledEventGasCost,
>>>>>>> e8181532
			ReadOnly:    false,
			ExpectedRes: []byte{},
			AfterHook: func(t testing.TB, baseState contract.StateDB) {
				// Check logs are stored in state
				expectedTopic := []common.Hash{
					RewardManagerABI.Events["RewardsDisabled"].ID,
					allowlist.TestManagerAddr.Hash(),
				}

				allLogs := baseState.(*state.StateDB).Logs()
				require.Len(t, allLogs, 1)
				require.Equal(t, expectedTopic, allLogs[0].Topics)
				require.Zero(t, allLogs[0].Data)
			},
		},
		"get current reward address from no role succeeds": {
			Caller: allowlist.TestNoRoleAddr,
			BeforeHook: func(t testing.TB, state contract.StateDB) {
				allowlist.SetDefaultRoles(Module.Address)(t, state)
				StoreRewardAddress(state, rewardAddress)
			},
			InputFn: func(t testing.TB) []byte {
				input, err := PackCurrentRewardAddress()
				require.NoError(t, err)

				return input
			},
			SuppliedGas: CurrentRewardAddressGasCost,
			ReadOnly:    false,
			ExpectedRes: func() []byte {
				res, err := PackCurrentRewardAddressOutput(rewardAddress)
				if err != nil {
					panic(err)
				}
				return res
			}(),
		},
		"get are fee recipients allowed from no role succeeds": {
			Caller: allowlist.TestNoRoleAddr,
			BeforeHook: func(t testing.TB, state contract.StateDB) {
				allowlist.SetDefaultRoles(Module.Address)(t, state)
				EnableAllowFeeRecipients(state)
			},
			InputFn: func(t testing.TB) []byte {
				input, err := PackAreFeeRecipientsAllowed()
				require.NoError(t, err)
				return input
			},
			SuppliedGas: AreFeeRecipientsAllowedGasCost,
			ReadOnly:    false,
			ExpectedRes: func() []byte {
				res, err := PackAreFeeRecipientsAllowedOutput(true)
				if err != nil {
					panic(err)
				}
				return res
			}(),
		},
		"get initial config with address": {
			Caller:     allowlist.TestNoRoleAddr,
			BeforeHook: allowlist.SetDefaultRoles(Module.Address),
			InputFn: func(t testing.TB) []byte {
				input, err := PackCurrentRewardAddress()
				require.NoError(t, err)
				return input
			},
			SuppliedGas: CurrentRewardAddressGasCost,
			Config: &Config{
				InitialRewardConfig: &InitialRewardConfig{
					RewardAddress: rewardAddress,
				},
			},
			ReadOnly: false,
			ExpectedRes: func() []byte {
				res, err := PackCurrentRewardAddressOutput(rewardAddress)
				if err != nil {
					panic(err)
				}
				return res
			}(),
		},
		"get initial config with allow fee recipients enabled": {
			Caller:     allowlist.TestNoRoleAddr,
			BeforeHook: allowlist.SetDefaultRoles(Module.Address),
			InputFn: func(t testing.TB) []byte {
				input, err := PackAreFeeRecipientsAllowed()
				require.NoError(t, err)
				return input
			},
			SuppliedGas: AreFeeRecipientsAllowedGasCost,
			Config: &Config{
				InitialRewardConfig: &InitialRewardConfig{
					AllowFeeRecipients: true,
				},
			},
			ReadOnly: false,
			ExpectedRes: func() []byte {
				res, err := PackAreFeeRecipientsAllowedOutput(true)
				if err != nil {
					panic(err)
				}
				return res
			}(),
		},
		"readOnly allow fee recipients with allowed role fails": {
			Caller:     allowlist.TestEnabledAddr,
			BeforeHook: allowlist.SetDefaultRoles(Module.Address),
			InputFn: func(t testing.TB) []byte {
				input, err := PackAllowFeeRecipients()
				require.NoError(t, err)

				return input
			},
<<<<<<< HEAD
			SuppliedGas: PostDUpgradeAllowFeeRecipientsGasCost,
=======
			SuppliedGas: AllowFeeRecipientsGasCost,
>>>>>>> e8181532
			ReadOnly:    true,
			ExpectedErr: vmerrs.ErrWriteProtection.Error(),
		},
		"readOnly set reward addresss with allowed role fails": {
			Caller:     allowlist.TestEnabledAddr,
			BeforeHook: allowlist.SetDefaultRoles(Module.Address),
			InputFn: func(t testing.TB) []byte {
				input, err := PackSetRewardAddress(rewardAddress)
				require.NoError(t, err)

				return input
			},
<<<<<<< HEAD
			SuppliedGas: PostDUpgradeSetRewardAddressGasCost,
=======
			SuppliedGas: SetRewardAddressGasCost,
>>>>>>> e8181532
			ReadOnly:    true,
			ExpectedErr: vmerrs.ErrWriteProtection.Error(),
		},
		"insufficient gas set reward address from allowed role": {
			Caller:     allowlist.TestEnabledAddr,
			BeforeHook: allowlist.SetDefaultRoles(Module.Address),
			InputFn: func(t testing.TB) []byte {
				input, err := PackSetRewardAddress(rewardAddress)
				require.NoError(t, err)

				return input
			},
<<<<<<< HEAD
			SuppliedGas: PostDUpgradeSetRewardAddressGasCost - 1,
=======
			SuppliedGas: SetRewardAddressGasCost + RewardAddressChangedEventGasCost - 1,
>>>>>>> e8181532
			ReadOnly:    false,
			ExpectedErr: vmerrs.ErrOutOfGas.Error(),
		},
		"insufficient gas allow fee recipients from allowed role": {
			Caller:     allowlist.TestEnabledAddr,
			BeforeHook: allowlist.SetDefaultRoles(Module.Address),
			InputFn: func(t testing.TB) []byte {
				input, err := PackAllowFeeRecipients()
				require.NoError(t, err)

				return input
			},
<<<<<<< HEAD
			SuppliedGas: PostDUpgradeAllowFeeRecipientsGasCost - 1,
=======
			SuppliedGas: AllowFeeRecipientsGasCost + FeeRecipientsAllowedEventGasCost - 1,
>>>>>>> e8181532
			ReadOnly:    false,
			ExpectedErr: vmerrs.ErrOutOfGas.Error(),
		},
		"insufficient gas read current reward address from allowed role": {
			Caller:     allowlist.TestEnabledAddr,
			BeforeHook: allowlist.SetDefaultRoles(Module.Address),
			InputFn: func(t testing.TB) []byte {
				input, err := PackCurrentRewardAddress()
				require.NoError(t, err)

				return input
			},
			SuppliedGas: CurrentRewardAddressGasCost - 1,
			ReadOnly:    false,
			ExpectedErr: vmerrs.ErrOutOfGas.Error(),
		},
		"insufficient gas are fee recipients allowed from allowed role": {
			Caller:     allowlist.TestEnabledAddr,
			BeforeHook: allowlist.SetDefaultRoles(Module.Address),
			InputFn: func(t testing.TB) []byte {
				input, err := PackAreFeeRecipientsAllowed()
				require.NoError(t, err)

				return input
			},
			SuppliedGas: AreFeeRecipientsAllowedGasCost - 1,
			ReadOnly:    false,
			ExpectedErr: vmerrs.ErrOutOfGas.Error(),
		},
	}
)

func TestRewardManagerRun(t *testing.T) {
	allowlist.RunPrecompileWithAllowListTests(t, Module, state.NewTestStateDB, tests)
}

func BenchmarkRewardManager(b *testing.B) {
	allowlist.BenchPrecompileWithAllowList(b, Module, state.NewTestStateDB, tests)
}<|MERGE_RESOLUTION|>--- conflicted
+++ resolved
@@ -32,11 +32,7 @@
 
 				return input
 			},
-<<<<<<< HEAD
-			SuppliedGas: PostDUpgradeAllowFeeRecipientsGasCost,
-=======
 			SuppliedGas: AllowFeeRecipientsGasCost,
->>>>>>> e8181532
 			ReadOnly:    false,
 			ExpectedErr: ErrCannotAllowFeeRecipients.Error(),
 		},
@@ -49,11 +45,7 @@
 
 				return input
 			},
-<<<<<<< HEAD
-			SuppliedGas: PostDUpgradeSetRewardAddressGasCost,
-=======
 			SuppliedGas: SetRewardAddressGasCost,
->>>>>>> e8181532
 			ReadOnly:    false,
 			ExpectedErr: ErrCannotSetRewardAddress.Error(),
 		},
@@ -66,11 +58,7 @@
 
 				return input
 			},
-<<<<<<< HEAD
-			SuppliedGas: PostDUpgradeDisableRewardsGasCost,
-=======
 			SuppliedGas: DisableRewardsGasCost,
->>>>>>> e8181532
 			ReadOnly:    false,
 			ExpectedErr: ErrCannotDisableRewards.Error(),
 		},
@@ -83,11 +71,7 @@
 
 				return input
 			},
-<<<<<<< HEAD
-			SuppliedGas: PostDUpgradeAllowFeeRecipientsGasCost,
-=======
 			SuppliedGas: AllowFeeRecipientsGasCost + FeeRecipientsAllowedEventGasCost,
->>>>>>> e8181532
 			ReadOnly:    false,
 			ExpectedRes: []byte{},
 			AfterHook: func(t testing.TB, state contract.StateDB) {
@@ -111,7 +95,7 @@
 				mockChainConfig.EXPECT().IsDUpgrade(gomock.Any()).AnyTimes().Return(false)
 				return mockChainConfig
 			},
-			SuppliedGas: PreDUpgradeAllowFeeRecipientsGasCost,
+			SuppliedGas: AllowFeeRecipientsGasCost,
 			ReadOnly:    false,
 			ExpectedRes: []byte{},
 			AfterHook: func(t testing.TB, baseState contract.StateDB) {
@@ -129,11 +113,7 @@
 
 				return input
 			},
-<<<<<<< HEAD
-			SuppliedGas: PostDUpgradeAllowFeeRecipientsGasCost,
-=======
 			SuppliedGas: AllowFeeRecipientsGasCost + FeeRecipientsAllowedEventGasCost,
->>>>>>> e8181532
 			ReadOnly:    false,
 			ExpectedRes: []byte{},
 			AfterHook: func(t testing.TB, baseState contract.StateDB) {
@@ -158,11 +138,7 @@
 
 				return input
 			},
-<<<<<<< HEAD
-			SuppliedGas: PostDUpgradeSetRewardAddressGasCost,
-=======
 			SuppliedGas: SetRewardAddressGasCost + RewardAddressChangedEventGasCost,
->>>>>>> e8181532
 			ReadOnly:    false,
 			ExpectedRes: []byte{},
 			AfterHook: func(t testing.TB, state contract.StateDB) {
@@ -180,11 +156,7 @@
 
 				return input
 			},
-<<<<<<< HEAD
-			SuppliedGas: PostDUpgradeAllowFeeRecipientsGasCost,
-=======
 			SuppliedGas: AllowFeeRecipientsGasCost + FeeRecipientsAllowedEventGasCost,
->>>>>>> e8181532
 			ReadOnly:    false,
 			ExpectedRes: []byte{},
 			AfterHook: func(t testing.TB, state contract.StateDB) {
@@ -201,11 +173,7 @@
 
 				return input
 			},
-<<<<<<< HEAD
-			SuppliedGas: PostDUpgradeSetRewardAddressGasCost,
-=======
 			SuppliedGas: SetRewardAddressGasCost + RewardAddressChangedEventGasCost,
->>>>>>> e8181532
 			ReadOnly:    false,
 			ExpectedRes: []byte{},
 			AfterHook: func(t testing.TB, state contract.StateDB) {
@@ -230,7 +198,7 @@
 				mockChainConfig.EXPECT().IsDUpgrade(gomock.Any()).AnyTimes().Return(false)
 				return mockChainConfig
 			},
-			SuppliedGas: PreDUpgradeSetRewardAddressGasCost,
+			SuppliedGas: SetRewardAddressGasCost,
 			ReadOnly:    false,
 			ExpectedRes: []byte{},
 			AfterHook: func(t testing.TB, baseState contract.StateDB) {
@@ -248,11 +216,7 @@
 
 				return input
 			},
-<<<<<<< HEAD
-			SuppliedGas: PostDUpgradeSetRewardAddressGasCost,
-=======
 			SuppliedGas: SetRewardAddressGasCost + RewardAddressChangedEventGasCost,
->>>>>>> e8181532
 			ReadOnly:    false,
 			ExpectedRes: []byte{},
 			AfterHook: func(t testing.TB, baseState contract.StateDB) {
@@ -278,11 +242,7 @@
 
 				return input
 			},
-<<<<<<< HEAD
-			SuppliedGas: PostDUpgradeDisableRewardsGasCost,
-=======
 			SuppliedGas: DisableRewardsGasCost + RewardsDisabledEventGasCost,
->>>>>>> e8181532
 			ReadOnly:    false,
 			ExpectedRes: []byte{},
 			AfterHook: func(t testing.TB, state contract.StateDB) {
@@ -300,11 +260,7 @@
 
 				return input
 			},
-<<<<<<< HEAD
-			SuppliedGas: PostDUpgradeDisableRewardsGasCost,
-=======
 			SuppliedGas: DisableRewardsGasCost + RewardsDisabledEventGasCost,
->>>>>>> e8181532
 			ReadOnly:    false,
 			ExpectedRes: []byte{},
 			AfterHook: func(t testing.TB, state contract.StateDB) {
@@ -329,7 +285,7 @@
 				mockChainConfig.EXPECT().IsDUpgrade(gomock.Any()).AnyTimes().Return(false)
 				return mockChainConfig
 			},
-			SuppliedGas: PreDUpgradeDisableRewardsGasCost,
+			SuppliedGas: SetRewardAddressGasCost,
 			ReadOnly:    false,
 			ExpectedRes: []byte{},
 			AfterHook: func(t testing.TB, baseState contract.StateDB) {
@@ -347,11 +303,7 @@
 
 				return input
 			},
-<<<<<<< HEAD
-			SuppliedGas: PostDUpgradeDisableRewardsGasCost,
-=======
 			SuppliedGas: DisableRewardsGasCost + RewardsDisabledEventGasCost,
->>>>>>> e8181532
 			ReadOnly:    false,
 			ExpectedRes: []byte{},
 			AfterHook: func(t testing.TB, baseState contract.StateDB) {
@@ -465,11 +417,7 @@
 
 				return input
 			},
-<<<<<<< HEAD
-			SuppliedGas: PostDUpgradeAllowFeeRecipientsGasCost,
-=======
 			SuppliedGas: AllowFeeRecipientsGasCost,
->>>>>>> e8181532
 			ReadOnly:    true,
 			ExpectedErr: vmerrs.ErrWriteProtection.Error(),
 		},
@@ -482,11 +430,7 @@
 
 				return input
 			},
-<<<<<<< HEAD
-			SuppliedGas: PostDUpgradeSetRewardAddressGasCost,
-=======
 			SuppliedGas: SetRewardAddressGasCost,
->>>>>>> e8181532
 			ReadOnly:    true,
 			ExpectedErr: vmerrs.ErrWriteProtection.Error(),
 		},
@@ -499,11 +443,7 @@
 
 				return input
 			},
-<<<<<<< HEAD
-			SuppliedGas: PostDUpgradeSetRewardAddressGasCost - 1,
-=======
 			SuppliedGas: SetRewardAddressGasCost + RewardAddressChangedEventGasCost - 1,
->>>>>>> e8181532
 			ReadOnly:    false,
 			ExpectedErr: vmerrs.ErrOutOfGas.Error(),
 		},
@@ -516,11 +456,7 @@
 
 				return input
 			},
-<<<<<<< HEAD
-			SuppliedGas: PostDUpgradeAllowFeeRecipientsGasCost - 1,
-=======
 			SuppliedGas: AllowFeeRecipientsGasCost + FeeRecipientsAllowedEventGasCost - 1,
->>>>>>> e8181532
 			ReadOnly:    false,
 			ExpectedErr: vmerrs.ErrOutOfGas.Error(),
 		},
