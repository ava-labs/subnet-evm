--- conflicted
+++ resolved
@@ -37,11 +37,7 @@
 			},
 			SuppliedGas: rewardmanager.AllowFeeRecipientsGasCost,
 			ReadOnly:    false,
-<<<<<<< HEAD
-			ExpectedErr: ErrCannotAllowFeeRecipients,
-=======
-			ExpectedErr: rewardmanager.ErrCannotAllowFeeRecipients.Error(),
->>>>>>> 7b6dad80
+			ExpectedErr: rewardmanager.ErrCannotAllowFeeRecipients,
 		},
 		{
 			Name:       "set_reward_address_from_no_role_fails",
@@ -55,11 +51,7 @@
 			},
 			SuppliedGas: rewardmanager.SetRewardAddressGasCost,
 			ReadOnly:    false,
-<<<<<<< HEAD
-			ExpectedErr: ErrCannotSetRewardAddress,
-=======
-			ExpectedErr: rewardmanager.ErrCannotSetRewardAddress.Error(),
->>>>>>> 7b6dad80
+			ExpectedErr: rewardmanager.ErrCannotSetRewardAddress,
 		},
 		{
 			Name:       "disable_rewards_from_no_role_fails",
@@ -73,11 +65,7 @@
 			},
 			SuppliedGas: rewardmanager.DisableRewardsGasCost,
 			ReadOnly:    false,
-<<<<<<< HEAD
-			ExpectedErr: ErrCannotDisableRewards,
-=======
-			ExpectedErr: rewardmanager.ErrCannotDisableRewards.Error(),
->>>>>>> 7b6dad80
+			ExpectedErr: rewardmanager.ErrCannotDisableRewards,
 		},
 		{
 			Name:       "set_allow_fee_recipients_from_enabled_succeeds",
