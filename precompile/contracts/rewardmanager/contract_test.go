// (c) 2019-2023, Ava Labs, Inc. All rights reserved.
// See the file LICENSE for licensing terms.

package rewardmanager

import (
	"testing"

	"github.com/ava-labs/subnet-evm/constants"
	"github.com/ava-labs/subnet-evm/core/state"
	"github.com/ava-labs/subnet-evm/precompile/allowlist"
	"github.com/ava-labs/subnet-evm/precompile/contract"
	"github.com/ava-labs/subnet-evm/precompile/testutils"
	"github.com/ava-labs/subnet-evm/vmerrs"
	"github.com/ethereum/go-ethereum/common"
	"github.com/stretchr/testify/require"
)

<<<<<<< HEAD
func TestRun(t *testing.T) {
	testAddr := common.HexToAddress("0x0123")

	tests := map[string]testutils.PrecompileTest{
=======
var (
	testAddr = common.HexToAddress("0x0123")
	tests    = map[string]testutils.PrecompileTest{
>>>>>>> 94c973d2
		"set allow fee recipients from no role fails": {
			Caller:     allowlist.TestNoRoleAddr,
			BeforeHook: allowlist.SetDefaultRoles(Module.Address),
			InputFn: func(t testing.TB) []byte {
				input, err := PackAllowFeeRecipients()
				require.NoError(t, err)

				return input
			},
			SuppliedGas: AllowFeeRecipientsGasCost,
			ReadOnly:    false,
			ExpectedErr: ErrCannotAllowFeeRecipients.Error(),
		},
		"set reward address from no role fails": {
			Caller:     allowlist.TestNoRoleAddr,
			BeforeHook: allowlist.SetDefaultRoles(Module.Address),
			InputFn: func(t testing.TB) []byte {
				input, err := PackSetRewardAddress(testAddr)
				require.NoError(t, err)

				return input
			},
			SuppliedGas: SetRewardAddressGasCost,
			ReadOnly:    false,
			ExpectedErr: ErrCannotSetRewardAddress.Error(),
		},
		"disable rewards from no role fails": {
			Caller:     allowlist.TestNoRoleAddr,
			BeforeHook: allowlist.SetDefaultRoles(Module.Address),
			InputFn: func(t testing.TB) []byte {
				input, err := PackDisableRewards()
				require.NoError(t, err)

				return input
			},
			SuppliedGas: DisableRewardsGasCost,
			ReadOnly:    false,
			ExpectedErr: ErrCannotDisableRewards.Error(),
		},
		"set allow fee recipients from enabled succeeds": {
			Caller:     allowlist.TestEnabledAddr,
			BeforeHook: allowlist.SetDefaultRoles(Module.Address),
			InputFn: func(t testing.TB) []byte {
				input, err := PackAllowFeeRecipients()
				require.NoError(t, err)

				return input
			},
			SuppliedGas: AllowFeeRecipientsGasCost,
			ReadOnly:    false,
			ExpectedRes: []byte{},
			AfterHook: func(t testing.TB, state contract.StateDB) {
				_, isFeeRecipients := GetStoredRewardAddress(state)
				require.True(t, isFeeRecipients)
			},
		},
		"set reward address from enabled succeeds": {
			Caller:     allowlist.TestEnabledAddr,
			BeforeHook: allowlist.SetDefaultRoles(Module.Address),
			InputFn: func(t testing.TB) []byte {
				input, err := PackSetRewardAddress(testAddr)
				require.NoError(t, err)

				return input
			},
			SuppliedGas: SetRewardAddressGasCost,
			ReadOnly:    false,
			ExpectedRes: []byte{},
			AfterHook: func(t testing.TB, state contract.StateDB) {
				address, isFeeRecipients := GetStoredRewardAddress(state)
				require.Equal(t, testAddr, address)
				require.False(t, isFeeRecipients)
			},
		},
		"disable rewards from enabled succeeds": {
			Caller:     allowlist.TestEnabledAddr,
			BeforeHook: allowlist.SetDefaultRoles(Module.Address),
			InputFn: func(t testing.TB) []byte {
				input, err := PackDisableRewards()
				require.NoError(t, err)

				return input
			},
			SuppliedGas: DisableRewardsGasCost,
			ReadOnly:    false,
			ExpectedRes: []byte{},
			AfterHook: func(t testing.TB, state contract.StateDB) {
				address, isFeeRecipients := GetStoredRewardAddress(state)
				require.False(t, isFeeRecipients)
				require.Equal(t, constants.BlackholeAddr, address)
			},
		},
		"get current reward address from no role succeeds": {
			Caller: allowlist.TestNoRoleAddr,
			BeforeHook: func(t testing.TB, state contract.StateDB) {
				allowlist.SetDefaultRoles(Module.Address)(t, state)
				StoreRewardAddress(state, testAddr)
			},
			InputFn: func(t testing.TB) []byte {
				input, err := PackCurrentRewardAddress()
				require.NoError(t, err)

				return input
			},
			SuppliedGas: CurrentRewardAddressGasCost,
			ReadOnly:    false,
			ExpectedRes: func() []byte {
				res, err := PackCurrentRewardAddressOutput(testAddr)
				if err != nil {
					panic(err)
				}
				return res
			}(),
		},
		"get are fee recipients allowed from no role succeeds": {
			Caller: allowlist.TestNoRoleAddr,
			BeforeHook: func(t testing.TB, state contract.StateDB) {
				allowlist.SetDefaultRoles(Module.Address)(t, state)
				EnableAllowFeeRecipients(state)
			},
			InputFn: func(t testing.TB) []byte {
				input, err := PackAreFeeRecipientsAllowed()
				require.NoError(t, err)
				return input
			},
			SuppliedGas: AreFeeRecipientsAllowedGasCost,
			ReadOnly:    false,
			ExpectedRes: func() []byte {
				res, err := PackAreFeeRecipientsAllowedOutput(true)
				if err != nil {
					panic(err)
				}
				return res
			}(),
		},
		"get initial config with address": {
			Caller:     allowlist.TestNoRoleAddr,
			BeforeHook: allowlist.SetDefaultRoles(Module.Address),
			InputFn: func(t testing.TB) []byte {
				input, err := PackCurrentRewardAddress()
				require.NoError(t, err)
				return input
			},
			SuppliedGas: CurrentRewardAddressGasCost,
			Config: &Config{
				InitialRewardConfig: &InitialRewardConfig{
					RewardAddress: testAddr,
				},
			},
			ReadOnly: false,
			ExpectedRes: func() []byte {
				res, err := PackCurrentRewardAddressOutput(testAddr)
				if err != nil {
					panic(err)
				}
				return res
			}(),
		},
		"get initial config with allow fee recipients enabled": {
			Caller:     allowlist.TestNoRoleAddr,
			BeforeHook: allowlist.SetDefaultRoles(Module.Address),
			InputFn: func(t testing.TB) []byte {
				input, err := PackAreFeeRecipientsAllowed()
				require.NoError(t, err)
				return input
			},
			SuppliedGas: AreFeeRecipientsAllowedGasCost,
			Config: &Config{
				InitialRewardConfig: &InitialRewardConfig{
					AllowFeeRecipients: true,
				},
			},
			ReadOnly: false,
			ExpectedRes: func() []byte {
				res, err := PackAreFeeRecipientsAllowedOutput(true)
				if err != nil {
					panic(err)
				}
				return res
			}(),
		},
		"readOnly allow fee recipients with allowed role fails": {
			Caller:     allowlist.TestEnabledAddr,
			BeforeHook: allowlist.SetDefaultRoles(Module.Address),
			InputFn: func(t testing.TB) []byte {
				input, err := PackAllowFeeRecipients()
				require.NoError(t, err)

				return input
			},
			SuppliedGas: AllowFeeRecipientsGasCost,
			ReadOnly:    true,
			ExpectedErr: vmerrs.ErrWriteProtection.Error(),
		},
		"readOnly set reward addresss with allowed role fails": {
			Caller:     allowlist.TestEnabledAddr,
			BeforeHook: allowlist.SetDefaultRoles(Module.Address),
			InputFn: func(t testing.TB) []byte {
				input, err := PackSetRewardAddress(testAddr)
				require.NoError(t, err)

				return input
			},
			SuppliedGas: SetRewardAddressGasCost,
			ReadOnly:    true,
			ExpectedErr: vmerrs.ErrWriteProtection.Error(),
		},
		"insufficient gas set reward address from allowed role": {
			Caller:     allowlist.TestEnabledAddr,
			BeforeHook: allowlist.SetDefaultRoles(Module.Address),
			InputFn: func(t testing.TB) []byte {
				input, err := PackSetRewardAddress(testAddr)
				require.NoError(t, err)

				return input
			},
			SuppliedGas: SetRewardAddressGasCost - 1,
			ReadOnly:    false,
			ExpectedErr: vmerrs.ErrOutOfGas.Error(),
		},
		"insufficient gas allow fee recipients from allowed role": {
			Caller:     allowlist.TestEnabledAddr,
			BeforeHook: allowlist.SetDefaultRoles(Module.Address),
			InputFn: func(t testing.TB) []byte {
				input, err := PackAllowFeeRecipients()
				require.NoError(t, err)

				return input
			},
			SuppliedGas: AllowFeeRecipientsGasCost - 1,
			ReadOnly:    false,
			ExpectedErr: vmerrs.ErrOutOfGas.Error(),
		},
		"insufficient gas read current reward address from allowed role": {
			Caller:     allowlist.TestEnabledAddr,
			BeforeHook: allowlist.SetDefaultRoles(Module.Address),
			InputFn: func(t testing.TB) []byte {
				input, err := PackCurrentRewardAddress()
				require.NoError(t, err)

				return input
			},
			SuppliedGas: CurrentRewardAddressGasCost - 1,
			ReadOnly:    false,
			ExpectedErr: vmerrs.ErrOutOfGas.Error(),
		},
		"insufficient gas are fee recipients allowed from allowed role": {
			Caller:     allowlist.TestEnabledAddr,
			BeforeHook: allowlist.SetDefaultRoles(Module.Address),
			InputFn: func(t testing.TB) []byte {
				input, err := PackAreFeeRecipientsAllowed()
				require.NoError(t, err)

				return input
			},
			SuppliedGas: AreFeeRecipientsAllowedGasCost - 1,
			ReadOnly:    false,
			ExpectedErr: vmerrs.ErrOutOfGas.Error(),
		},
	}
)

func TestRewardManagerRun(t *testing.T) {
	allowlist.RunPrecompileWithAllowListTests(t, Module, state.NewTestStateDB, tests)
}

func BenchmarkRewardManager(b *testing.B) {
	allowlist.BenchPrecompileWithAllowList(b, Module, state.NewTestStateDB, tests)
}<|MERGE_RESOLUTION|>--- conflicted
+++ resolved
@@ -16,16 +16,9 @@
 	"github.com/stretchr/testify/require"
 )
 
-<<<<<<< HEAD
-func TestRun(t *testing.T) {
-	testAddr := common.HexToAddress("0x0123")
-
-	tests := map[string]testutils.PrecompileTest{
-=======
 var (
 	testAddr = common.HexToAddress("0x0123")
 	tests    = map[string]testutils.PrecompileTest{
->>>>>>> 94c973d2
 		"set allow fee recipients from no role fails": {
 			Caller:     allowlist.TestNoRoleAddr,
 			BeforeHook: allowlist.SetDefaultRoles(Module.Address),
