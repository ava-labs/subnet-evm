--- conflicted
+++ resolved
@@ -26,11 +26,7 @@
 				AllowFeeRecipients: true,
 				RewardAddress:      common.HexToAddress("0x01"),
 			}),
-<<<<<<< HEAD
-			WantError: ErrCannotEnableBothRewards,
-=======
-			ExpectedError: rewardmanager.ErrCannotEnableBothRewards.Error(),
->>>>>>> 7b6dad80
+			WantError: rewardmanager.ErrCannotEnableBothRewards,
 		},
 	}
 	allowlisttest.VerifyPrecompileWithAllowListTests(t, rewardmanager.Module, tests)
