--- conflicted
+++ resolved
@@ -307,11 +307,6 @@
 			ReadOnly:    false,
 			ExpectedErr: vmerrs.ErrOutOfGas.Error(),
 		},
-<<<<<<< HEAD
-		"set config doesn't log before DUpgrade": {
-			Caller:     allowlist.TestEnabledAddr,
-			BeforeHook: allowlist.SetDefaultRoles(Module.Address),
-=======
 		"set config with extra padded bytes should fail before DUpgrade": {
 			Caller:     allowlist.TestEnabledAddr,
 			BeforeHook: allowlist.SetDefaultRoles(Module.Address),
@@ -322,27 +317,11 @@
 				input = append(input, make([]byte, 32)...)
 				return input
 			},
->>>>>>> 6b20b067
 			ChainConfigFn: func(ctrl *gomock.Controller) precompileconfig.ChainConfig {
 				config := precompileconfig.NewMockChainConfig(ctrl)
 				config.EXPECT().IsDUpgrade(gomock.Any()).Return(false).AnyTimes()
 				return config
 			},
-<<<<<<< HEAD
-			InputFn: func(t testing.TB) []byte {
-				input, err := PackSetFeeConfig(testFeeConfig)
-				require.NoError(t, err)
-				return input
-			},
-			SuppliedGas: SetFeeConfigGasCost,
-			ReadOnly:    false,
-			ExpectedRes: []byte{},
-			AfterHook: func(t testing.TB, stateDB contract.StateDB) {
-				// Check no logs are stored in state
-				logsTopics, logsData := stateDB.GetLogData()
-				require.Len(t, logsTopics, 0)
-				require.Len(t, logsData, 0)
-=======
 			SuppliedGas: SetFeeConfigGasCost,
 			ReadOnly:    false,
 			ExpectedErr: ErrInvalidLen.Error(),
@@ -419,7 +398,6 @@
 				require.Equal(t, regressionFeeConfig, feeConfig)
 				lastChangedAt := GetFeeConfigLastChangedAt(state)
 				require.EqualValues(t, testBlockNumber, lastChangedAt)
->>>>>>> 6b20b067
 			},
 		},
 	}
