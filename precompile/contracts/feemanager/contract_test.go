--- conflicted
+++ resolved
@@ -20,7 +20,6 @@
 )
 
 var (
-<<<<<<< HEAD
 	regressionBytes     = "8f10b58600000000000000000000000000000000000000000000000000000000017d78400000000000000000000000000000000000000000000000000000000000000002000000000000000000000000000000000000000000000000000000012a05f20000000000000000000000000000000000000000000000000000000000047868c0000000000000000000000000000000000000000000000000000000000000005400000000000000000000000000000000000000000000000000000000000000000000000000000000000000000000000000000000000000001bc16d674ec800000000000000000000000000000000000000000000000000000de0b6b3a764000000000000000000000000000000000000000000000000000000000000"
 	regressionFeeConfig = commontype.FeeConfig{
 		GasLimit:                 big.NewInt(25000000),
@@ -32,12 +31,10 @@
 		MaxBlockGasCost:          big.NewInt(2000000000000000000),
 		BlockGasCostStep:         big.NewInt(1000000000000000000),
 	}
-=======
 	setFeeConfigSignature              = contract.CalculateFunctionSelector("setFeeConfig(uint256,uint256,uint256,uint256,uint256,uint256,uint256,uint256)")
 	getFeeConfigSignature              = contract.CalculateFunctionSelector("getFeeConfig()")
 	getFeeConfigLastChangedAtSignature = contract.CalculateFunctionSelector("getFeeConfigLastChangedAt()")
 
->>>>>>> 6ef61a6a
 	testFeeConfig = commontype.FeeConfig{
 		GasLimit:        big.NewInt(8_000_000),
 		TargetBlockRate: 2, // in seconds
@@ -391,143 +388,4 @@
 
 func BenchmarkFeeManager(b *testing.B) {
 	allowlist.BenchPrecompileWithAllowList(b, Module, state.NewTestStateDB, tests)
-<<<<<<< HEAD
-}
-
-func TestPackUnpackGetFeeConfigOutput(t *testing.T) {
-	for i := 0; i < 1000; i++ {
-		feeConfig := commontype.FeeConfig{
-			GasLimit:        big.NewInt(rand.Int63()),
-			TargetBlockRate: rand.Uint64(),
-
-			MinBaseFee:               big.NewInt(rand.Int63()),
-			TargetGas:                big.NewInt(rand.Int63()),
-			BaseFeeChangeDenominator: big.NewInt(rand.Int63()),
-
-			MinBlockGasCost:  big.NewInt(rand.Int63()),
-			MaxBlockGasCost:  big.NewInt(rand.Int63()),
-			BlockGasCostStep: big.NewInt(rand.Int63()),
-		}
-
-		testGetFeeConfigOutput(t, feeConfig)
-	}
-	// Some edge cases
-	testGetFeeConfigOutput(t, testFeeConfig)
-	// should panic
-	require.Panics(t, func() {
-		_, _ = PackGetFeeConfigOutput(commontype.FeeConfig{})
-	})
-
-	_, err := UnpackGetFeeConfigOutput([]byte{})
-	require.Error(t, err)
-}
-
-func testGetFeeConfigOutput(t *testing.T, feeConfig commontype.FeeConfig) {
-	t.Helper()
-	t.Run(fmt.Sprintf("TestGetFeeConfigOutput, feeConfig %v", feeConfig), func(t *testing.T) {
-		input, err := PackGetFeeConfigOutput(feeConfig)
-		require.NoError(t, err)
-
-		unpacked, err := UnpackGetFeeConfigOutput(input)
-		require.NoError(t, err)
-
-		require.True(t, feeConfig.Equal(&unpacked), "not equal: feeConfig %v, unpacked %v", feeConfig, unpacked)
-	})
-}
-
-func TestGetLastChangedAtOutput(t *testing.T) {
-	// Compare PackGetFeeConfigLastChangedAtOutputV2 vs PackGetLastChangedAtOutput
-	// to see if they are equivalent
-
-	for i := 0; i < 1000; i++ {
-		lastChangedAt := big.NewInt(rand.Int63())
-		testGetLastChangedAtOutput(t, lastChangedAt)
-	}
-	// Some edge cases
-	testGetLastChangedAtOutput(t, big.NewInt(0))
-	testGetLastChangedAtOutput(t, big.NewInt(1))
-	testGetLastChangedAtOutput(t, big.NewInt(2))
-	testGetLastChangedAtOutput(t, math.MaxBig256)
-	testGetLastChangedAtOutput(t, math.MaxBig256.Sub(math.MaxBig256, common.Big1))
-	testGetLastChangedAtOutput(t, math.MaxBig256.Add(math.MaxBig256, common.Big1))
-}
-
-func testGetLastChangedAtOutput(t *testing.T, lastChangedAt *big.Int) {
-	t.Helper()
-	t.Run(fmt.Sprintf("TestGetLastChangedAtOutput, lastChangedAt %v", lastChangedAt), func(t *testing.T) {
-		// Test PackGetFeeConfigLastChangedAtOutputV2, UnpackGetFeeConfigLastChangedAtOutputV2
-		input, err := PackGetFeeConfigLastChangedAtOutput(lastChangedAt)
-		require.NoError(t, err)
-
-		unpacked, err := UnpackGetFeeConfigLastChangedAtOutput(input)
-		require.NoError(t, err)
-
-		require.Zero(t, lastChangedAt.Cmp(unpacked), "not equal: lastChangedAt %v, unpacked %v", lastChangedAt, unpacked)
-	})
-}
-
-func TestPackSetFeeConfigInput(t *testing.T) {
-	// Compare PackSetFeeConfigV2 vs PackSetFeeConfig
-	// to see if they are equivalent
-	for i := 0; i < 1000; i++ {
-		feeConfig := commontype.FeeConfig{
-			GasLimit:        big.NewInt(rand.Int63()),
-			TargetBlockRate: rand.Uint64(),
-
-			MinBaseFee:               big.NewInt(rand.Int63()),
-			TargetGas:                big.NewInt(rand.Int63()),
-			BaseFeeChangeDenominator: big.NewInt(rand.Int63()),
-
-			MinBlockGasCost:  big.NewInt(rand.Int63()),
-			MaxBlockGasCost:  big.NewInt(rand.Int63()),
-			BlockGasCostStep: big.NewInt(rand.Int63()),
-		}
-
-		testPackSetFeeConfigInput(t, feeConfig)
-	}
-	// Some edge cases
-	// Some edge cases
-	testPackSetFeeConfigInput(t, testFeeConfig)
-	// These should panic
-	require.Panics(t, func() {
-		_, _ = PackSetFeeConfig(commontype.FeeConfig{})
-	})
-
-	// These should err
-	_, err := UnpackSetFeeConfigInput([]byte{123}, true)
-	require.ErrorIs(t, err, ErrInvalidLen)
-
-	_, err = UnpackSetFeeConfigInput([]byte{123}, false)
-	require.ErrorContains(t, err, "length insufficient")
-
-	// Test for extra padded bytes
-	input, err := PackSetFeeConfig(testFeeConfig)
-	require.NoError(t, err)
-	// exclude 4 bytes for function selector
-	input = input[4:]
-	// add extra padded bytes
-	input = append(input, make([]byte, 32)...)
-	_, err = UnpackSetFeeConfigInput(input, true)
-	require.ErrorIs(t, err, ErrInvalidLen)
-
-	unpacked, err := UnpackSetFeeConfigInput(input, false)
-	require.NoError(t, err)
-	require.True(t, testFeeConfig.Equal(&unpacked))
-}
-
-func testPackSetFeeConfigInput(t *testing.T, feeConfig commontype.FeeConfig) {
-	t.Helper()
-	t.Run(fmt.Sprintf("TestPackSetFeeConfigInput, feeConfig %v", feeConfig), func(t *testing.T) {
-		input, err := PackSetFeeConfig(feeConfig)
-		require.NoError(t, err)
-		// exclude 4 bytes for function selector
-		input = input[4:]
-
-		unpacked, err := UnpackSetFeeConfigInput(input, true)
-		require.NoError(t, err)
-
-		require.True(t, feeConfig.Equal(&unpacked), "not equal: feeConfig %v, unpacked %v", feeConfig, unpacked)
-	})
-=======
->>>>>>> 6ef61a6a
 }