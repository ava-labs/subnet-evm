--- conflicted
+++ resolved
@@ -48,10 +48,7 @@
 	feeConfigLastChangedAtKey = common.Hash{'l', 'c', 'a'}
 
 	ErrCannotChangeFee = errors.New("non-enabled cannot change fee config")
-<<<<<<< HEAD
-=======
 	ErrInvalidLen      = errors.New("invalid input length for fee config Input")
->>>>>>> 6b20b067
 
 	// IFeeManagerRawABI contains the raw ABI of FeeManager contract.
 	//go:embed contract.abi
