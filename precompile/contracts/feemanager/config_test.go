// (c) 2022 Ava Labs, Inc. All rights reserved.
// See the file LICENSE for licensing terms.

package feemanager

import (
	"math/big"
	"testing"

	"github.com/ava-labs/subnet-evm/commontype"
	"github.com/ava-labs/subnet-evm/precompile/allowlist"
	"github.com/ava-labs/subnet-evm/precompile/precompileconfig"
	"github.com/ava-labs/subnet-evm/precompile/testutils"
	"github.com/ava-labs/subnet-evm/utils"
	"github.com/ethereum/go-ethereum/common"
	"go.uber.org/mock/gomock"
)

var validFeeConfig = commontype.FeeConfig{
	GasLimit:        big.NewInt(8_000_000),
	TargetBlockRate: 2, // in seconds

	MinBaseFee:               big.NewInt(25_000_000_000),
	TargetGas:                big.NewInt(15_000_000),
	BaseFeeChangeDenominator: big.NewInt(36),

	MinBlockGasCost:  big.NewInt(0),
	MaxBlockGasCost:  big.NewInt(1_000_000),
	BlockGasCostStep: big.NewInt(200_000),
}

func TestVerify(t *testing.T) {
	admins := []common.Address{allowlist.TestAdminAddr}
	invalidFeeConfig := validFeeConfig
	invalidFeeConfig.GasLimit = big.NewInt(0)
	tests := map[string]testutils.ConfigVerifyTest{
		"invalid initial fee manager config": {
			Config:        NewConfig(utils.NewUint64(3), admins, nil, nil, &invalidFeeConfig),
			ExpectedError: "gasLimit = 0 cannot be less than or equal to 0",
		},
		"nil initial fee manager config": {
			Config:        NewConfig(utils.NewUint64(3), admins, nil, nil, &commontype.FeeConfig{}),
			ExpectedError: "gasLimit cannot be nil",
		},
	}
	allowlist.VerifyPrecompileWithAllowListTests(t, Module, tests)
}

func TestEqual(t *testing.T) {
	admins := []common.Address{allowlist.TestAdminAddr}
	enableds := []common.Address{allowlist.TestEnabledAddr}
	tests := map[string]testutils.ConfigEqualTest{
		"non-nil config and nil other": {
			Config:   NewConfig(utils.NewUint64(3), admins, enableds, nil, nil),
			Other:    nil,
			Expected: false,
		},
		"different type": {
<<<<<<< HEAD
			Config:   NewConfig(utils.NewUint64(3), admins, enableds, nil, nil),
			Other:    precompileconfig.NewNoopStatefulPrecompileConfig(),
=======
			Config:   NewConfig(utils.NewUint64(3), admins, enableds, nil),
			Other:    precompileconfig.NewMockConfig(gomock.NewController(t)),
>>>>>>> 22528f18
			Expected: false,
		},
		"different timestamp": {
			Config:   NewConfig(utils.NewUint64(3), admins, nil, nil, nil),
			Other:    NewConfig(utils.NewUint64(4), admins, nil, nil, nil),
			Expected: false,
		},
		"non-nil initial config and nil initial config": {
			Config:   NewConfig(utils.NewUint64(3), admins, nil, nil, &validFeeConfig),
			Other:    NewConfig(utils.NewUint64(3), admins, nil, nil, nil),
			Expected: false,
		},
		"different initial config": {
			Config: NewConfig(utils.NewUint64(3), admins, nil, nil, &validFeeConfig),
			Other: NewConfig(utils.NewUint64(3), admins, nil, nil,
				func() *commontype.FeeConfig {
					c := validFeeConfig
					c.GasLimit = big.NewInt(123)
					return &c
				}()),
			Expected: false,
		},
		"same config": {
			Config:   NewConfig(utils.NewUint64(3), admins, nil, nil, &validFeeConfig),
			Other:    NewConfig(utils.NewUint64(3), admins, nil, nil, &validFeeConfig),
			Expected: true,
		},
	}
	allowlist.EqualPrecompileWithAllowListTests(t, Module, tests)
}<|MERGE_RESOLUTION|>--- conflicted
+++ resolved
@@ -56,13 +56,8 @@
 			Expected: false,
 		},
 		"different type": {
-<<<<<<< HEAD
 			Config:   NewConfig(utils.NewUint64(3), admins, enableds, nil, nil),
-			Other:    precompileconfig.NewNoopStatefulPrecompileConfig(),
-=======
-			Config:   NewConfig(utils.NewUint64(3), admins, enableds, nil),
 			Other:    precompileconfig.NewMockConfig(gomock.NewController(t)),
->>>>>>> 22528f18
 			Expected: false,
 		},
 		"different timestamp": {
