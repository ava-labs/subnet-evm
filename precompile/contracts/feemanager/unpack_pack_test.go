// Copyright (C) 2019-2025, Ava Labs, Inc. All rights reserved.
// See the file LICENSE for licensing terms.

package feemanager

import (
	"fmt"
	"math/big"
	"testing"

	"github.com/ava-labs/libevm/common"
	"github.com/ava-labs/libevm/common/math"
	"github.com/stretchr/testify/require"

	"github.com/ava-labs/subnet-evm/accounts/abi"
	"github.com/ava-labs/subnet-evm/commontype"
	"github.com/ava-labs/subnet-evm/precompile/contract"
)

var (
	setFeeConfigSignature              = contract.CalculateFunctionSelector("setFeeConfig(uint256,uint256,uint256,uint256,uint256,uint256,uint256,uint256)")
	getFeeConfigSignature              = contract.CalculateFunctionSelector("getFeeConfig()")
	getFeeConfigLastChangedAtSignature = contract.CalculateFunctionSelector("getFeeConfigLastChangedAt()")
	testFeeConfig                      = commontype.ValidTestFeeConfig
)

func FuzzPackGetFeeConfigOutputTest(f *testing.F) {
	f.Add([]byte{}, uint64(0))
	f.Add(big.NewInt(0).Bytes(), uint64(0))
	f.Add(big.NewInt(1).Bytes(), uint64(math.MaxUint64))
	f.Add(math.MaxBig256.Bytes(), uint64(0))
	f.Add(math.MaxBig256.Sub(math.MaxBig256, common.Big1).Bytes(), uint64(0))
	f.Add(math.MaxBig256.Add(math.MaxBig256, common.Big1).Bytes(), uint64(0))
	f.Fuzz(func(t *testing.T, bigIntBytes []byte, blockRate uint64) {
		bigIntVal := new(big.Int).SetBytes(bigIntBytes)
		feeConfig := commontype.FeeConfig{
			GasLimit:                 bigIntVal,
			TargetBlockRate:          blockRate,
			MinBaseFee:               bigIntVal,
			TargetGas:                bigIntVal,
			BaseFeeChangeDenominator: bigIntVal,
			MinBlockGasCost:          bigIntVal,
			MaxBlockGasCost:          bigIntVal,
			BlockGasCostStep:         bigIntVal,
		}
		// we can only check if outputs are correct if the value is less than MaxUint256
		// otherwise the value will be truncated when packed,
		// and thus unpacked output will not be equal to the value
		doCheckOutputs := bigIntVal.Cmp(abi.MaxUint256) <= 0
		testPackGetFeeConfigOutput(t, feeConfig, doCheckOutputs)
	})
}

func TestPackGetFeeConfigOutput(t *testing.T) {
	testPackGetFeeConfigOutput(t, testFeeConfig, true)
}

func testPackGetFeeConfigOutput(t *testing.T, feeConfig commontype.FeeConfig, checkOutputs bool) {
	t.Helper()
	t.Run(fmt.Sprintf("TestGetFeeConfigOutput, feeConfig %v", feeConfig), func(t *testing.T) {
		input, err := PackGetFeeConfigOutput(feeConfig)
		if err != nil {
			return
		}

		unpacked, err := UnpackGetFeeConfigOutput(input, false)
		require.NoError(t, err)
		if checkOutputs {
			require.True(t, feeConfig.Equal(&unpacked), "not equal: feeConfig %v, unpacked %v", feeConfig, unpacked)
		}
	})
}

func TestPackGetFeeConfigOutputPanic(t *testing.T) {
	require.Panics(t, func() {
		_, _ = PackGetFeeConfigOutput(commontype.FeeConfig{})
	})
}

func TestUnpackGetFeeConfigOutput(t *testing.T) {
	testInputBytes, err := PackGetFeeConfigOutput(testFeeConfig)
	require.NoError(t, err)
	tests := []struct {
		name           string
		input          []byte
		skipLenCheck   bool
<<<<<<< HEAD
		expectedErr    string
		expectedOutput commontype.FeeConfig
	}{
		{
			name:         "empty input",
			input:        []byte{},
			skipLenCheck: false,
			expectedErr:  ErrInvalidLen.Error(),
		},
		{
			name:         "empty input skip len check",
			input:        []byte{},
			skipLenCheck: true,
			expectedErr:  "attempting to unmarshal an empty string",
		},
		{
			name:         "input with extra bytes",
			input:        append(testInputBytes, make([]byte, 32)...),
			skipLenCheck: false,
			expectedErr:  ErrInvalidLen.Error(),
=======
		expectedErr    error
		expectedOldErr error
		expectedOutput commontype.FeeConfig
	}{
		{
			name:           "empty input",
			input:          []byte{},
			skipLenCheck:   false,
			expectedErr:    ErrInvalidLen,
			expectedOldErr: ErrInvalidLen,
		},
		{
			name:           "empty input skip len check",
			input:          []byte{},
			skipLenCheck:   true,
			expectedErr:    ErrUnpackOutput,
			expectedOldErr: ErrInvalidLen,
		},
		{
			name:           "input with extra bytes",
			input:          append(testInputBytes, make([]byte, 32)...),
			skipLenCheck:   false,
			expectedErr:    ErrInvalidLen,
			expectedOldErr: ErrInvalidLen,
>>>>>>> 8934633f
		},
		{
			name:           "input with extra bytes skip len check",
			input:          append(testInputBytes, make([]byte, 32)...),
			skipLenCheck:   true,
<<<<<<< HEAD
			expectedErr:    "",
			expectedOutput: testFeeConfig,
		},
		{
			name:         "input with extra bytes (not divisible by 32)",
			input:        append(testInputBytes, make([]byte, 33)...),
			skipLenCheck: false,
			expectedErr:  ErrInvalidLen.Error(),
		},
		{
			name:         "input with extra bytes (not divisible by 32) skip len check",
			input:        append(testInputBytes, make([]byte, 33)...),
			skipLenCheck: true,
			expectedErr:  "improperly formatted output",
=======
			expectedErr:    nil,
			expectedOldErr: ErrInvalidLen,
			expectedOutput: testFeeConfig,
		},
		{
			name:           "input with extra bytes (not divisible by 32)",
			input:          append(testInputBytes, make([]byte, 33)...),
			skipLenCheck:   false,
			expectedErr:    ErrInvalidLen,
			expectedOldErr: ErrInvalidLen,
		},
		{
			name:           "input with extra bytes (not divisible by 32) skip len check",
			input:          append(testInputBytes, make([]byte, 33)...),
			skipLenCheck:   true,
			expectedErr:    ErrUnpackOutput,
			expectedOldErr: ErrInvalidLen,
>>>>>>> 8934633f
		},
	}
	for _, test := range tests {
		t.Run(test.name, func(t *testing.T) {
			unpacked, err := UnpackGetFeeConfigOutput(test.input, test.skipLenCheck)
			require.ErrorIs(t, err, test.expectedErr)
			if test.expectedErr == nil {
				require.True(t, test.expectedOutput.Equal(&unpacked), "not equal: expectedOutput %v, unpacked %v", test.expectedOutput, unpacked)
			}
<<<<<<< HEAD
=======
			oldUnpacked, oldErr := OldUnpackFeeConfig(test.input)
			require.ErrorIs(t, oldErr, test.expectedOldErr)
			if test.expectedOldErr == nil {
				require.True(t, test.expectedOutput.Equal(&oldUnpacked), "not equal: expectedOutput %v, oldUnpacked %v", test.expectedOutput, oldUnpacked)
			}
>>>>>>> 8934633f
		})
	}
}

func FuzzPackGetLastChangedAtOutput(f *testing.F) {
	f.Add([]byte{})
	f.Add(big.NewInt(0).Bytes())
	f.Add(big.NewInt(1).Bytes())
	f.Add(math.MaxBig256.Bytes())
	f.Add(math.MaxBig256.Sub(math.MaxBig256, common.Big1).Bytes())
	f.Add(math.MaxBig256.Add(math.MaxBig256, common.Big1).Bytes())
	f.Fuzz(func(t *testing.T, bigIntBytes []byte) {
		bigIntVal := new(big.Int).SetBytes(bigIntBytes)
		// we can only check if outputs are correct if the value is less than MaxUint256
		// otherwise the value will be truncated when packed,
		// and thus unpacked output will not be equal to the value
		doCheckOutputs := bigIntVal.Cmp(abi.MaxUint256) <= 0
		testPackGetLastChangedAtOutput(t, bigIntVal, doCheckOutputs)
	})
}

func testPackGetLastChangedAtOutput(t *testing.T, blockNumber *big.Int, checkOutputs bool) {
	t.Helper()
	t.Run(fmt.Sprintf("TestGetLastChangedAtOutput, blockNumber %v", blockNumber), func(t *testing.T) {
		input, err := PackGetFeeConfigLastChangedAtOutput(blockNumber)
		require.NoError(t, err)

		unpacked, err := UnpackGetFeeConfigLastChangedAtOutput(input)
		require.NoError(t, err)
		if checkOutputs {
			require.Zero(t, blockNumber.Cmp(unpacked), "not equal: blockNumber %v, unpacked %v", blockNumber, unpacked)
		}
	})
}

func FuzzPackSetFeeConfigTest(f *testing.F) {
	f.Add([]byte{}, uint64(0))
	f.Add(big.NewInt(0).Bytes(), uint64(0))
	f.Add(big.NewInt(1).Bytes(), uint64(math.MaxUint64))
	f.Add(math.MaxBig256.Bytes(), uint64(0))
	f.Add(math.MaxBig256.Sub(math.MaxBig256, common.Big1).Bytes(), uint64(0))
	f.Add(math.MaxBig256.Add(math.MaxBig256, common.Big1).Bytes(), uint64(0))
	f.Fuzz(func(t *testing.T, bigIntBytes []byte, blockRate uint64) {
		bigIntVal := new(big.Int).SetBytes(bigIntBytes)
		feeConfig := commontype.FeeConfig{
			GasLimit:                 bigIntVal,
			TargetBlockRate:          blockRate,
			MinBaseFee:               bigIntVal,
			TargetGas:                bigIntVal,
			BaseFeeChangeDenominator: bigIntVal,
			MinBlockGasCost:          bigIntVal,
			MaxBlockGasCost:          bigIntVal,
			BlockGasCostStep:         bigIntVal,
		}
		// we can only check if outputs are correct if the value is less than MaxUint256
		// otherwise the value will be truncated when packed,
		// and thus unpacked output will not be equal to the value
		doCheckOutputs := bigIntVal.Cmp(abi.MaxUint256) <= 0
		testPackSetFeeConfigInput(t, feeConfig, doCheckOutputs)
	})
}

func TestPackSetFeeConfigInput(t *testing.T) {
	testPackSetFeeConfigInput(t, testFeeConfig, true)
}

func testPackSetFeeConfigInput(t *testing.T, feeConfig commontype.FeeConfig, checkOutputs bool) {
	t.Helper()
	t.Run(fmt.Sprintf("TestSetFeeConfigInput, feeConfig %v", feeConfig), func(t *testing.T) {
		input, err := PackSetFeeConfig(feeConfig)
		if err != nil {
			return
		}

		// exclude 4 bytes for function selector
		unpacked, err := UnpackSetFeeConfigInput(input[4:], true)
		require.NoError(t, err)
		if checkOutputs {
			require.True(t, feeConfig.Equal(&unpacked), "not equal: feeConfig %v, unpacked %v", feeConfig, unpacked)
		}
	})
}

func TestPackSetFeeConfigInputPanic(t *testing.T) {
	require.Panics(t, func() {
		_, _ = PackSetFeeConfig(commontype.FeeConfig{})
	})
}

func TestUnpackSetFeeConfigInput(t *testing.T) {
	testInputBytes, err := PackSetFeeConfig(testFeeConfig)
	require.NoError(t, err)
	// exclude 4 bytes for function selector
	testInputBytes = testInputBytes[4:]
	tests := []struct {
<<<<<<< HEAD
		name           string
		input          []byte
		strictMode     bool
		expectedErr    string
		expectedOutput commontype.FeeConfig
	}{
		{
			name:        "empty input strict mode",
			input:       []byte{},
			strictMode:  true,
			expectedErr: ErrInvalidLen.Error(),
		},
		{
			name:        "empty input",
			input:       []byte{},
			strictMode:  false,
			expectedErr: "attempting to unmarshal an empty string",
		},
		{
			name:        "input with insufficient len strict mode",
			input:       []byte{123},
			strictMode:  true,
			expectedErr: ErrInvalidLen.Error(),
		},
		{
			name:        "input with insufficient len",
			input:       []byte{123},
			strictMode:  false,
			expectedErr: "length insufficient",
		},
		{
			name:        "input with extra bytes strict mode",
			input:       append(testInputBytes, make([]byte, 32)...),
			strictMode:  true,
			expectedErr: ErrInvalidLen.Error(),
		},
		{
			name:           "input with extra bytes",
			input:          append(testInputBytes, make([]byte, 32)...),
			strictMode:     false,
			expectedErr:    "",
			expectedOutput: testFeeConfig,
		},
		{
			name:        "input with extra bytes (not divisible by 32) strict mode",
			input:       append(testInputBytes, make([]byte, 33)...),
			strictMode:  true,
			expectedErr: ErrInvalidLen.Error(),
		},
		{
			name:           "input with extra bytes (not divisible by 32)",
			input:          append(testInputBytes, make([]byte, 33)...),
			strictMode:     false,
			expectedOutput: testFeeConfig,
=======
		name       string
		input      []byte
		strictMode bool
		wantErr    error
		wantOldErr error
		wantOutput commontype.FeeConfig
	}{
		{
			name:       "empty input strict mode",
			input:      []byte{},
			strictMode: true,
			wantErr:    ErrInvalidLen,
			wantOldErr: ErrInvalidLen,
		},
		{
			name:       "empty input",
			input:      []byte{},
			strictMode: false,
			wantErr:    ErrUnpackInput,
			wantOldErr: ErrInvalidLen,
		},
		{
			name:       "input with insufficient len strict mode",
			input:      []byte{123},
			strictMode: true,
			wantErr:    ErrInvalidLen,
			wantOldErr: ErrInvalidLen,
		},
		{
			name:       "input with insufficient len",
			input:      []byte{123},
			strictMode: false,
			wantErr:    ErrUnpackInput,
			wantOldErr: ErrInvalidLen,
		},
		{
			name:       "input with extra bytes strict mode",
			input:      append(testInputBytes, make([]byte, 32)...),
			strictMode: true,
			wantErr:    ErrInvalidLen,
			wantOldErr: ErrInvalidLen,
		},
		{
			name:       "input with extra bytes",
			input:      append(testInputBytes, make([]byte, 32)...),
			strictMode: false,
			wantErr:    nil,
			wantOldErr: ErrInvalidLen,
			wantOutput: testFeeConfig,
		},
		{
			name:       "input with extra bytes (not divisible by 32) strict mode",
			input:      append(testInputBytes, make([]byte, 33)...),
			strictMode: true,
			wantErr:    ErrInvalidLen,
			wantOldErr: ErrInvalidLen,
		},
		{
			name:       "input with extra bytes (not divisible by 32)",
			input:      append(testInputBytes, make([]byte, 33)...),
			strictMode: false,
			wantErr:    nil,
			wantOldErr: ErrInvalidLen,
			wantOutput: testFeeConfig,
>>>>>>> 8934633f
		},
	}
	for _, test := range tests {
		t.Run(test.name, func(t *testing.T) {
			unpacked, err := UnpackSetFeeConfigInput(test.input, test.strictMode)
			if test.wantErr != nil {
				require.ErrorIs(t, err, test.wantErr)
			} else {
				require.NoError(t, err)
				require.True(t, test.wantOutput.Equal(&unpacked), "not equal: expectedOutput %v, unpacked %v", test.wantOutput, unpacked)
			}
<<<<<<< HEAD
=======
			oldUnpacked, oldErr := OldUnpackFeeConfig(test.input)
			if test.wantOldErr != nil {
				require.ErrorIs(t, oldErr, test.wantOldErr)
			} else {
				require.NoError(t, oldErr)
				require.True(t, test.wantOutput.Equal(&oldUnpacked), "not equal: expectedOutput %v, oldUnpacked %v", test.wantOutput, oldUnpacked)
			}
>>>>>>> 8934633f
		})
	}
}

func TestFunctionSignatures(t *testing.T) {
	abiSetFeeConfig := FeeManagerABI.Methods["setFeeConfig"]
	require.Equal(t, setFeeConfigSignature, abiSetFeeConfig.ID)

	abiGetFeeConfig := FeeManagerABI.Methods["getFeeConfig"]
	require.Equal(t, getFeeConfigSignature, abiGetFeeConfig.ID)

	abiGetFeeConfigLastChangedAt := FeeManagerABI.Methods["getFeeConfigLastChangedAt"]
	require.Equal(t, getFeeConfigLastChangedAtSignature, abiGetFeeConfigLastChangedAt.ID)
<<<<<<< HEAD
=======
}

func testOldPackGetFeeConfigOutputEqual(t *testing.T, feeConfig commontype.FeeConfig, checkOutputs bool) {
	t.Helper()
	t.Run(fmt.Sprintf("TestGetFeeConfigOutput, feeConfig %v", feeConfig), func(t *testing.T) {
		input, err := OldPackFeeConfig(feeConfig)
		input2, err2 := PackGetFeeConfigOutput(feeConfig)
		require.ErrorIs(t, err2, err)
		if err != nil {
			return
		}
		require.Equal(t, input, input2)

		config, err := OldUnpackFeeConfig(input)
		unpacked, err2 := UnpackGetFeeConfigOutput(input, false)
		require.ErrorIs(t, err2, err)
		if err != nil {
			return
		}
		require.True(t, config.Equal(&unpacked), "not equal: config %v, unpacked %v", feeConfig, unpacked)
		if checkOutputs {
			require.True(t, feeConfig.Equal(&unpacked), "not equal: feeConfig %v, unpacked %v", feeConfig, unpacked)
		}
	})
}

func testOldPackGetLastChangedAtOutputEqual(t *testing.T, blockNumber *big.Int, checkOutputs bool) {
	t.Helper()
	t.Run(fmt.Sprintf("TestGetLastChangedAtOutput, blockNumber %v", blockNumber), func(t *testing.T) {
		input := OldPackGetLastChangedAtOutput(blockNumber)
		input2, err2 := PackGetFeeConfigLastChangedAtOutput(blockNumber)
		require.NoError(t, err2)
		require.Equal(t, input, input2)

		value, err := OldUnpackGetLastChangedAtOutput(input)
		unpacked, err2 := UnpackGetFeeConfigLastChangedAtOutput(input)
		require.ErrorIs(t, err2, err)
		if err != nil {
			return
		}
		require.Zero(t, value.Cmp(unpacked), "not equal: value %v, unpacked %v", value, unpacked)
		if checkOutputs {
			require.Zero(t, blockNumber.Cmp(unpacked), "not equal: blockNumber %v, unpacked %v", blockNumber, unpacked)
		}
	})
}

func testOldPackSetFeeConfigInputEqual(t *testing.T, feeConfig commontype.FeeConfig, checkOutputs bool) {
	t.Helper()
	t.Run(fmt.Sprintf("TestSetFeeConfigInput, feeConfig %v", feeConfig), func(t *testing.T) {
		input, err := OldPackSetFeeConfig(feeConfig)
		input2, err2 := PackSetFeeConfig(feeConfig)
		if err != nil {
			require.Equal(t, err.Error(), err2.Error())
			return
		}
		require.NoError(t, err2)
		require.Equal(t, input, input2)

		value, err := OldUnpackFeeConfig(input)
		unpacked, err2 := UnpackSetFeeConfigInput(input, true)
		if err != nil {
			require.Equal(t, err.Error(), err2.Error())
			return
		}
		require.NoError(t, err2)
		require.True(t, value.Equal(&unpacked), "not equal: value %v, unpacked %v", value, unpacked)
		if checkOutputs {
			require.True(t, feeConfig.Equal(&unpacked), "not equal: feeConfig %v, unpacked %v", feeConfig, unpacked)
		}
	})
}

func OldPackFeeConfig(feeConfig commontype.FeeConfig) ([]byte, error) {
	return packFeeConfigHelper(feeConfig, false)
}

func OldUnpackFeeConfig(input []byte) (commontype.FeeConfig, error) {
	if len(input) != feeConfigInputLen {
		return commontype.FeeConfig{}, fmt.Errorf("%w: %d", ErrInvalidLen, len(input))
	}
	feeConfig := commontype.FeeConfig{}
	for i := minFeeConfigFieldKey; i <= numFeeConfigField; i++ {
		listIndex := i - 1
		packedElement := contract.PackedHash(input, listIndex)
		switch i {
		case gasLimitKey:
			feeConfig.GasLimit = new(big.Int).SetBytes(packedElement)
		case targetBlockRateKey:
			feeConfig.TargetBlockRate = new(big.Int).SetBytes(packedElement).Uint64()
		case minBaseFeeKey:
			feeConfig.MinBaseFee = new(big.Int).SetBytes(packedElement)
		case targetGasKey:
			feeConfig.TargetGas = new(big.Int).SetBytes(packedElement)
		case baseFeeChangeDenominatorKey:
			feeConfig.BaseFeeChangeDenominator = new(big.Int).SetBytes(packedElement)
		case minBlockGasCostKey:
			feeConfig.MinBlockGasCost = new(big.Int).SetBytes(packedElement)
		case maxBlockGasCostKey:
			feeConfig.MaxBlockGasCost = new(big.Int).SetBytes(packedElement)
		case blockGasCostStepKey:
			feeConfig.BlockGasCostStep = new(big.Int).SetBytes(packedElement)
		default:
			// This should never encounter an unknown fee config key
			panic(fmt.Sprintf("unknown fee config key: %d", i))
		}
	}
	return feeConfig, nil
}

func packFeeConfigHelper(feeConfig commontype.FeeConfig, useSelector bool) ([]byte, error) {
	hashes := []common.Hash{
		common.BigToHash(feeConfig.GasLimit),
		common.BigToHash(new(big.Int).SetUint64(feeConfig.TargetBlockRate)),
		common.BigToHash(feeConfig.MinBaseFee),
		common.BigToHash(feeConfig.TargetGas),
		common.BigToHash(feeConfig.BaseFeeChangeDenominator),
		common.BigToHash(feeConfig.MinBlockGasCost),
		common.BigToHash(feeConfig.MaxBlockGasCost),
		common.BigToHash(feeConfig.BlockGasCostStep),
	}

	if useSelector {
		res := make([]byte, len(setFeeConfigSignature)+feeConfigInputLen)
		err := contract.PackOrderedHashesWithSelector(res, setFeeConfigSignature, hashes)
		return res, err
	}

	res := make([]byte, len(hashes)*common.HashLength)
	err := contract.PackOrderedHashes(res, hashes)
	return res, err
}

// PackGetFeeConfigInput packs the getFeeConfig signature
func OldPackGetFeeConfigInput() []byte {
	return getFeeConfigSignature
}

// PackGetLastChangedAtInput packs the getFeeConfigLastChangedAt signature
func OldPackGetLastChangedAtInput() []byte {
	return getFeeConfigLastChangedAtSignature
}

func OldPackGetLastChangedAtOutput(lastChangedAt *big.Int) []byte {
	return common.BigToHash(lastChangedAt).Bytes()
}

func OldUnpackGetLastChangedAtOutput(input []byte) (*big.Int, error) {
	return new(big.Int).SetBytes(input), nil
}

func OldPackSetFeeConfig(feeConfig commontype.FeeConfig) ([]byte, error) {
	// function selector (4 bytes) + input(feeConfig)
	return packFeeConfigHelper(feeConfig, true)
>>>>>>> 8934633f
}<|MERGE_RESOLUTION|>--- conflicted
+++ resolved
@@ -84,7 +84,6 @@
 		name           string
 		input          []byte
 		skipLenCheck   bool
-<<<<<<< HEAD
 		expectedErr    string
 		expectedOutput commontype.FeeConfig
 	}{
@@ -105,38 +104,11 @@
 			input:        append(testInputBytes, make([]byte, 32)...),
 			skipLenCheck: false,
 			expectedErr:  ErrInvalidLen.Error(),
-=======
-		expectedErr    error
-		expectedOldErr error
-		expectedOutput commontype.FeeConfig
-	}{
-		{
-			name:           "empty input",
-			input:          []byte{},
-			skipLenCheck:   false,
-			expectedErr:    ErrInvalidLen,
-			expectedOldErr: ErrInvalidLen,
-		},
-		{
-			name:           "empty input skip len check",
-			input:          []byte{},
-			skipLenCheck:   true,
-			expectedErr:    ErrUnpackOutput,
-			expectedOldErr: ErrInvalidLen,
-		},
-		{
-			name:           "input with extra bytes",
-			input:          append(testInputBytes, make([]byte, 32)...),
-			skipLenCheck:   false,
-			expectedErr:    ErrInvalidLen,
-			expectedOldErr: ErrInvalidLen,
->>>>>>> 8934633f
 		},
 		{
 			name:           "input with extra bytes skip len check",
 			input:          append(testInputBytes, make([]byte, 32)...),
 			skipLenCheck:   true,
-<<<<<<< HEAD
 			expectedErr:    "",
 			expectedOutput: testFeeConfig,
 		},
@@ -151,25 +123,6 @@
 			input:        append(testInputBytes, make([]byte, 33)...),
 			skipLenCheck: true,
 			expectedErr:  "improperly formatted output",
-=======
-			expectedErr:    nil,
-			expectedOldErr: ErrInvalidLen,
-			expectedOutput: testFeeConfig,
-		},
-		{
-			name:           "input with extra bytes (not divisible by 32)",
-			input:          append(testInputBytes, make([]byte, 33)...),
-			skipLenCheck:   false,
-			expectedErr:    ErrInvalidLen,
-			expectedOldErr: ErrInvalidLen,
-		},
-		{
-			name:           "input with extra bytes (not divisible by 32) skip len check",
-			input:          append(testInputBytes, make([]byte, 33)...),
-			skipLenCheck:   true,
-			expectedErr:    ErrUnpackOutput,
-			expectedOldErr: ErrInvalidLen,
->>>>>>> 8934633f
 		},
 	}
 	for _, test := range tests {
@@ -179,14 +132,6 @@
 			if test.expectedErr == nil {
 				require.True(t, test.expectedOutput.Equal(&unpacked), "not equal: expectedOutput %v, unpacked %v", test.expectedOutput, unpacked)
 			}
-<<<<<<< HEAD
-=======
-			oldUnpacked, oldErr := OldUnpackFeeConfig(test.input)
-			require.ErrorIs(t, oldErr, test.expectedOldErr)
-			if test.expectedOldErr == nil {
-				require.True(t, test.expectedOutput.Equal(&oldUnpacked), "not equal: expectedOutput %v, oldUnpacked %v", test.expectedOutput, oldUnpacked)
-			}
->>>>>>> 8934633f
 		})
 	}
 }
@@ -282,7 +227,6 @@
 	// exclude 4 bytes for function selector
 	testInputBytes = testInputBytes[4:]
 	tests := []struct {
-<<<<<<< HEAD
 		name           string
 		input          []byte
 		strictMode     bool
@@ -337,72 +281,6 @@
 			input:          append(testInputBytes, make([]byte, 33)...),
 			strictMode:     false,
 			expectedOutput: testFeeConfig,
-=======
-		name       string
-		input      []byte
-		strictMode bool
-		wantErr    error
-		wantOldErr error
-		wantOutput commontype.FeeConfig
-	}{
-		{
-			name:       "empty input strict mode",
-			input:      []byte{},
-			strictMode: true,
-			wantErr:    ErrInvalidLen,
-			wantOldErr: ErrInvalidLen,
-		},
-		{
-			name:       "empty input",
-			input:      []byte{},
-			strictMode: false,
-			wantErr:    ErrUnpackInput,
-			wantOldErr: ErrInvalidLen,
-		},
-		{
-			name:       "input with insufficient len strict mode",
-			input:      []byte{123},
-			strictMode: true,
-			wantErr:    ErrInvalidLen,
-			wantOldErr: ErrInvalidLen,
-		},
-		{
-			name:       "input with insufficient len",
-			input:      []byte{123},
-			strictMode: false,
-			wantErr:    ErrUnpackInput,
-			wantOldErr: ErrInvalidLen,
-		},
-		{
-			name:       "input with extra bytes strict mode",
-			input:      append(testInputBytes, make([]byte, 32)...),
-			strictMode: true,
-			wantErr:    ErrInvalidLen,
-			wantOldErr: ErrInvalidLen,
-		},
-		{
-			name:       "input with extra bytes",
-			input:      append(testInputBytes, make([]byte, 32)...),
-			strictMode: false,
-			wantErr:    nil,
-			wantOldErr: ErrInvalidLen,
-			wantOutput: testFeeConfig,
-		},
-		{
-			name:       "input with extra bytes (not divisible by 32) strict mode",
-			input:      append(testInputBytes, make([]byte, 33)...),
-			strictMode: true,
-			wantErr:    ErrInvalidLen,
-			wantOldErr: ErrInvalidLen,
-		},
-		{
-			name:       "input with extra bytes (not divisible by 32)",
-			input:      append(testInputBytes, make([]byte, 33)...),
-			strictMode: false,
-			wantErr:    nil,
-			wantOldErr: ErrInvalidLen,
-			wantOutput: testFeeConfig,
->>>>>>> 8934633f
 		},
 	}
 	for _, test := range tests {
@@ -414,16 +292,6 @@
 				require.NoError(t, err)
 				require.True(t, test.wantOutput.Equal(&unpacked), "not equal: expectedOutput %v, unpacked %v", test.wantOutput, unpacked)
 			}
-<<<<<<< HEAD
-=======
-			oldUnpacked, oldErr := OldUnpackFeeConfig(test.input)
-			if test.wantOldErr != nil {
-				require.ErrorIs(t, oldErr, test.wantOldErr)
-			} else {
-				require.NoError(t, oldErr)
-				require.True(t, test.wantOutput.Equal(&oldUnpacked), "not equal: expectedOutput %v, oldUnpacked %v", test.wantOutput, oldUnpacked)
-			}
->>>>>>> 8934633f
 		})
 	}
 }
@@ -437,161 +305,4 @@
 
 	abiGetFeeConfigLastChangedAt := FeeManagerABI.Methods["getFeeConfigLastChangedAt"]
 	require.Equal(t, getFeeConfigLastChangedAtSignature, abiGetFeeConfigLastChangedAt.ID)
-<<<<<<< HEAD
-=======
-}
-
-func testOldPackGetFeeConfigOutputEqual(t *testing.T, feeConfig commontype.FeeConfig, checkOutputs bool) {
-	t.Helper()
-	t.Run(fmt.Sprintf("TestGetFeeConfigOutput, feeConfig %v", feeConfig), func(t *testing.T) {
-		input, err := OldPackFeeConfig(feeConfig)
-		input2, err2 := PackGetFeeConfigOutput(feeConfig)
-		require.ErrorIs(t, err2, err)
-		if err != nil {
-			return
-		}
-		require.Equal(t, input, input2)
-
-		config, err := OldUnpackFeeConfig(input)
-		unpacked, err2 := UnpackGetFeeConfigOutput(input, false)
-		require.ErrorIs(t, err2, err)
-		if err != nil {
-			return
-		}
-		require.True(t, config.Equal(&unpacked), "not equal: config %v, unpacked %v", feeConfig, unpacked)
-		if checkOutputs {
-			require.True(t, feeConfig.Equal(&unpacked), "not equal: feeConfig %v, unpacked %v", feeConfig, unpacked)
-		}
-	})
-}
-
-func testOldPackGetLastChangedAtOutputEqual(t *testing.T, blockNumber *big.Int, checkOutputs bool) {
-	t.Helper()
-	t.Run(fmt.Sprintf("TestGetLastChangedAtOutput, blockNumber %v", blockNumber), func(t *testing.T) {
-		input := OldPackGetLastChangedAtOutput(blockNumber)
-		input2, err2 := PackGetFeeConfigLastChangedAtOutput(blockNumber)
-		require.NoError(t, err2)
-		require.Equal(t, input, input2)
-
-		value, err := OldUnpackGetLastChangedAtOutput(input)
-		unpacked, err2 := UnpackGetFeeConfigLastChangedAtOutput(input)
-		require.ErrorIs(t, err2, err)
-		if err != nil {
-			return
-		}
-		require.Zero(t, value.Cmp(unpacked), "not equal: value %v, unpacked %v", value, unpacked)
-		if checkOutputs {
-			require.Zero(t, blockNumber.Cmp(unpacked), "not equal: blockNumber %v, unpacked %v", blockNumber, unpacked)
-		}
-	})
-}
-
-func testOldPackSetFeeConfigInputEqual(t *testing.T, feeConfig commontype.FeeConfig, checkOutputs bool) {
-	t.Helper()
-	t.Run(fmt.Sprintf("TestSetFeeConfigInput, feeConfig %v", feeConfig), func(t *testing.T) {
-		input, err := OldPackSetFeeConfig(feeConfig)
-		input2, err2 := PackSetFeeConfig(feeConfig)
-		if err != nil {
-			require.Equal(t, err.Error(), err2.Error())
-			return
-		}
-		require.NoError(t, err2)
-		require.Equal(t, input, input2)
-
-		value, err := OldUnpackFeeConfig(input)
-		unpacked, err2 := UnpackSetFeeConfigInput(input, true)
-		if err != nil {
-			require.Equal(t, err.Error(), err2.Error())
-			return
-		}
-		require.NoError(t, err2)
-		require.True(t, value.Equal(&unpacked), "not equal: value %v, unpacked %v", value, unpacked)
-		if checkOutputs {
-			require.True(t, feeConfig.Equal(&unpacked), "not equal: feeConfig %v, unpacked %v", feeConfig, unpacked)
-		}
-	})
-}
-
-func OldPackFeeConfig(feeConfig commontype.FeeConfig) ([]byte, error) {
-	return packFeeConfigHelper(feeConfig, false)
-}
-
-func OldUnpackFeeConfig(input []byte) (commontype.FeeConfig, error) {
-	if len(input) != feeConfigInputLen {
-		return commontype.FeeConfig{}, fmt.Errorf("%w: %d", ErrInvalidLen, len(input))
-	}
-	feeConfig := commontype.FeeConfig{}
-	for i := minFeeConfigFieldKey; i <= numFeeConfigField; i++ {
-		listIndex := i - 1
-		packedElement := contract.PackedHash(input, listIndex)
-		switch i {
-		case gasLimitKey:
-			feeConfig.GasLimit = new(big.Int).SetBytes(packedElement)
-		case targetBlockRateKey:
-			feeConfig.TargetBlockRate = new(big.Int).SetBytes(packedElement).Uint64()
-		case minBaseFeeKey:
-			feeConfig.MinBaseFee = new(big.Int).SetBytes(packedElement)
-		case targetGasKey:
-			feeConfig.TargetGas = new(big.Int).SetBytes(packedElement)
-		case baseFeeChangeDenominatorKey:
-			feeConfig.BaseFeeChangeDenominator = new(big.Int).SetBytes(packedElement)
-		case minBlockGasCostKey:
-			feeConfig.MinBlockGasCost = new(big.Int).SetBytes(packedElement)
-		case maxBlockGasCostKey:
-			feeConfig.MaxBlockGasCost = new(big.Int).SetBytes(packedElement)
-		case blockGasCostStepKey:
-			feeConfig.BlockGasCostStep = new(big.Int).SetBytes(packedElement)
-		default:
-			// This should never encounter an unknown fee config key
-			panic(fmt.Sprintf("unknown fee config key: %d", i))
-		}
-	}
-	return feeConfig, nil
-}
-
-func packFeeConfigHelper(feeConfig commontype.FeeConfig, useSelector bool) ([]byte, error) {
-	hashes := []common.Hash{
-		common.BigToHash(feeConfig.GasLimit),
-		common.BigToHash(new(big.Int).SetUint64(feeConfig.TargetBlockRate)),
-		common.BigToHash(feeConfig.MinBaseFee),
-		common.BigToHash(feeConfig.TargetGas),
-		common.BigToHash(feeConfig.BaseFeeChangeDenominator),
-		common.BigToHash(feeConfig.MinBlockGasCost),
-		common.BigToHash(feeConfig.MaxBlockGasCost),
-		common.BigToHash(feeConfig.BlockGasCostStep),
-	}
-
-	if useSelector {
-		res := make([]byte, len(setFeeConfigSignature)+feeConfigInputLen)
-		err := contract.PackOrderedHashesWithSelector(res, setFeeConfigSignature, hashes)
-		return res, err
-	}
-
-	res := make([]byte, len(hashes)*common.HashLength)
-	err := contract.PackOrderedHashes(res, hashes)
-	return res, err
-}
-
-// PackGetFeeConfigInput packs the getFeeConfig signature
-func OldPackGetFeeConfigInput() []byte {
-	return getFeeConfigSignature
-}
-
-// PackGetLastChangedAtInput packs the getFeeConfigLastChangedAt signature
-func OldPackGetLastChangedAtInput() []byte {
-	return getFeeConfigLastChangedAtSignature
-}
-
-func OldPackGetLastChangedAtOutput(lastChangedAt *big.Int) []byte {
-	return common.BigToHash(lastChangedAt).Bytes()
-}
-
-func OldUnpackGetLastChangedAtOutput(input []byte) (*big.Int, error) {
-	return new(big.Int).SetBytes(input), nil
-}
-
-func OldPackSetFeeConfig(feeConfig commontype.FeeConfig) ([]byte, error) {
-	// function selector (4 bytes) + input(feeConfig)
-	return packFeeConfigHelper(feeConfig, true)
->>>>>>> 8934633f
 }