--- conflicted
+++ resolved
@@ -33,29 +33,16 @@
 			WantError: nil,
 		},
 		"invalid allow list config in native minter allowlisttest": {
-<<<<<<< HEAD
-			Config:    NewConfig(utils.NewUint64(3), admins, admins, nil, nil),
+			Config:    nativeminter.NewConfig(utils.NewUint64(3), admins, admins, nil, nil),
 			WantError: allowlist.ErrAdminAndEnabledAddress,
 		},
 		"duplicate admins in config in native minter allowlisttest": {
-			Config:    NewConfig(utils.NewUint64(3), append(admins, admins[0]), enableds, managers, nil),
+			Config:    nativeminter.NewConfig(utils.NewUint64(3), append(admins, admins[0]), enableds, managers, nil),
 			WantError: allowlist.ErrDuplicateAdminAddress,
 		},
 		"duplicate enableds in config in native minter allowlisttest": {
-			Config:    NewConfig(utils.NewUint64(3), admins, append(enableds, enableds[0]), managers, nil),
+			Config:    nativeminter.NewConfig(utils.NewUint64(3), admins, append(enableds, enableds[0]), managers, nil),
 			WantError: allowlist.ErrDuplicateEnabledAddress,
-=======
-			Config:        nativeminter.NewConfig(utils.NewUint64(3), admins, admins, nil, nil),
-			ExpectedError: "cannot set address",
-		},
-		"duplicate admins in config in native minter allowlisttest": {
-			Config:        nativeminter.NewConfig(utils.NewUint64(3), append(admins, admins[0]), enableds, managers, nil),
-			ExpectedError: "duplicate address",
-		},
-		"duplicate enableds in config in native minter allowlisttest": {
-			Config:        nativeminter.NewConfig(utils.NewUint64(3), admins, append(enableds, enableds[0]), managers, nil),
-			ExpectedError: "duplicate address",
->>>>>>> 7b6dad80
 		},
 		"nil amount in native minter config": {
 			Config: nativeminter.NewConfig(utils.NewUint64(3), admins, nil, nil,
@@ -63,7 +50,7 @@
 					common.HexToAddress("0x01"): math.NewHexOrDecimal256(123),
 					common.HexToAddress("0x02"): nil,
 				}),
-			WantError: errInitialMintNilAmount,
+			WantError: nativeminter.ErrInitialMintNilAmount,
 		},
 		"negative amount in native minter config": {
 			Config: nativeminter.NewConfig(utils.NewUint64(3), admins, nil, nil,
@@ -71,7 +58,7 @@
 					common.HexToAddress("0x01"): math.NewHexOrDecimal256(123),
 					common.HexToAddress("0x02"): math.NewHexOrDecimal256(-1),
 				}),
-			WantError: errInitialMintInvalidAmount,
+			WantError: nativeminter.ErrInitialMintInvalidAmount,
 		},
 	}
 	allowlisttest.VerifyPrecompileWithAllowListTests(t, nativeminter.Module, tests)
