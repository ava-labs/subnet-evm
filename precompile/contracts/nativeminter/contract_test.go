--- conflicted
+++ resolved
@@ -28,50 +28,12 @@
 				input, err := PackMintNativeCoin(allowlist.TestNoRoleAddr, common.Big1)
 				require.NoError(t, err)
 
-<<<<<<< HEAD
-			return input
-		},
-		SuppliedGas: MintGasCost,
-		ReadOnly:    false,
-		ExpectedErr: ErrCannotMint.Error(),
-	},
-	"mint funds from enabled address": {
-		Caller:     allowlist.TestEnabledAddr,
-		BeforeHook: allowlist.SetDefaultRoles(Module.Address),
-		InputFn: func(t testing.TB) []byte {
-			input, err := PackMintInput(allowlist.TestEnabledAddr, common.Big1)
-			require.NoError(t, err)
-
-			return input
-		},
-		SuppliedGas: MintGasCost + NativeCoinMintedEventGasCost,
-		ReadOnly:    false,
-		ExpectedRes: []byte{},
-		AfterHook: func(t testing.TB, stateDB contract.StateDB) {
-			require.Equal(t, common.Big1, stateDB.GetBalance(allowlist.TestEnabledAddr), "expected minted funds")
-
-			logsTopics, logsData := stateDB.GetLogData()
-			assertNativeCoinMintedEvent(t, logsTopics, logsData, allowlist.TestEnabledAddr, allowlist.TestEnabledAddr, common.Big1)
-		},
-	},
-	"initial mint funds": {
-		Caller:     allowlist.TestEnabledAddr,
-		BeforeHook: allowlist.SetDefaultRoles(Module.Address),
-		Config: &Config{
-			InitialMint: map[common.Address]*math.HexOrDecimal256{
-				allowlist.TestEnabledAddr: math.NewHexOrDecimal256(2),
-=======
-				return input
->>>>>>> 6b20b067
+				return input
 			},
 			SuppliedGas: MintGasCost,
 			ReadOnly:    false,
 			ExpectedErr: ErrCannotMint.Error(),
 		},
-<<<<<<< HEAD
-		AfterHook: func(t testing.TB, stateDB contract.StateDB) {
-			require.Equal(t, common.Big2, stateDB.GetBalance(allowlist.TestEnabledAddr), "expected minted funds")
-=======
 		"calling mintNativeCoin from Enabled should succeed": {
 			Caller:     allowlist.TestEnabledAddr,
 			BeforeHook: allowlist.SetDefaultRoles(Module.Address),
@@ -81,13 +43,15 @@
 
 				return input
 			},
-			SuppliedGas: MintGasCost,
-			ReadOnly:    false,
-			ExpectedRes: []byte{},
-			AfterHook: func(t testing.TB, state contract.StateDB) {
-				require.Equal(t, common.Big1, state.GetBalance(allowlist.TestEnabledAddr), "expected minted funds")
-			},
->>>>>>> 6b20b067
+			SuppliedGas: MintGasCost + NativeCoinMintedEventGasCost,
+			ReadOnly:    false,
+			ExpectedRes: []byte{},
+			AfterHook: func(t testing.TB, stateDB contract.StateDB) {
+				require.Equal(t, common.Big1, stateDB.GetBalance(allowlist.TestEnabledAddr), "expected minted funds")
+
+				logsTopics, logsData := stateDB.GetLogData()
+				assertNativeCoinMintedEvent(t, logsTopics, logsData, allowlist.TestEnabledAddr, allowlist.TestEnabledAddr, common.Big1)
+			},
 		},
 		"initial mint funds": {
 			Caller:     allowlist.TestEnabledAddr,
@@ -97,20 +61,10 @@
 					allowlist.TestEnabledAddr: math.NewHexOrDecimal256(2),
 				},
 			},
-			AfterHook: func(t testing.TB, state contract.StateDB) {
-				require.Equal(t, common.Big2, state.GetBalance(allowlist.TestEnabledAddr), "expected minted funds")
-			},
-		},
-<<<<<<< HEAD
-		SuppliedGas: MintGasCost + NativeCoinMintedEventGasCost,
-		ReadOnly:    false,
-		ExpectedRes: []byte{},
-		AfterHook: func(t testing.TB, stateDB contract.StateDB) {
-			require.Equal(t, common.Big1, stateDB.GetBalance(allowlist.TestEnabledAddr), "expected minted funds")
-
-			logsTopics, logsData := stateDB.GetLogData()
-			assertNativeCoinMintedEvent(t, logsTopics, logsData, allowlist.TestManagerAddr, allowlist.TestEnabledAddr, common.Big1)
-=======
+			AfterHook: func(t testing.TB, stateDB contract.StateDB) {
+				require.Equal(t, common.Big2, stateDB.GetBalance(allowlist.TestEnabledAddr), "expected minted funds")
+			},
+		},
 		"calling mintNativeCoin from Manager should succeed": {
 			Caller:     allowlist.TestManagerAddr,
 			BeforeHook: allowlist.SetDefaultRoles(Module.Address),
@@ -120,15 +74,17 @@
 
 				return input
 			},
-			SuppliedGas: MintGasCost,
-			ReadOnly:    false,
-			ExpectedRes: []byte{},
-			AfterHook: func(t testing.TB, state contract.StateDB) {
-				require.Equal(t, common.Big1, state.GetBalance(allowlist.TestEnabledAddr), "expected minted funds")
-			},
->>>>>>> 6b20b067
-		},
-		"calling mintNativeCoin from Admin should succeed": {
+			SuppliedGas: MintGasCost + NativeCoinMintedEventGasCost,
+			ReadOnly:    false,
+			ExpectedRes: []byte{},
+			AfterHook: func(t testing.TB, stateDB contract.StateDB) {
+				require.Equal(t, common.Big1, stateDB.GetBalance(allowlist.TestEnabledAddr), "expected minted funds")
+
+				logsTopics, logsData := stateDB.GetLogData()
+				assertNativeCoinMintedEvent(t, logsTopics, logsData, allowlist.TestManagerAddr, allowlist.TestEnabledAddr, common.Big1)
+			},
+		},
+		"mint funds from admin address": {
 			Caller:     allowlist.TestAdminAddr,
 			BeforeHook: allowlist.SetDefaultRoles(Module.Address),
 			InputFn: func(t testing.TB) []byte {
@@ -137,23 +93,16 @@
 
 				return input
 			},
-			SuppliedGas: MintGasCost,
-			ReadOnly:    false,
-			ExpectedRes: []byte{},
-			AfterHook: func(t testing.TB, state contract.StateDB) {
-				require.Equal(t, common.Big1, state.GetBalance(allowlist.TestAdminAddr), "expected minted funds")
-			},
-		},
-<<<<<<< HEAD
-		SuppliedGas: MintGasCost + NativeCoinMintedEventGasCost,
-		ReadOnly:    false,
-		ExpectedRes: []byte{},
-		AfterHook: func(t testing.TB, stateDB contract.StateDB) {
-			require.Equal(t, common.Big1, stateDB.GetBalance(allowlist.TestAdminAddr), "expected minted funds")
-
-			logsTopics, logsData := stateDB.GetLogData()
-			assertNativeCoinMintedEvent(t, logsTopics, logsData, allowlist.TestAdminAddr, allowlist.TestAdminAddr, common.Big1)
-=======
+			SuppliedGas: MintGasCost + NativeCoinMintedEventGasCost,
+			ReadOnly:    false,
+			ExpectedRes: []byte{},
+			AfterHook: func(t testing.TB, stateDB contract.StateDB) {
+				require.Equal(t, common.Big1, stateDB.GetBalance(allowlist.TestAdminAddr), "expected minted funds")
+
+				logsTopics, logsData := stateDB.GetLogData()
+				assertNativeCoinMintedEvent(t, logsTopics, logsData, allowlist.TestAdminAddr, allowlist.TestAdminAddr, common.Big1)
+			},
+		},
 		"mint max big funds": {
 			Caller:     allowlist.TestAdminAddr,
 			BeforeHook: allowlist.SetDefaultRoles(Module.Address),
@@ -163,13 +112,15 @@
 
 				return input
 			},
-			SuppliedGas: MintGasCost,
-			ReadOnly:    false,
-			ExpectedRes: []byte{},
-			AfterHook: func(t testing.TB, state contract.StateDB) {
-				require.Equal(t, math.MaxBig256, state.GetBalance(allowlist.TestAdminAddr), "expected minted funds")
-			},
->>>>>>> 6b20b067
+			SuppliedGas: MintGasCost + NativeCoinMintedEventGasCost,
+			ReadOnly:    false,
+			ExpectedRes: []byte{},
+			AfterHook: func(t testing.TB, stateDB contract.StateDB) {
+				require.Equal(t, math.MaxBig256, stateDB.GetBalance(allowlist.TestAdminAddr), "expected minted funds")
+
+				logsTopics, logsData := stateDB.GetLogData()
+				assertNativeCoinMintedEvent(t, logsTopics, logsData, allowlist.TestAdminAddr, allowlist.TestAdminAddr, math.MaxBig256)
+			},
 		},
 		"readOnly mint with noRole fails": {
 			Caller:     allowlist.TestNoRoleAddr,
@@ -184,17 +135,6 @@
 			ReadOnly:    true,
 			ExpectedErr: vmerrs.ErrWriteProtection.Error(),
 		},
-<<<<<<< HEAD
-		SuppliedGas: MintGasCost + NativeCoinMintedEventGasCost,
-		ReadOnly:    false,
-		ExpectedRes: []byte{},
-		AfterHook: func(t testing.TB, stateDB contract.StateDB) {
-			require.Equal(t, math.MaxBig256, stateDB.GetBalance(allowlist.TestAdminAddr), "expected minted funds")
-
-			logsTopics, logsData := stateDB.GetLogData()
-			assertNativeCoinMintedEvent(t, logsTopics, logsData, allowlist.TestAdminAddr, allowlist.TestAdminAddr, math.MaxBig256)
-
-=======
 		"readOnly mint with allow role fails": {
 			Caller:     allowlist.TestEnabledAddr,
 			BeforeHook: allowlist.SetDefaultRoles(Module.Address),
@@ -207,7 +147,6 @@
 			SuppliedGas: MintGasCost,
 			ReadOnly:    true,
 			ExpectedErr: vmerrs.ErrWriteProtection.Error(),
->>>>>>> 6b20b067
 		},
 		"readOnly mint with admin role fails": {
 			Caller:     allowlist.TestAdminAddr,
@@ -231,11 +170,11 @@
 
 				return input
 			},
-			SuppliedGas: MintGasCost - 1,
+			SuppliedGas: MintGasCost + NativeCoinMintedEventGasCost - 1,
 			ReadOnly:    false,
 			ExpectedErr: vmerrs.ErrOutOfGas.Error(),
 		},
-		"mint with extra padded bytes should fail before DUpgrade": {
+		"mint doesn't log pre-DUpgrade": {
 			Caller:     allowlist.TestEnabledAddr,
 			BeforeHook: allowlist.SetDefaultRoles(Module.Address),
 			ChainConfigFn: func(ctrl *gomock.Controller) precompileconfig.ChainConfig {
@@ -246,6 +185,29 @@
 			InputFn: func(t testing.TB) []byte {
 				input, err := PackMintNativeCoin(allowlist.TestEnabledAddr, common.Big1)
 				require.NoError(t, err)
+				return input
+			},
+			SuppliedGas: MintGasCost,
+			ReadOnly:    false,
+			ExpectedRes: []byte{},
+			AfterHook: func(t testing.TB, stateDB contract.StateDB) {
+				// Check no logs are stored in state
+				logsTopics, logsData := stateDB.GetLogData()
+				require.Len(t, logsTopics, 0)
+				require.Len(t, logsData, 0)
+			},
+		},
+		"mint with extra padded bytes should fail pre-DUpgrade": {
+			Caller:     allowlist.TestEnabledAddr,
+			BeforeHook: allowlist.SetDefaultRoles(Module.Address),
+			ChainConfigFn: func(ctrl *gomock.Controller) precompileconfig.ChainConfig {
+				config := precompileconfig.NewMockChainConfig(ctrl)
+				config.EXPECT().IsDUpgrade(gomock.Any()).Return(false).AnyTimes()
+				return config
+			},
+			InputFn: func(t testing.TB) []byte {
+				input, err := PackMintNativeCoin(allowlist.TestEnabledAddr, common.Big1)
+				require.NoError(t, err)
 
 				// Add extra bytes to the end of the input
 				input = append(input, make([]byte, 32)...)
@@ -274,45 +236,17 @@
 				return input
 			},
 			ExpectedRes: []byte{},
-			SuppliedGas: MintGasCost,
+			SuppliedGas: MintGasCost + NativeCoinMintedEventGasCost,
 			ReadOnly:    false,
 			AfterHook: func(t testing.TB, state contract.StateDB) {
 				require.Equal(t, common.Big1, state.GetBalance(allowlist.TestEnabledAddr), "expected minted funds")
-			},
-		},
-<<<<<<< HEAD
-		SuppliedGas: MintGasCost - 1,
-		ReadOnly:    false,
-		ExpectedErr: vmerrs.ErrOutOfGas.Error(),
-	},
-	"mint doesn't log pre-DUpgrade": {
-		Caller:     allowlist.TestEnabledAddr,
-		BeforeHook: allowlist.SetDefaultRoles(Module.Address),
-		ChainConfigFn: func(ctrl *gomock.Controller) precompileconfig.ChainConfig {
-			config := precompileconfig.NewMockChainConfig(ctrl)
-			config.EXPECT().IsDUpgrade(gomock.Any()).Return(false).AnyTimes()
-			return config
-		},
-		InputFn: func(t testing.TB) []byte {
-			input, err := PackMintInput(allowlist.TestEnabledAddr, common.Big1)
-			require.NoError(t, err)
-			return input
-		},
-		SuppliedGas: MintGasCost,
-		ReadOnly:    false,
-		ExpectedRes: []byte{},
-		AfterHook: func(t testing.TB, stateDB contract.StateDB) {
-			// Check no logs are stored in state
-			logsTopics, logsData := stateDB.GetLogData()
-			require.Len(t, logsTopics, 0)
-			require.Len(t, logsData, 0)
-		},
-	},
-}
-=======
+
+				logsTopics, logsData := state.GetLogData()
+				assertNativeCoinMintedEvent(t, logsTopics, logsData, allowlist.TestEnabledAddr, allowlist.TestEnabledAddr, common.Big1)
+			},
+		},
 	}
 )
->>>>>>> 6b20b067
 
 func TestContractNativeMinterRun(t *testing.T) {
 	allowlist.RunPrecompileWithAllowListTests(t, Module, state.NewTestStateDB, tests)
