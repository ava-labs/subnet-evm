--- conflicted
+++ resolved
@@ -36,11 +36,7 @@
 		},
 		SuppliedGas: nativeminter.MintGasCost,
 		ReadOnly:    false,
-<<<<<<< HEAD
-		ExpectedErr: ErrCannotMint,
-=======
-		ExpectedErr: nativeminter.ErrCannotMint.Error(),
->>>>>>> 7b6dad80
+		ExpectedErr: nativeminter.ErrCannotMint,
 	},
 	{
 		Name:       "calling_mintNativeCoin_from_Enabled_should_succeed",
@@ -239,11 +235,7 @@
 		},
 		SuppliedGas: nativeminter.MintGasCost,
 		ReadOnly:    false,
-<<<<<<< HEAD
-		ExpectedErr: ErrInvalidLen,
-=======
-		ExpectedErr: nativeminter.ErrInvalidLen.Error(),
->>>>>>> 7b6dad80
+		ExpectedErr: nativeminter.ErrInvalidLen,
 	},
 	{
 		Name:       "mint_with_extra_padded_bytes_should_succeed_with_Durango",
