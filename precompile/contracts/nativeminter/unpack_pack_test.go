// (c) 2019-2023, Ava Labs, Inc. All rights reserved.
// See the file LICENSE for licensing terms.

package nativeminter

import (
	"fmt"
	"math/big"
	"testing"

	"github.com/ava-labs/subnet-evm/accounts/abi"
	"github.com/ava-labs/subnet-evm/constants"
	"github.com/ava-labs/subnet-evm/precompile/contract"
	"github.com/ethereum/go-ethereum/common"
	"github.com/ethereum/go-ethereum/crypto"
	"github.com/stretchr/testify/require"
)

var (
	mintSignature = contract.CalculateFunctionSelector("mintNativeCoin(address,uint256)") // address, amount
)

func FuzzPackMintNativeCoinEqualTest(f *testing.F) {
	key, err := crypto.GenerateKey()
	require.NoError(f, err)
	addr := crypto.PubkeyToAddress(key.PublicKey)
	testAddrBytes := addr.Bytes()
	f.Add(testAddrBytes, common.Big0.Bytes())
	f.Add(testAddrBytes, common.Big1.Bytes())
	f.Add(testAddrBytes, abi.MaxUint256.Bytes())
	f.Add(testAddrBytes, new(big.Int).Sub(abi.MaxUint256, common.Big1).Bytes())
	f.Add(testAddrBytes, new(big.Int).Add(abi.MaxUint256, common.Big1).Bytes())
	f.Add(constants.BlackholeAddr.Bytes(), common.Big2.Bytes())
	f.Fuzz(func(t *testing.T, b []byte, bigIntBytes []byte) {
		bigIntVal := new(big.Int).SetBytes(bigIntBytes)
		doCheckOutputs := true
		// we can only check if outputs are correct if the value is less than MaxUint256
		// otherwise the value will be truncated when packed,
		// and thus unpacked output will not be equal to the value
		if bigIntVal.Cmp(abi.MaxUint256) > 0 {
			doCheckOutputs = false
		}
		testOldPackMintNativeCoinEqual(t, common.BytesToAddress(b), bigIntVal, doCheckOutputs)
	})
}

func TestUnpackMintNativeCoinInput(t *testing.T) {
	testInputBytes, err := PackMintNativeCoin(constants.BlackholeAddr, common.Big2)
	require.NoError(t, err)
	// exclude 4 bytes for function selector
<<<<<<< HEAD
	input = input[4:]
	// add extra padded bytes
	input = append(input, make([]byte, 32)...)

	_, _, err = OldUnpackMintNativeCoinInput(input)
	require.ErrorIs(t, err, ErrInvalidLen)

	_, _, err = UnpackMintNativeCoinInput(input, true)
	require.ErrorIs(t, err, ErrInvalidLen)

	addr, value, err := UnpackMintNativeCoinInput(input, false)
	require.NoError(t, err)
	require.Equal(t, constants.BlackholeAddr, addr)
	require.Equal(t, common.Big2.Bytes(), value.Bytes())

	input = append(input, make([]byte, 1)...)
	// now it is not divisible by 32
	addr, value, err = UnpackMintNativeCoinInput(input, false)
	require.NoError(t, err)
	require.Equal(t, constants.BlackholeAddr, addr)
	require.Equal(t, common.Big2.Bytes(), value.Bytes())
=======
	testInputBytes = testInputBytes[4:]
	tests := []struct {
		name           string
		input          []byte
		skipLenCheck   bool
		expectedErr    string
		expectedOldErr string
		expectedAddr   common.Address
		expectedAmount *big.Int
	}{
		{
			name:           "empty input",
			input:          []byte{},
			skipLenCheck:   false,
			expectedErr:    ErrInvalidLen.Error(),
			expectedOldErr: ErrInvalidLen.Error(),
		},
		{
			name:           "empty input skip len check",
			input:          []byte{},
			skipLenCheck:   true,
			expectedErr:    "attempting to unmarshall an empty string",
			expectedOldErr: ErrInvalidLen.Error(),
		},
		{
			name:           "input with extra bytes",
			input:          append(testInputBytes, make([]byte, 32)...),
			skipLenCheck:   false,
			expectedErr:    ErrInvalidLen.Error(),
			expectedOldErr: ErrInvalidLen.Error(),
		},
		{
			name:           "input with extra bytes skip len check",
			input:          append(testInputBytes, make([]byte, 32)...),
			skipLenCheck:   true,
			expectedErr:    "",
			expectedOldErr: ErrInvalidLen.Error(),
			expectedAddr:   constants.BlackholeAddr,
			expectedAmount: common.Big2,
		},
		{
			name:           "input with extra bytes (not divisible by 32)",
			input:          append(testInputBytes, make([]byte, 33)...),
			skipLenCheck:   false,
			expectedErr:    ErrInvalidLen.Error(),
			expectedOldErr: ErrInvalidLen.Error(),
		},
		{
			name:           "input with extra bytes (not divisible by 32) skip len check",
			input:          append(testInputBytes, make([]byte, 33)...),
			skipLenCheck:   true,
			expectedErr:    "improperly formatted input",
			expectedOldErr: ErrInvalidLen.Error(),
		},
	}
	for _, test := range tests {
		t.Run(test.name, func(t *testing.T) {
			unpackedAddress, unpackedAmount, err := UnpackMintNativeCoinInput(test.input, test.skipLenCheck)
			if test.expectedErr != "" {
				require.ErrorContains(t, err, test.expectedErr)
			} else {
				require.NoError(t, err)
				require.Equal(t, test.expectedAddr, unpackedAddress)
				require.True(t, test.expectedAmount.Cmp(unpackedAmount) == 0, "expected %s, got %s", test.expectedAmount.String(), unpackedAmount.String())
			}
			oldUnpackedAddress, oldUnpackedAmount, oldErr := OldUnpackMintNativeCoinInput(test.input)
			if test.expectedOldErr != "" {
				require.ErrorContains(t, oldErr, test.expectedOldErr)
			} else {
				require.NoError(t, oldErr)
				require.Equal(t, test.expectedAddr, oldUnpackedAddress)
				require.True(t, test.expectedAmount.Cmp(oldUnpackedAmount) == 0, "expected %s, got %s", test.expectedAmount.String(), oldUnpackedAmount.String())
			}
		})
	}
>>>>>>> e7e3fbd8
}

func TestFunctionSignatures(t *testing.T) {
	// Test that the mintNativeCoin signature is correct
	abiMintNativeCoin := NativeMinterABI.Methods["mintNativeCoin"]
	require.Equal(t, mintSignature, abiMintNativeCoin.ID)
}

func testOldPackMintNativeCoinEqual(t *testing.T, addr common.Address, amount *big.Int, checkOutputs bool) {
	t.Helper()
	t.Run(fmt.Sprintf("TestUnpackAndPacks, addr: %s, amount: %s", addr.String(), amount.String()), func(t *testing.T) {
		input, err := OldPackMintNativeCoinInput(addr, amount)
		input2, err2 := PackMintNativeCoin(addr, amount)
		if err != nil {
			require.ErrorContains(t, err2, err.Error())
			return
		}
		require.NoError(t, err2)
		require.Equal(t, input, input2)

		input = input[4:]
		to, assetAmount, err := OldUnpackMintNativeCoinInput(input)
		unpackedAddr, unpackedAmount, err2 := UnpackMintNativeCoinInput(input, true)
		if err != nil {
			require.ErrorContains(t, err2, err.Error())
			return
		}
		require.NoError(t, err2)
		require.Equal(t, to, unpackedAddr)
		require.Equal(t, assetAmount.Bytes(), unpackedAmount.Bytes())
		if checkOutputs {
			require.Equal(t, addr, to)
			require.Equal(t, amount.Bytes(), assetAmount.Bytes())
		}
	})
}

func OldPackMintNativeCoinInput(address common.Address, amount *big.Int) ([]byte, error) {
	// function selector (4 bytes) + input(hash for address + hash for amount)
	res := make([]byte, contract.SelectorLen+mintInputLen)
	err := contract.PackOrderedHashesWithSelector(res, mintSignature, []common.Hash{
		address.Hash(),
		common.BigToHash(amount),
	})

	return res, err
}

func OldUnpackMintNativeCoinInput(input []byte) (common.Address, *big.Int, error) {
	mintInputAddressSlot := 0
	mintInputAmountSlot := 1
	if len(input) != mintInputLen {
		return common.Address{}, nil, fmt.Errorf("%w: %d", ErrInvalidLen, len(input))
	}
	to := common.BytesToAddress(contract.PackedHash(input, mintInputAddressSlot))
	assetAmount := new(big.Int).SetBytes(contract.PackedHash(input, mintInputAmountSlot))
	return to, assetAmount, nil
}<|MERGE_RESOLUTION|>--- conflicted
+++ resolved
@@ -48,87 +48,64 @@
 	testInputBytes, err := PackMintNativeCoin(constants.BlackholeAddr, common.Big2)
 	require.NoError(t, err)
 	// exclude 4 bytes for function selector
-<<<<<<< HEAD
-	input = input[4:]
-	// add extra padded bytes
-	input = append(input, make([]byte, 32)...)
-
-	_, _, err = OldUnpackMintNativeCoinInput(input)
-	require.ErrorIs(t, err, ErrInvalidLen)
-
-	_, _, err = UnpackMintNativeCoinInput(input, true)
-	require.ErrorIs(t, err, ErrInvalidLen)
-
-	addr, value, err := UnpackMintNativeCoinInput(input, false)
-	require.NoError(t, err)
-	require.Equal(t, constants.BlackholeAddr, addr)
-	require.Equal(t, common.Big2.Bytes(), value.Bytes())
-
-	input = append(input, make([]byte, 1)...)
-	// now it is not divisible by 32
-	addr, value, err = UnpackMintNativeCoinInput(input, false)
-	require.NoError(t, err)
-	require.Equal(t, constants.BlackholeAddr, addr)
-	require.Equal(t, common.Big2.Bytes(), value.Bytes())
-=======
 	testInputBytes = testInputBytes[4:]
 	tests := []struct {
 		name           string
 		input          []byte
-		skipLenCheck   bool
+		strictMode     bool
 		expectedErr    string
 		expectedOldErr string
 		expectedAddr   common.Address
 		expectedAmount *big.Int
 	}{
 		{
-			name:           "empty input",
+			name:           "empty input strict mode",
 			input:          []byte{},
-			skipLenCheck:   false,
+			strictMode:     true,
 			expectedErr:    ErrInvalidLen.Error(),
 			expectedOldErr: ErrInvalidLen.Error(),
 		},
 		{
-			name:           "empty input skip len check",
+			name:           "empty input",
 			input:          []byte{},
-			skipLenCheck:   true,
+			strictMode:     false,
 			expectedErr:    "attempting to unmarshall an empty string",
+			expectedOldErr: ErrInvalidLen.Error(),
+		},
+		{
+			name:           "input with extra bytes strict mode",
+			input:          append(testInputBytes, make([]byte, 32)...),
+			strictMode:     true,
+			expectedErr:    ErrInvalidLen.Error(),
 			expectedOldErr: ErrInvalidLen.Error(),
 		},
 		{
 			name:           "input with extra bytes",
 			input:          append(testInputBytes, make([]byte, 32)...),
-			skipLenCheck:   false,
-			expectedErr:    ErrInvalidLen.Error(),
-			expectedOldErr: ErrInvalidLen.Error(),
-		},
-		{
-			name:           "input with extra bytes skip len check",
-			input:          append(testInputBytes, make([]byte, 32)...),
-			skipLenCheck:   true,
+			strictMode:     false,
 			expectedErr:    "",
 			expectedOldErr: ErrInvalidLen.Error(),
 			expectedAddr:   constants.BlackholeAddr,
 			expectedAmount: common.Big2,
 		},
 		{
-			name:           "input with extra bytes (not divisible by 32)",
+			name:           "input with extra bytes (not divisible by 32) strict mode",
 			input:          append(testInputBytes, make([]byte, 33)...),
-			skipLenCheck:   false,
+			strictMode:     true,
 			expectedErr:    ErrInvalidLen.Error(),
 			expectedOldErr: ErrInvalidLen.Error(),
 		},
 		{
-			name:           "input with extra bytes (not divisible by 32) skip len check",
+			name:           "input with extra bytes (not divisible by 32)",
 			input:          append(testInputBytes, make([]byte, 33)...),
-			skipLenCheck:   true,
+			strictMode:     false,
 			expectedErr:    "improperly formatted input",
 			expectedOldErr: ErrInvalidLen.Error(),
 		},
 	}
 	for _, test := range tests {
 		t.Run(test.name, func(t *testing.T) {
-			unpackedAddress, unpackedAmount, err := UnpackMintNativeCoinInput(test.input, test.skipLenCheck)
+			unpackedAddress, unpackedAmount, err := UnpackMintNativeCoinInput(test.input, test.strictMode)
 			if test.expectedErr != "" {
 				require.ErrorContains(t, err, test.expectedErr)
 			} else {
@@ -146,7 +123,6 @@
 			}
 		})
 	}
->>>>>>> e7e3fbd8
 }
 
 func TestFunctionSignatures(t *testing.T) {
