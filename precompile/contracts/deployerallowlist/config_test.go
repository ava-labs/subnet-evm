// (c) 2019-2020, Ava Labs, Inc. All rights reserved.
// See the file LICENSE for licensing terms.

package deployerallowlist

import (
	"testing"

	"github.com/ava-labs/subnet-evm/precompile/allowlist"
	"github.com/ava-labs/subnet-evm/precompile/precompileconfig"
	"github.com/ava-labs/subnet-evm/precompile/testutils"
	"github.com/ava-labs/subnet-evm/utils"
	"github.com/ethereum/go-ethereum/common"
	"go.uber.org/mock/gomock"
)

func TestVerify(t *testing.T) {
	allowlist.VerifyPrecompileWithAllowListTests(t, Module, nil)
}

func TestEqual(t *testing.T) {
	admins := []common.Address{allowlist.TestAdminAddr}
	enableds := []common.Address{allowlist.TestEnabledAddr}
	managers := []common.Address{allowlist.TestManagerAddr}
	tests := map[string]testutils.ConfigEqualTest{
		"non-nil config and nil other": {
			Config:   NewConfig(utils.NewUint64(3), admins, enableds, managers),
			Other:    nil,
			Expected: false,
		},
		"different type": {
<<<<<<< HEAD
			Config:   NewConfig(nil, nil, nil, nil),
			Other:    precompileconfig.NewNoopStatefulPrecompileConfig(),
=======
			Config:   NewConfig(nil, nil, nil),
			Other:    precompileconfig.NewMockConfig(gomock.NewController(t)),
>>>>>>> 22528f18
			Expected: false,
		},
		"different timestamp": {
			Config:   NewConfig(utils.NewUint64(3), admins, enableds, managers),
			Other:    NewConfig(utils.NewUint64(4), admins, enableds, managers),
			Expected: false,
		},
		"same config": {
			Config:   NewConfig(utils.NewUint64(3), admins, enableds, managers),
			Other:    NewConfig(utils.NewUint64(3), admins, enableds, managers),
			Expected: true,
		},
	}
	allowlist.EqualPrecompileWithAllowListTests(t, Module, tests)
}<|MERGE_RESOLUTION|>--- conflicted
+++ resolved
@@ -29,13 +29,8 @@
 			Expected: false,
 		},
 		"different type": {
-<<<<<<< HEAD
 			Config:   NewConfig(nil, nil, nil, nil),
-			Other:    precompileconfig.NewNoopStatefulPrecompileConfig(),
-=======
-			Config:   NewConfig(nil, nil, nil),
 			Other:    precompileconfig.NewMockConfig(gomock.NewController(t)),
->>>>>>> 22528f18
 			Expected: false,
 		},
 		"different timestamp": {
