// (c) 2019-2023, Ava Labs, Inc. All rights reserved.
// See the file LICENSE for licensing terms.

// TODO: replace with gomock
package precompileconfig

import (
	"github.com/ava-labs/subnet-evm/commontype"
<<<<<<< HEAD
	"github.com/ava-labs/subnet-evm/utils"
=======
>>>>>>> a1518366
	"github.com/ethereum/go-ethereum/common"
)

var (
	_ Config      = &noopStatefulPrecompileConfig{}
	_ ChainConfig = &mockChainConfig{}
)

type noopStatefulPrecompileConfig struct{}

func NewNoopStatefulPrecompileConfig() *noopStatefulPrecompileConfig {
	return &noopStatefulPrecompileConfig{}
}

func (n *noopStatefulPrecompileConfig) Key() string {
	return ""
}

func (n *noopStatefulPrecompileConfig) Address() common.Address {
	return common.Address{}
}

func (n *noopStatefulPrecompileConfig) Timestamp() *uint64 {
	return nil
}

func (n *noopStatefulPrecompileConfig) IsDisabled() bool {
	return false
}

func (n *noopStatefulPrecompileConfig) Equal(Config) bool {
	return false
}

func (n *noopStatefulPrecompileConfig) Verify(ChainConfig) error {
	return nil
}

type mockChainConfig struct {
	feeConfig            commontype.FeeConfig
	allowedFeeRecipients bool
<<<<<<< HEAD
	dUpgradeTimestamp    *uint64
=======
>>>>>>> a1518366
}

func (m *mockChainConfig) GetFeeConfig() commontype.FeeConfig { return m.feeConfig }
func (m *mockChainConfig) AllowedFeeRecipients() bool         { return m.allowedFeeRecipients }
<<<<<<< HEAD
func (m *mockChainConfig) IsDUpgrade(time uint64) bool {
	return utils.IsTimestampForked(m.dUpgradeTimestamp, time)
}

func NewMockChainConfig(feeConfig commontype.FeeConfig, allowedFeeRecipients bool, dUpgradeTimestamp *uint64) *mockChainConfig {
	return &mockChainConfig{
		feeConfig:            feeConfig,
		allowedFeeRecipients: allowedFeeRecipients,
		dUpgradeTimestamp:    dUpgradeTimestamp,
	}
}
=======

func NewMockChainConfig(feeConfig commontype.FeeConfig, allowedFeeRecipients bool) *mockChainConfig {
	return &mockChainConfig{
		feeConfig:            feeConfig,
		allowedFeeRecipients: allowedFeeRecipients,
	}
}
>>>>>>> a1518366
<|MERGE_RESOLUTION|>--- conflicted
+++ resolved
@@ -6,10 +6,7 @@
 
 import (
 	"github.com/ava-labs/subnet-evm/commontype"
-<<<<<<< HEAD
 	"github.com/ava-labs/subnet-evm/utils"
-=======
->>>>>>> a1518366
 	"github.com/ethereum/go-ethereum/common"
 )
 
@@ -51,15 +48,11 @@
 type mockChainConfig struct {
 	feeConfig            commontype.FeeConfig
 	allowedFeeRecipients bool
-<<<<<<< HEAD
 	dUpgradeTimestamp    *uint64
-=======
->>>>>>> a1518366
 }
 
 func (m *mockChainConfig) GetFeeConfig() commontype.FeeConfig { return m.feeConfig }
 func (m *mockChainConfig) AllowedFeeRecipients() bool         { return m.allowedFeeRecipients }
-<<<<<<< HEAD
 func (m *mockChainConfig) IsDUpgrade(time uint64) bool {
 	return utils.IsTimestampForked(m.dUpgradeTimestamp, time)
 }
@@ -70,13 +63,4 @@
 		allowedFeeRecipients: allowedFeeRecipients,
 		dUpgradeTimestamp:    dUpgradeTimestamp,
 	}
-}
-=======
-
-func NewMockChainConfig(feeConfig commontype.FeeConfig, allowedFeeRecipients bool) *mockChainConfig {
-	return &mockChainConfig{
-		feeConfig:            feeConfig,
-		allowedFeeRecipients: allowedFeeRecipients,
-	}
-}
->>>>>>> a1518366
+}