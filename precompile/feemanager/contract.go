// (c) 2019-2020, Ava Labs, Inc. All rights reserved.
// See the file LICENSE for licensing terms.

package feemanager

import (
	"errors"
	"fmt"
	"math/big"

	"github.com/ava-labs/subnet-evm/commontype"
	"github.com/ava-labs/subnet-evm/precompile"
	"github.com/ava-labs/subnet-evm/precompile/allowlist"
	"github.com/ava-labs/subnet-evm/vmerrs"
	"github.com/ethereum/go-ethereum/common"
)

const (
	minFeeConfigFieldKey = iota + 1
	// add new fields below this
	// must preserve order of these fields
	gasLimitKey = iota
	targetBlockRateKey
	minBaseFeeKey
	targetGasKey
	baseFeeChangeDenominatorKey
	minBlockGasCostKey
	maxBlockGasCostKey
	blockGasCostStepKey
	// add new fields above this
	numFeeConfigField = iota - 1

	// [numFeeConfigField] fields in FeeConfig struct
	feeConfigInputLen = common.HashLength * numFeeConfigField

	SetFeeConfigGasCost     = precompile.WriteGasCostPerSlot * (numFeeConfigField + 1) // plus one for setting last changed at
	GetFeeConfigGasCost     = precompile.ReadGasCostPerSlot * numFeeConfigField
	GetLastChangedAtGasCost = precompile.ReadGasCostPerSlot
)

var (
<<<<<<< HEAD
	ContractAddress = common.HexToAddress("0x0200000000000000000000000000000000000003")

	// Singleton StatefulPrecompiledContract for setting fee configs by permissioned callers.
	FeeConfigManagerPrecompile precompile.StatefulPrecompiledContract = createFeeConfigManagerPrecompile()
=======
	_ precompile.StatefulPrecompileConfig = &FeeManagerConfig{}

	// Singleton StatefulPrecompiledContract for setting fee configs by permissioned callers.
	FeeManagerPrecompile precompile.StatefulPrecompiledContract = createFeeManagerPrecompile(precompile.FeeManagerAddress)
>>>>>>> 357d9e6a

	setFeeConfigSignature              = precompile.CalculateFunctionSelector("setFeeConfig(uint256,uint256,uint256,uint256,uint256,uint256,uint256,uint256)")
	getFeeConfigSignature              = precompile.CalculateFunctionSelector("getFeeConfig()")
	getFeeConfigLastChangedAtSignature = precompile.CalculateFunctionSelector("getFeeConfigLastChangedAt()")

	feeConfigLastChangedAtKey = common.Hash{'l', 'c', 'a'}

	ErrCannotChangeFee = errors.New("non-enabled cannot change fee config")
)

<<<<<<< HEAD
// GetFeeConfigManagerStatus returns the role of [address] for the fee config manager list.
func GetFeeConfigManagerStatus(stateDB precompile.StateDB, address common.Address) allowlist.AllowListRole {
	return allowlist.GetAllowListStatus(stateDB, ContractAddress, address)
}

// SetFeeConfigManagerStatus sets the permissions of [address] to [role] for the
// fee config manager list. assumes [role] has already been verified as valid.
func SetFeeConfigManagerStatus(stateDB precompile.StateDB, address common.Address, role allowlist.AllowListRole) {
	allowlist.SetAllowListRole(stateDB, ContractAddress, address, role)
=======
// GetFeeManagerStatus returns the role of [address] for the FeeManager allowlist.
func GetFeeManagerStatus(stateDB precompile.StateDB, address common.Address) allowlist.AllowListRole {
	return allowlist.GetAllowListStatus(stateDB, precompile.FeeManagerAddress, address)
}

// SetFeeManagerStatus sets the permissions of [address] to [role] for the
// FeeManager allowlist.
func SetFeeManagerStatus(stateDB precompile.StateDB, address common.Address, role allowlist.AllowListRole) {
	allowlist.SetAllowListRole(stateDB, precompile.FeeManagerAddress, address, role)
>>>>>>> 357d9e6a
}

// PackGetFeeConfigInput packs the getFeeConfig signature
func PackGetFeeConfigInput() []byte {
	return getFeeConfigSignature
}

// PackGetLastChangedAtInput packs the getFeeConfigLastChangedAt signature
func PackGetLastChangedAtInput() []byte {
	return getFeeConfigLastChangedAtSignature
}

// PackFeeConfig packs [feeConfig] without the selector into the appropriate arguments for fee config operations.
func PackFeeConfig(feeConfig commontype.FeeConfig) ([]byte, error) {
	//  input(feeConfig)
	return packFeeConfigHelper(feeConfig, false)
}

// PackSetFeeConfig packs [feeConfig] with the selector into the appropriate arguments for setting fee config operations.
func PackSetFeeConfig(feeConfig commontype.FeeConfig) ([]byte, error) {
	// function selector (4 bytes) + input(feeConfig)
	return packFeeConfigHelper(feeConfig, true)
}

func packFeeConfigHelper(feeConfig commontype.FeeConfig, useSelector bool) ([]byte, error) {
	hashes := []common.Hash{
		common.BigToHash(feeConfig.GasLimit),
		common.BigToHash(new(big.Int).SetUint64(feeConfig.TargetBlockRate)),
		common.BigToHash(feeConfig.MinBaseFee),
		common.BigToHash(feeConfig.TargetGas),
		common.BigToHash(feeConfig.BaseFeeChangeDenominator),
		common.BigToHash(feeConfig.MinBlockGasCost),
		common.BigToHash(feeConfig.MaxBlockGasCost),
		common.BigToHash(feeConfig.BlockGasCostStep),
	}

	if useSelector {
		res := make([]byte, len(setFeeConfigSignature)+feeConfigInputLen)
		err := precompile.PackOrderedHashesWithSelector(res, setFeeConfigSignature, hashes)
		return res, err
	}

	res := make([]byte, len(hashes)*common.HashLength)
	err := precompile.PackOrderedHashes(res, hashes)
	return res, err
}

// UnpackFeeConfigInput attempts to unpack [input] into the arguments to the fee config precompile
// assumes that [input] does not include selector (omits first 4 bytes in PackSetFeeConfigInput)
func UnpackFeeConfigInput(input []byte) (commontype.FeeConfig, error) {
	if len(input) != feeConfigInputLen {
		return commontype.FeeConfig{}, fmt.Errorf("invalid input length for fee config input: %d", len(input))
	}
	feeConfig := commontype.FeeConfig{}
	for i := minFeeConfigFieldKey; i <= numFeeConfigField; i++ {
		listIndex := i - 1
		packedElement := precompile.PackedHash(input, listIndex)
		switch i {
		case gasLimitKey:
			feeConfig.GasLimit = new(big.Int).SetBytes(packedElement)
		case targetBlockRateKey:
			feeConfig.TargetBlockRate = new(big.Int).SetBytes(packedElement).Uint64()
		case minBaseFeeKey:
			feeConfig.MinBaseFee = new(big.Int).SetBytes(packedElement)
		case targetGasKey:
			feeConfig.TargetGas = new(big.Int).SetBytes(packedElement)
		case baseFeeChangeDenominatorKey:
			feeConfig.BaseFeeChangeDenominator = new(big.Int).SetBytes(packedElement)
		case minBlockGasCostKey:
			feeConfig.MinBlockGasCost = new(big.Int).SetBytes(packedElement)
		case maxBlockGasCostKey:
			feeConfig.MaxBlockGasCost = new(big.Int).SetBytes(packedElement)
		case blockGasCostStepKey:
			feeConfig.BlockGasCostStep = new(big.Int).SetBytes(packedElement)
		default:
			// This should never encounter an unknown fee config key
			panic(fmt.Sprintf("unknown fee config key: %d", i))
		}
	}
	return feeConfig, nil
}

// GetStoredFeeConfig returns fee config from contract storage in given state
func GetStoredFeeConfig(stateDB precompile.StateDB) commontype.FeeConfig {
	feeConfig := commontype.FeeConfig{}
	for i := minFeeConfigFieldKey; i <= numFeeConfigField; i++ {
<<<<<<< HEAD
		val := stateDB.GetState(ContractAddress, common.Hash{byte(i)})
=======
		val := stateDB.GetState(precompile.FeeManagerAddress, common.Hash{byte(i)})
>>>>>>> 357d9e6a
		switch i {
		case gasLimitKey:
			feeConfig.GasLimit = new(big.Int).Set(val.Big())
		case targetBlockRateKey:
			feeConfig.TargetBlockRate = val.Big().Uint64()
		case minBaseFeeKey:
			feeConfig.MinBaseFee = new(big.Int).Set(val.Big())
		case targetGasKey:
			feeConfig.TargetGas = new(big.Int).Set(val.Big())
		case baseFeeChangeDenominatorKey:
			feeConfig.BaseFeeChangeDenominator = new(big.Int).Set(val.Big())
		case minBlockGasCostKey:
			feeConfig.MinBlockGasCost = new(big.Int).Set(val.Big())
		case maxBlockGasCostKey:
			feeConfig.MaxBlockGasCost = new(big.Int).Set(val.Big())
		case blockGasCostStepKey:
			feeConfig.BlockGasCostStep = new(big.Int).Set(val.Big())
		default:
			// This should never encounter an unknown fee config key
			panic(fmt.Sprintf("unknown fee config key: %d", i))
		}
	}
	return feeConfig
}

func GetFeeConfigLastChangedAt(stateDB precompile.StateDB) *big.Int {
<<<<<<< HEAD
	val := stateDB.GetState(ContractAddress, feeConfigLastChangedAtKey)
=======
	val := stateDB.GetState(precompile.FeeManagerAddress, feeConfigLastChangedAtKey)
>>>>>>> 357d9e6a
	return val.Big()
}

// StoreFeeConfig stores given [feeConfig] and block number in the [blockContext] to the [stateDB].
// A validation on [feeConfig] is done before storing.
func StoreFeeConfig(stateDB precompile.StateDB, feeConfig commontype.FeeConfig, blockContext precompile.BlockContext) error {
	if err := feeConfig.Verify(); err != nil {
		return fmt.Errorf("cannot verify fee config: %w", err)
	}

	for i := minFeeConfigFieldKey; i <= numFeeConfigField; i++ {
		var input common.Hash
		switch i {
		case gasLimitKey:
			input = common.BigToHash(feeConfig.GasLimit)
		case targetBlockRateKey:
			input = common.BigToHash(new(big.Int).SetUint64(feeConfig.TargetBlockRate))
		case minBaseFeeKey:
			input = common.BigToHash(feeConfig.MinBaseFee)
		case targetGasKey:
			input = common.BigToHash(feeConfig.TargetGas)
		case baseFeeChangeDenominatorKey:
			input = common.BigToHash(feeConfig.BaseFeeChangeDenominator)
		case minBlockGasCostKey:
			input = common.BigToHash(feeConfig.MinBlockGasCost)
		case maxBlockGasCostKey:
			input = common.BigToHash(feeConfig.MaxBlockGasCost)
		case blockGasCostStepKey:
			input = common.BigToHash(feeConfig.BlockGasCostStep)
		default:
			// This should never encounter an unknown fee config key
			panic(fmt.Sprintf("unknown fee config key: %d", i))
		}
<<<<<<< HEAD
		stateDB.SetState(ContractAddress, common.Hash{byte(i)}, input)
=======
		stateDB.SetState(precompile.FeeManagerAddress, common.Hash{byte(i)}, input)
>>>>>>> 357d9e6a
	}

	blockNumber := blockContext.Number()
	if blockNumber == nil {
		return fmt.Errorf("blockNumber cannot be nil")
	}
<<<<<<< HEAD
	stateDB.SetState(ContractAddress, feeConfigLastChangedAtKey, common.BigToHash(blockNumber))
=======
	stateDB.SetState(precompile.FeeManagerAddress, feeConfigLastChangedAtKey, common.BigToHash(blockNumber))
>>>>>>> 357d9e6a

	return nil
}

// setFeeConfig checks if the caller has permissions to set the fee config.
// The execution function parses [input] into FeeConfig structure and sets contract storage accordingly.
func setFeeConfig(accessibleState precompile.PrecompileAccessibleState, caller common.Address, addr common.Address, input []byte, suppliedGas uint64, readOnly bool) (ret []byte, remainingGas uint64, err error) {
	if remainingGas, err = precompile.DeductGas(suppliedGas, SetFeeConfigGasCost); err != nil {
		return nil, 0, err
	}

	if readOnly {
		return nil, remainingGas, vmerrs.ErrWriteProtection
	}

	feeConfig, err := UnpackFeeConfigInput(input)
	if err != nil {
		return nil, remainingGas, err
	}

	stateDB := accessibleState.GetStateDB()
	// Verify that the caller is in the allow list and therefore has the right to modify it
<<<<<<< HEAD
	callerStatus := GetFeeConfigManagerStatus(stateDB, caller)
=======
	callerStatus := allowlist.GetAllowListStatus(stateDB, precompile.FeeManagerAddress, caller)
>>>>>>> 357d9e6a
	if !callerStatus.IsEnabled() {
		return nil, remainingGas, fmt.Errorf("%w: %s", ErrCannotChangeFee, caller)
	}

	if err := StoreFeeConfig(stateDB, feeConfig, accessibleState.GetBlockContext()); err != nil {
		return nil, remainingGas, err
	}

	// Return an empty output and the remaining gas
	return []byte{}, remainingGas, nil
}

// getFeeConfig returns the stored fee config as an output.
// The execution function reads the contract state for the stored fee config and returns the output.
func getFeeConfig(accessibleState precompile.PrecompileAccessibleState, caller common.Address, addr common.Address, input []byte, suppliedGas uint64, readOnly bool) (ret []byte, remainingGas uint64, err error) {
	if remainingGas, err = precompile.DeductGas(suppliedGas, GetFeeConfigGasCost); err != nil {
		return nil, 0, err
	}

	feeConfig := GetStoredFeeConfig(accessibleState.GetStateDB())

	output, err := PackFeeConfig(feeConfig)
	if err != nil {
		return nil, remainingGas, err
	}

	// Return the fee config as output and the remaining gas
	return output, remainingGas, err
}

// getFeeConfigLastChangedAt returns the block number that fee config was last changed in.
// The execution function reads the contract state for the stored block number and returns the output.
func getFeeConfigLastChangedAt(accessibleState precompile.PrecompileAccessibleState, caller common.Address, addr common.Address, input []byte, suppliedGas uint64, readOnly bool) (ret []byte, remainingGas uint64, err error) {
	if remainingGas, err = precompile.DeductGas(suppliedGas, GetLastChangedAtGasCost); err != nil {
		return nil, 0, err
	}

	lastChangedAt := GetFeeConfigLastChangedAt(accessibleState.GetStateDB())

	// Return an empty output and the remaining gas
	return common.BigToHash(lastChangedAt).Bytes(), remainingGas, err
}

// createFeeManagerPrecompile returns a StatefulPrecompiledContract
// with getters and setters for the chain's fee config. Access to the getters/setters
<<<<<<< HEAD
// is controlled by an allow list for ContractAddress.
func createFeeConfigManagerPrecompile() precompile.StatefulPrecompiledContract {
	feeConfigManagerFunctions := allowlist.CreateAllowListFunctions(ContractAddress)
=======
// is controlled by an allow list for [precompileAddr].
func createFeeManagerPrecompile(precompileAddr common.Address) precompile.StatefulPrecompiledContract {
	FeeManagerFunctions := allowlist.CreateAllowListFunctions(precompileAddr)
>>>>>>> 357d9e6a

	setFeeConfigFunc := precompile.NewStatefulPrecompileFunction(setFeeConfigSignature, setFeeConfig)
	getFeeConfigFunc := precompile.NewStatefulPrecompileFunction(getFeeConfigSignature, getFeeConfig)
	getFeeConfigLastChangedAtFunc := precompile.NewStatefulPrecompileFunction(getFeeConfigLastChangedAtSignature, getFeeConfigLastChangedAt)

	FeeManagerFunctions = append(FeeManagerFunctions, setFeeConfigFunc, getFeeConfigFunc, getFeeConfigLastChangedAtFunc)
	// Construct the contract with no fallback function.
	contract, err := precompile.NewStatefulPrecompileContract(nil, FeeManagerFunctions)
	// TODO Change this to be returned as an error after refactoring this precompile
	// to use the new precompile template.
	if err != nil {
		panic(err)
	}
	return contract
}<|MERGE_RESOLUTION|>--- conflicted
+++ resolved
@@ -39,17 +39,10 @@
 )
 
 var (
-<<<<<<< HEAD
 	ContractAddress = common.HexToAddress("0x0200000000000000000000000000000000000003")
 
 	// Singleton StatefulPrecompiledContract for setting fee configs by permissioned callers.
-	FeeConfigManagerPrecompile precompile.StatefulPrecompiledContract = createFeeConfigManagerPrecompile()
-=======
-	_ precompile.StatefulPrecompileConfig = &FeeManagerConfig{}
-
-	// Singleton StatefulPrecompiledContract for setting fee configs by permissioned callers.
-	FeeManagerPrecompile precompile.StatefulPrecompiledContract = createFeeManagerPrecompile(precompile.FeeManagerAddress)
->>>>>>> 357d9e6a
+	FeeManagerPrecompile precompile.StatefulPrecompiledContract = createFeeManagerPrecompile()
 
 	setFeeConfigSignature              = precompile.CalculateFunctionSelector("setFeeConfig(uint256,uint256,uint256,uint256,uint256,uint256,uint256,uint256)")
 	getFeeConfigSignature              = precompile.CalculateFunctionSelector("getFeeConfig()")
@@ -60,27 +53,15 @@
 	ErrCannotChangeFee = errors.New("non-enabled cannot change fee config")
 )
 
-<<<<<<< HEAD
-// GetFeeConfigManagerStatus returns the role of [address] for the fee config manager list.
-func GetFeeConfigManagerStatus(stateDB precompile.StateDB, address common.Address) allowlist.AllowListRole {
+// GetFeeManagerStatus returns the role of [address] for the fee config manager list.
+func GetFeeManagerStatus(stateDB precompile.StateDB, address common.Address) allowlist.AllowListRole {
 	return allowlist.GetAllowListStatus(stateDB, ContractAddress, address)
 }
 
-// SetFeeConfigManagerStatus sets the permissions of [address] to [role] for the
+// SetFeeManagerStatus sets the permissions of [address] to [role] for the
 // fee config manager list. assumes [role] has already been verified as valid.
-func SetFeeConfigManagerStatus(stateDB precompile.StateDB, address common.Address, role allowlist.AllowListRole) {
+func SetFeeManagerStatus(stateDB precompile.StateDB, address common.Address, role allowlist.AllowListRole) {
 	allowlist.SetAllowListRole(stateDB, ContractAddress, address, role)
-=======
-// GetFeeManagerStatus returns the role of [address] for the FeeManager allowlist.
-func GetFeeManagerStatus(stateDB precompile.StateDB, address common.Address) allowlist.AllowListRole {
-	return allowlist.GetAllowListStatus(stateDB, precompile.FeeManagerAddress, address)
-}
-
-// SetFeeManagerStatus sets the permissions of [address] to [role] for the
-// FeeManager allowlist.
-func SetFeeManagerStatus(stateDB precompile.StateDB, address common.Address, role allowlist.AllowListRole) {
-	allowlist.SetAllowListRole(stateDB, precompile.FeeManagerAddress, address, role)
->>>>>>> 357d9e6a
 }
 
 // PackGetFeeConfigInput packs the getFeeConfig signature
@@ -167,11 +148,7 @@
 func GetStoredFeeConfig(stateDB precompile.StateDB) commontype.FeeConfig {
 	feeConfig := commontype.FeeConfig{}
 	for i := minFeeConfigFieldKey; i <= numFeeConfigField; i++ {
-<<<<<<< HEAD
 		val := stateDB.GetState(ContractAddress, common.Hash{byte(i)})
-=======
-		val := stateDB.GetState(precompile.FeeManagerAddress, common.Hash{byte(i)})
->>>>>>> 357d9e6a
 		switch i {
 		case gasLimitKey:
 			feeConfig.GasLimit = new(big.Int).Set(val.Big())
@@ -198,11 +175,7 @@
 }
 
 func GetFeeConfigLastChangedAt(stateDB precompile.StateDB) *big.Int {
-<<<<<<< HEAD
 	val := stateDB.GetState(ContractAddress, feeConfigLastChangedAtKey)
-=======
-	val := stateDB.GetState(precompile.FeeManagerAddress, feeConfigLastChangedAtKey)
->>>>>>> 357d9e6a
 	return val.Big()
 }
 
@@ -236,22 +209,14 @@
 			// This should never encounter an unknown fee config key
 			panic(fmt.Sprintf("unknown fee config key: %d", i))
 		}
-<<<<<<< HEAD
 		stateDB.SetState(ContractAddress, common.Hash{byte(i)}, input)
-=======
-		stateDB.SetState(precompile.FeeManagerAddress, common.Hash{byte(i)}, input)
->>>>>>> 357d9e6a
 	}
 
 	blockNumber := blockContext.Number()
 	if blockNumber == nil {
 		return fmt.Errorf("blockNumber cannot be nil")
 	}
-<<<<<<< HEAD
 	stateDB.SetState(ContractAddress, feeConfigLastChangedAtKey, common.BigToHash(blockNumber))
-=======
-	stateDB.SetState(precompile.FeeManagerAddress, feeConfigLastChangedAtKey, common.BigToHash(blockNumber))
->>>>>>> 357d9e6a
 
 	return nil
 }
@@ -274,11 +239,7 @@
 
 	stateDB := accessibleState.GetStateDB()
 	// Verify that the caller is in the allow list and therefore has the right to modify it
-<<<<<<< HEAD
-	callerStatus := GetFeeConfigManagerStatus(stateDB, caller)
-=======
-	callerStatus := allowlist.GetAllowListStatus(stateDB, precompile.FeeManagerAddress, caller)
->>>>>>> 357d9e6a
+	callerStatus := GetFeeManagerStatus(stateDB, caller)
 	if !callerStatus.IsEnabled() {
 		return nil, remainingGas, fmt.Errorf("%w: %s", ErrCannotChangeFee, caller)
 	}
@@ -324,23 +285,17 @@
 
 // createFeeManagerPrecompile returns a StatefulPrecompiledContract
 // with getters and setters for the chain's fee config. Access to the getters/setters
-<<<<<<< HEAD
 // is controlled by an allow list for ContractAddress.
-func createFeeConfigManagerPrecompile() precompile.StatefulPrecompiledContract {
-	feeConfigManagerFunctions := allowlist.CreateAllowListFunctions(ContractAddress)
-=======
-// is controlled by an allow list for [precompileAddr].
-func createFeeManagerPrecompile(precompileAddr common.Address) precompile.StatefulPrecompiledContract {
-	FeeManagerFunctions := allowlist.CreateAllowListFunctions(precompileAddr)
->>>>>>> 357d9e6a
+func createFeeManagerPrecompile() precompile.StatefulPrecompiledContract {
+	feeManagerFunctions := allowlist.CreateAllowListFunctions(ContractAddress)
 
 	setFeeConfigFunc := precompile.NewStatefulPrecompileFunction(setFeeConfigSignature, setFeeConfig)
 	getFeeConfigFunc := precompile.NewStatefulPrecompileFunction(getFeeConfigSignature, getFeeConfig)
 	getFeeConfigLastChangedAtFunc := precompile.NewStatefulPrecompileFunction(getFeeConfigLastChangedAtSignature, getFeeConfigLastChangedAt)
 
-	FeeManagerFunctions = append(FeeManagerFunctions, setFeeConfigFunc, getFeeConfigFunc, getFeeConfigLastChangedAtFunc)
+	feeManagerFunctions = append(feeManagerFunctions, setFeeConfigFunc, getFeeConfigFunc, getFeeConfigLastChangedAtFunc)
 	// Construct the contract with no fallback function.
-	contract, err := precompile.NewStatefulPrecompileContract(nil, FeeManagerFunctions)
+	contract, err := precompile.NewStatefulPrecompileContract(nil, feeManagerFunctions)
 	// TODO Change this to be returned as an error after refactoring this precompile
 	// to use the new precompile template.
 	if err != nil {
