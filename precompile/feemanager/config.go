--- conflicted
+++ resolved
@@ -13,23 +13,16 @@
 	"github.com/ethereum/go-ethereum/common"
 )
 
-<<<<<<< HEAD
-var _ precompile.StatefulPrecompileConfig = &FeeConfigManagerConfig{}
+var _ precompile.StatefulPrecompileConfig = &FeeManagerConfig{}
 
 // ConfigKey is the key used in json config files to specify this precompile config.
 // must be unique across all precompiles.
 const ConfigKey = "feeManagerConfig"
 
-// FeeConfigManagerConfig wraps [AllowListConfig] and uses it to implement the StatefulPrecompileConfig
-// interface while adding in the FeeConfigManager specific precompile address.
-type FeeConfigManagerConfig struct {
-	allowlist.AllowListConfig // Config for the fee config manager allow list
-=======
 // FeeManagerConfig wraps [AllowListConfig] and uses it to implement the StatefulPrecompileConfig
 // interface while adding in the FeeManager specific precompile address.
 type FeeManagerConfig struct {
-	allowlist.AllowListConfig
->>>>>>> 357d9e6a
+	allowlist.AllowListConfig // Config for the fee config manager allow list
 	precompile.UpgradeableConfig
 	InitialFeeConfig *commontype.FeeConfig `json:"initialFeeConfig,omitempty"` // initial fee config to be immediately activated
 }
@@ -58,15 +51,9 @@
 	}
 }
 
-<<<<<<< HEAD
-// Address returns the address of the fee config manager contract.
-func (c FeeConfigManagerConfig) Address() common.Address {
+// Address returns the address of the fee manager contract.
+func (c FeeManagerConfig) Address() common.Address {
 	return ContractAddress
-=======
-// Address returns the address of the FeeManager contract.
-func (c *FeeManagerConfig) Address() common.Address {
-	return precompile.FeeManagerAddress
->>>>>>> 357d9e6a
 }
 
 // Equal returns true if [s] is a [*FeeManagerConfig] and it has been configured identical to [c].
@@ -102,21 +89,12 @@
 			return fmt.Errorf("cannot configure fee config in chain config: %w", err)
 		}
 	}
-<<<<<<< HEAD
 	return c.AllowListConfig.Configure(state, ContractAddress)
 }
 
 // Contract returns the singleton stateful precompiled contract to be used for the fee manager.
-func (c FeeConfigManagerConfig) Contract() precompile.StatefulPrecompiledContract {
-	return FeeConfigManagerPrecompile
-=======
-	return c.AllowListConfig.Configure(state, precompile.FeeManagerAddress)
-}
-
-// Contract returns the singleton stateful precompiled contract to be used for the fee manager.
-func (c *FeeManagerConfig) Contract() precompile.StatefulPrecompiledContract {
+func (c FeeManagerConfig) Contract() precompile.StatefulPrecompiledContract {
 	return FeeManagerPrecompile
->>>>>>> 357d9e6a
 }
 
 func (c *FeeManagerConfig) Verify() error {
@@ -130,17 +108,10 @@
 	return c.InitialFeeConfig.Verify()
 }
 
-<<<<<<< HEAD
-func (c FeeConfigManagerConfig) Key() string {
+func (c FeeManagerConfig) Key() string {
 	return ConfigKey
 }
 
-func (FeeConfigManagerConfig) New() precompile.StatefulPrecompileConfig {
-	return new(FeeConfigManagerConfig)
-=======
-// String returns a string representation of the FeeManagerConfig.
-func (c *FeeManagerConfig) String() string {
-	bytes, _ := json.Marshal(c)
-	return string(bytes)
->>>>>>> 357d9e6a
+func (FeeManagerConfig) New() precompile.StatefulPrecompileConfig {
+	return new(FeeManagerConfig)
 }