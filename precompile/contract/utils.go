--- conflicted
+++ resolved
@@ -18,19 +18,11 @@
 	WriteGasCostPerSlot = 20_000
 	ReadGasCostPerSlot  = 5_000
 
-<<<<<<< HEAD
-	// Per LOG* operation.
-	LogGas uint64 = 375 // from params/protocol_params.go
-	// Multiplied by the * of the LOG*, per LOG transaction.
-	LogTopicGas uint64 = 375 // from params/protocol_params.go
-	// Per byte in a LOG* operation's data.
-=======
 	// Per LOG operation.
 	LogGas uint64 = 375 // from params/protocol_params.go
 	// Gas cost of single topic of the LOG. Should be multiplied by the number of topics.
 	LogTopicGas uint64 = 375 // from params/protocol_params.go
 	// Per byte cost in a LOG operation's data. Should be multiplied by the byte size of the data.
->>>>>>> 6b20b067
 	LogDataGas uint64 = 8 // from params/protocol_params.go
 )
 
