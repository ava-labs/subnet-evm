--- conflicted
+++ resolved
@@ -18,17 +18,12 @@
 	WriteGasCostPerSlot = 20_000
 	ReadGasCostPerSlot  = 5_000
 
-<<<<<<< HEAD
-	LogGas      uint64 = 375 // from params/protocol_params.go
-	LogTopicGas uint64 = 375 // from params/protocol_params.go
-=======
 	// Per LOG* operation.
 	LogGas uint64 = 375 // from params/protocol_params.go
 	// Multiplied by the * of the LOG*, per LOG transaction.
 	LogTopicGas uint64 = 375 // from params/protocol_params.go
 	// Per byte in a LOG* operation's data.
 	LogDataGas uint64 = 8 // from params/protocol_params.go
->>>>>>> e877e66e
 )
 
 var functionSignatureRegex = regexp.MustCompile(`\w+\((\w*|(\w+,)+\w+)\)`)
