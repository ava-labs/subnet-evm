// (c) 2023, Ava Labs, Inc. All rights reserved.
// See the file LICENSE for licensing terms.

package testutils

import (
	"testing"
	"time"

	"github.com/ava-labs/subnet-evm/precompile/precompileconfig"
	cmath "github.com/ethereum/go-ethereum/common/math"
	"github.com/stretchr/testify/require"
)

// PredicateTest defines a unit test/benchmark for verifying a precompile predicate.
type PredicateTest struct {
	Config precompileconfig.Config

<<<<<<< HEAD
	ProposerPredicateContext *precompileconfig.PredicateContext
=======
	PredicateContext *precompileconfig.PredicateContext
>>>>>>> 86d757d9

	StorageSlots [][]byte
	Gas          uint64
	GasErr       error
	PredicateRes []byte
}

func (test PredicateTest) Run(t testing.TB) {
	t.Helper()
	require := require.New(t)

	var (
<<<<<<< HEAD
		gas          uint64
		gasErr       error
		predicateRes []byte
		predicate    = test.Config.(precompileconfig.Predicater)
=======
		gas                  uint64
		gasErr, predicateErr error
		predicate            = test.Config.(precompileconfig.Predicater)
>>>>>>> 86d757d9
	)

	for _, predicateBytes := range test.StorageSlots {
		predicateGas, predicateGasErr := predicate.PredicateGas(predicateBytes)
		if predicateGasErr != nil {
			gasErr = predicateGasErr
			break
		}
		updatedGas, overflow := cmath.SafeAdd(gas, predicateGas)
		if overflow {
			panic("predicate gas should not overflow")
		}
		gas = updatedGas
	}

	if test.GasErr != nil {
		// If PredicateGas returns an error, the predicate fails verification and we will
		// never call VerifyPredicate.
		require.ErrorIs(gasErr, test.GasErr)
		return
	} else {
		require.NoError(gasErr)
	}
	require.Equal(test.Gas, gas)

<<<<<<< HEAD
	predicateRes = predicate.VerifyPredicate(test.ProposerPredicateContext, test.StorageSlots)
	require.Equal(test.PredicateRes, predicateRes)
=======
	predicateErr = predicate.VerifyPredicate(test.PredicateContext, test.StorageSlots)
	if test.PredicateErr == nil {
		require.NoError(predicateErr)
	} else {
		require.ErrorIs(predicateErr, test.PredicateErr)
	}
>>>>>>> 86d757d9
}

func RunPredicateTests(t *testing.T, predicateTests map[string]PredicateTest) {
	t.Helper()

	for name, test := range predicateTests {
		t.Run(name, func(t *testing.T) {
			test.Run(t)
		})
	}
}

func (test PredicateTest) RunBenchmark(b *testing.B) {
	b.ReportAllocs()
	start := time.Now()
	b.ResetTimer()
	for i := 0; i < b.N; i++ {
		test.Run(b)
	}
	b.StopTimer()
	elapsed := uint64(time.Since(start))
	if elapsed < 1 {
		elapsed = 1
	}

	gasUsed := test.Gas * uint64(b.N)
	b.ReportMetric(float64(test.Gas), "gas/op")
	// Keep it as uint64, multiply 100 to get two digit float later
	mgasps := (100 * 1000 * gasUsed) / elapsed
	b.ReportMetric(float64(mgasps)/100, "mgas/s")
}

func RunPredicateBenchmarks(b *testing.B, predicateTests map[string]PredicateTest) {
	b.Helper()

	for name, test := range predicateTests {
		b.Run(name, func(b *testing.B) {
			test.RunBenchmark(b)
		})
	}
}<|MERGE_RESOLUTION|>--- conflicted
+++ resolved
@@ -16,11 +16,7 @@
 type PredicateTest struct {
 	Config precompileconfig.Config
 
-<<<<<<< HEAD
-	ProposerPredicateContext *precompileconfig.PredicateContext
-=======
 	PredicateContext *precompileconfig.PredicateContext
->>>>>>> 86d757d9
 
 	StorageSlots [][]byte
 	Gas          uint64
@@ -33,16 +29,10 @@
 	require := require.New(t)
 
 	var (
-<<<<<<< HEAD
 		gas          uint64
 		gasErr       error
 		predicateRes []byte
 		predicate    = test.Config.(precompileconfig.Predicater)
-=======
-		gas                  uint64
-		gasErr, predicateErr error
-		predicate            = test.Config.(precompileconfig.Predicater)
->>>>>>> 86d757d9
 	)
 
 	for _, predicateBytes := range test.StorageSlots {
@@ -68,17 +58,8 @@
 	}
 	require.Equal(test.Gas, gas)
 
-<<<<<<< HEAD
-	predicateRes = predicate.VerifyPredicate(test.ProposerPredicateContext, test.StorageSlots)
+	predicateRes = predicate.VerifyPredicate(test.PredicateContext, test.StorageSlots)
 	require.Equal(test.PredicateRes, predicateRes)
-=======
-	predicateErr = predicate.VerifyPredicate(test.PredicateContext, test.StorageSlots)
-	if test.PredicateErr == nil {
-		require.NoError(predicateErr)
-	} else {
-		require.ErrorIs(predicateErr, test.PredicateErr)
-	}
->>>>>>> 86d757d9
 }
 
 func RunPredicateTests(t *testing.T, predicateTests map[string]PredicateTest) {
