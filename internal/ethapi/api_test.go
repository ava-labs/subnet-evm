--- conflicted
+++ resolved
@@ -377,10 +377,7 @@
 			t.Fatalf("block %d: failed to accept into chain: %v", block.NumberU64(), err)
 		}
 	}
-<<<<<<< HEAD
-=======
 	chain.DrainAcceptorQueue()
->>>>>>> 6fefaaf7
 
 	backend := &testBackend{db: db, chain: chain}
 	return backend
@@ -1912,13 +1909,7 @@
 			continue
 		}
 		want, have := tt.want, string(data)
-<<<<<<< HEAD
-		fmt.Printf("%d: have: %s\n", i, have)
-		_ = want
-		// require.JSONEqf(t, want, have, "test %d: json not match, want: %s, have: %s", i, want, have)
-=======
 		require.JSONEqf(t, want, have, "test %d: json not match, want: %s, have: %s", i, want, have)
->>>>>>> 6fefaaf7
 	}
 }
 
