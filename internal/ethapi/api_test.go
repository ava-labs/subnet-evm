--- conflicted
+++ resolved
@@ -1798,13 +1798,8 @@
 			Config:        &config,
 			ExcessBlobGas: new(uint64),
 			BlobGasUsed:   new(uint64),
-<<<<<<< HEAD
-			Timestamp:     uint64(params.DefaultGenesisTime.Unix()),
+			Timestamp:     uint64(upgrade.InitiallyActiveTime.Unix()),
 			Alloc: types.GenesisAlloc{
-=======
-			Timestamp:     uint64(upgrade.InitiallyActiveTime.Unix()),
-			Alloc: core.GenesisAlloc{
->>>>>>> 21c0ba22
 				acc1Addr: {Balance: big.NewInt(params.Ether)},
 				acc2Addr: {Balance: big.NewInt(params.Ether)},
 				// // SPDX-License-Identifier: GPL-3.0
