--- conflicted
+++ resolved
@@ -425,16 +425,10 @@
 }
 
 type testBackend struct {
-<<<<<<< HEAD
-	db    ethdb.Database
-	chain *core.BlockChain
-=======
-	db      ethdb.Database
-	chain   *core.BlockChain
-	pending *types.Block
-	accman  *accounts.Manager
-	acc     accounts.Account
->>>>>>> 2bd6bd01
+	db     ethdb.Database
+	chain  *core.BlockChain
+	accman *accounts.Manager
+	acc    accounts.Account
 }
 
 func newTestBackend(t *testing.T, n int, gspec *core.Genesis, engine consensus.Engine, generator func(i int, b *core.BlockGen)) *testBackend {
@@ -474,25 +468,14 @@
 func (b testBackend) FeeHistory(ctx context.Context, blockCount uint64, lastBlock rpc.BlockNumber, rewardPercentiles []float64) (*big.Int, [][]*big.Int, []*big.Int, []float64, error) {
 	return nil, nil, nil, nil, nil
 }
-<<<<<<< HEAD
 func (b testBackend) ChainDb() ethdb.Database                    { return b.db }
-func (b testBackend) AccountManager() *accounts.Manager          { return nil }
+func (b testBackend) AccountManager() *accounts.Manager          { return b.accman }
 func (b testBackend) ExtRPCEnabled() bool                        { return false }
 func (b testBackend) RPCGasCap() uint64                          { return 10000000 }
 func (b testBackend) RPCEVMTimeout() time.Duration               { return time.Second }
 func (b testBackend) RPCTxFeeCap() float64                       { return 0 }
 func (b testBackend) UnprotectedAllowed(*types.Transaction) bool { return false }
 func (b testBackend) SetHead(number uint64)                      {}
-=======
-func (b testBackend) ChainDb() ethdb.Database           { return b.db }
-func (b testBackend) AccountManager() *accounts.Manager { return b.accman }
-func (b testBackend) ExtRPCEnabled() bool               { return false }
-func (b testBackend) RPCGasCap() uint64                 { return 10000000 }
-func (b testBackend) RPCEVMTimeout() time.Duration      { return time.Second }
-func (b testBackend) RPCTxFeeCap() float64              { return 0 }
-func (b testBackend) UnprotectedAllowed() bool          { return false }
-func (b testBackend) SetHead(number uint64)             {}
->>>>>>> 2bd6bd01
 func (b testBackend) HeaderByNumber(ctx context.Context, number rpc.BlockNumber) (*types.Header, error) {
 	if number == rpc.LatestBlockNumber {
 		return b.chain.CurrentBlock(), nil
@@ -652,11 +635,7 @@
 		signer         = types.HomesteadSigner{}
 		randomAccounts = newAccounts(2)
 	)
-<<<<<<< HEAD
-	api := NewBlockChainAPI(newTestBackend(t, genBlocks, genesis, dummy.NewCoinbaseFaker(), func(i int, b *core.BlockGen) {
-=======
-	api := NewBlockChainAPI(newTestBackend(t, genBlocks, genesis, beacon.New(ethash.NewFaker()), func(i int, b *core.BlockGen) {
->>>>>>> 2bd6bd01
+	api := NewBlockChainAPI(newTestBackend(t, genBlocks, genesis, beacon.New(dummy.NewCoinbaseFaker()), func(i int, b *core.BlockGen) {
 		// Transfer from account[0] to account[1]
 		//    value: 1000 wei
 		//    fee:   0 wei
@@ -813,11 +792,7 @@
 		genBlocks = 10
 		signer    = types.HomesteadSigner{}
 	)
-<<<<<<< HEAD
 	api := NewBlockChainAPI(newTestBackend(t, genBlocks, genesis, dummy.NewCoinbaseFaker(), func(i int, b *core.BlockGen) {
-=======
-	api := NewBlockChainAPI(newTestBackend(t, genBlocks, genesis, beacon.New(ethash.NewFaker()), func(i int, b *core.BlockGen) {
->>>>>>> 2bd6bd01
 		// Transfer from account[0] to account[1]
 		//    value: 1000 wei
 		//    fee:   0 wei
@@ -1558,13 +1533,8 @@
 		acc1Addr   = crypto.PubkeyToAddress(acc1Key.PublicKey)
 		acc2Addr   = crypto.PubkeyToAddress(acc2Key.PublicKey)
 		genesis    = &core.Genesis{
-<<<<<<< HEAD
 			Config: params.TestSubnetEVMChainConfig,
-			Alloc: core.GenesisAlloc{
-=======
-			Config: params.TestChainConfig,
 			Alloc: types.GenesisAlloc{
->>>>>>> 2bd6bd01
 				acc1Addr: {Balance: big.NewInt(params.Ether)},
 				acc2Addr: {Balance: big.NewInt(params.Ether)},
 			},
@@ -1801,11 +1771,7 @@
 }
 
 func setupReceiptBackend(t *testing.T, genBlocks int) (*testBackend, []common.Hash) {
-<<<<<<< HEAD
 	config := *params.TestChainConfig
-=======
-	config := *params.MergedTestChainConfig
->>>>>>> 2bd6bd01
 	var (
 		acc1Key, _ = crypto.HexToECDSA("8a1f9a8f95be41cd7ccb6168179afb4504aefe388d1e14474d32c45c72ce7b7a")
 		acc2Key, _ = crypto.HexToECDSA("49a7b37aa6f6645917e7b807e9d1c00d4fa71f18343b0d4122a4d2df64dd6fee")
@@ -1816,12 +1782,8 @@
 			Config:        &config,
 			ExcessBlobGas: new(uint64),
 			BlobGasUsed:   new(uint64),
-<<<<<<< HEAD
 			Timestamp:     uint64(params.DefaultGenesisTime.Unix()),
-			Alloc: core.GenesisAlloc{
-=======
 			Alloc: types.GenesisAlloc{
->>>>>>> 2bd6bd01
 				acc1Addr: {Balance: big.NewInt(params.Ether)},
 				acc2Addr: {Balance: big.NewInt(params.Ether)},
 				// // SPDX-License-Identifier: GPL-3.0
@@ -1841,14 +1803,7 @@
 		txHashes = make([]common.Hash, genBlocks)
 	)
 
-<<<<<<< HEAD
-	// Set the terminal total difficulty in the config
-	// genesis.Config.TerminalTotalDifficulty = big.NewInt(0)
-	// genesis.Config.TerminalTotalDifficultyPassed = true
 	backend := newTestBackend(t, genBlocks, genesis, dummy.NewCoinbaseFaker(), func(i int, b *core.BlockGen) {
-=======
-	backend := newTestBackend(t, genBlocks, genesis, beacon.New(ethash.NewFaker()), func(i int, b *core.BlockGen) {
->>>>>>> 2bd6bd01
 		var (
 			tx  *types.Transaction
 			err error
@@ -1902,10 +1857,7 @@
 			b.AddTx(tx)
 			txHashes[i] = tx.Hash()
 		}
-<<<<<<< HEAD
 		// b.SetPoS()
-=======
->>>>>>> 2bd6bd01
 	})
 	return backend, txHashes
 }
