// (c) 2019-2020, Ava Labs, Inc.
//
// This file is a derived work, based on the go-ethereum library whose original
// notices appear below.
//
// It is distributed under a license compatible with the licensing terms of the
// original code from which it is derived.
//
// Much love to the original authors for their work.
// **********
// Copyright 2015 The go-ethereum Authors
// This file is part of the go-ethereum library.
//
// The go-ethereum library is free software: you can redistribute it and/or modify
// it under the terms of the GNU Lesser General Public License as published by
// the Free Software Foundation, either version 3 of the License, or
// (at your option) any later version.
//
// The go-ethereum library is distributed in the hope that it will be useful,
// but WITHOUT ANY WARRANTY; without even the implied warranty of
// MERCHANTABILITY or FITNESS FOR A PARTICULAR PURPOSE. See the
// GNU Lesser General Public License for more details.
//
// You should have received a copy of the GNU Lesser General Public License
// along with the go-ethereum library. If not, see <http://www.gnu.org/licenses/>.

package ethapi

import (
	"context"
	"errors"
	"fmt"
	"math/big"
	"time"

	"github.com/ava-labs/subnet-evm/accounts"
	"github.com/ava-labs/subnet-evm/accounts/abi"
	"github.com/ava-labs/subnet-evm/accounts/keystore"
	"github.com/ava-labs/subnet-evm/accounts/scwallet"
	"github.com/ava-labs/subnet-evm/commontype"
	"github.com/ava-labs/subnet-evm/core"
	"github.com/ava-labs/subnet-evm/core/state"
	"github.com/ava-labs/subnet-evm/core/types"
	"github.com/ava-labs/subnet-evm/core/vm"
	"github.com/ava-labs/subnet-evm/eth/tracers/logger"
	"github.com/ava-labs/subnet-evm/params"
	"github.com/ava-labs/subnet-evm/rpc"
	"github.com/ava-labs/subnet-evm/vmerrs"
	"github.com/davecgh/go-spew/spew"
	"github.com/ethereum/go-ethereum/common"
	"github.com/ethereum/go-ethereum/common/hexutil"
	"github.com/ethereum/go-ethereum/common/math"
	"github.com/ethereum/go-ethereum/crypto"
	"github.com/ethereum/go-ethereum/log"
	"github.com/ethereum/go-ethereum/rlp"
	"github.com/tyler-smith/go-bip39"
)

// EthereumAPI provides an API to access Ethereum related information.
type EthereumAPI struct {
	b Backend
}

// NewEthereumAPI creates a new Ethereum protocol API.
func NewEthereumAPI(b Backend) *EthereumAPI {
	return &EthereumAPI{b}
}

// GasPrice returns a suggestion for a gas price for legacy transactions.
func (s *EthereumAPI) GasPrice(ctx context.Context) (*hexutil.Big, error) {
	gasPrice, err := s.b.SuggestPrice(ctx)
	if err != nil {
		return nil, err
	}
	return (*hexutil.Big)(gasPrice), err
}

// BaseFee returns an estimate for what the base fee will be on the next block if
// it is produced now.
func (s *EthereumAPI) BaseFee(ctx context.Context) (*hexutil.Big, error) {
	baseFee, err := s.b.EstimateBaseFee(ctx)
	if err != nil {
		return nil, err
	}
	return (*hexutil.Big)(baseFee), err
}

// MaxPriorityFeePerGas returns a suggestion for a gas tip cap for dynamic fee transactions.
func (s *EthereumAPI) MaxPriorityFeePerGas(ctx context.Context) (*hexutil.Big, error) {
	tipcap, err := s.b.SuggestGasTipCap(ctx)
	if err != nil {
		return nil, err
	}
	return (*hexutil.Big)(tipcap), err
}

type feeHistoryResult struct {
	OldestBlock  *hexutil.Big     `json:"oldestBlock"`
	Reward       [][]*hexutil.Big `json:"reward,omitempty"`
	BaseFee      []*hexutil.Big   `json:"baseFeePerGas,omitempty"`
	GasUsedRatio []float64        `json:"gasUsedRatio"`
}

// FeeHistory returns the fee market history.
func (s *EthereumAPI) FeeHistory(ctx context.Context, blockCount rpc.DecimalOrHex, lastBlock rpc.BlockNumber, rewardPercentiles []float64) (*feeHistoryResult, error) {
	oldest, reward, baseFee, gasUsed, err := s.b.FeeHistory(ctx, int(blockCount), lastBlock, rewardPercentiles)
	if err != nil {
		return nil, err
	}
	results := &feeHistoryResult{
		OldestBlock:  (*hexutil.Big)(oldest),
		GasUsedRatio: gasUsed,
	}
	if reward != nil {
		results.Reward = make([][]*hexutil.Big, len(reward))
		for i, w := range reward {
			results.Reward[i] = make([]*hexutil.Big, len(w))
			for j, v := range w {
				results.Reward[i][j] = (*hexutil.Big)(v)
			}
		}
	}
	if baseFee != nil {
		results.BaseFee = make([]*hexutil.Big, len(baseFee))
		for i, v := range baseFee {
			results.BaseFee[i] = (*hexutil.Big)(v)
		}
	}
	return results, nil
}

// Syncing allows the caller to determine whether the chain is syncing or not.
// In geth, the response is either a map representing an ethereum.SyncProgress
// struct or "false" (indicating the chain is not syncing).
// In subnet-evm, avalanchego prevents API calls unless bootstrapping is complete,
// so we always return false here for API compatibility.
func (s *EthereumAPI) Syncing() (interface{}, error) {
	return false, nil
}

<<<<<<< HEAD
// GetChainConfig returns the chain config.
func (s *EthereumAPI) GetChainConfig(ctx context.Context) *params.ChainConfig {
	return s.b.ChainConfig()
=======
type GetChainConfigResponse struct {
	*params.ChainConfig
	params.UpgradeConfig `json:"upgrades"`
}

func (s *BlockChainAPI) GetChainConfig(ctx context.Context) GetChainConfigResponse {
	config := s.b.ChainConfig()
	resp := GetChainConfigResponse{
		ChainConfig:   config,
		UpgradeConfig: config.UpgradeConfig,
	}
	return resp
>>>>>>> c7b10c6c
}

// TxPoolAPI offers and API for the transaction pool. It only operates on data that is non confidential.
type TxPoolAPI struct {
	b Backend
}

// NewTxPoolAPI creates a new tx pool service that gives information about the transaction pool.
func NewTxPoolAPI(b Backend) *TxPoolAPI {
	return &TxPoolAPI{b}
}

// Content returns the transactions contained within the transaction pool.
func (s *TxPoolAPI) Content() map[string]map[string]map[string]*RPCTransaction {
	content := map[string]map[string]map[string]*RPCTransaction{
		"pending": make(map[string]map[string]*RPCTransaction),
		"queued":  make(map[string]map[string]*RPCTransaction),
	}
	pending, queue := s.b.TxPoolContent()
	curHeader := s.b.CurrentHeader()
	estimatedBaseFee, _ := s.b.EstimateBaseFee(context.Background())
	// Flatten the pending transactions
	for account, txs := range pending {
		dump := make(map[string]*RPCTransaction)
		for _, tx := range txs {
			dump[fmt.Sprintf("%d", tx.Nonce())] = newRPCPendingTransaction(tx, curHeader, estimatedBaseFee, s.b.ChainConfig())
		}
		content["pending"][account.Hex()] = dump
	}
	// Flatten the queued transactions
	for account, txs := range queue {
		dump := make(map[string]*RPCTransaction)
		for _, tx := range txs {
			dump[fmt.Sprintf("%d", tx.Nonce())] = newRPCPendingTransaction(tx, curHeader, estimatedBaseFee, s.b.ChainConfig())
		}
		content["queued"][account.Hex()] = dump
	}
	return content
}

// ContentFrom returns the transactions contained within the transaction pool.
func (s *TxPoolAPI) ContentFrom(addr common.Address) map[string]map[string]*RPCTransaction {
	content := make(map[string]map[string]*RPCTransaction, 2)
	pending, queue := s.b.TxPoolContentFrom(addr)
	curHeader := s.b.CurrentHeader()
	estimatedBaseFee, _ := s.b.EstimateBaseFee(context.Background())

	// Build the pending transactions
	dump := make(map[string]*RPCTransaction, len(pending))
	for _, tx := range pending {
		dump[fmt.Sprintf("%d", tx.Nonce())] = newRPCPendingTransaction(tx, curHeader, estimatedBaseFee, s.b.ChainConfig())
	}
	content["pending"] = dump

	// Build the queued transactions
	dump = make(map[string]*RPCTransaction, len(queue))
	for _, tx := range queue {
		dump[fmt.Sprintf("%d", tx.Nonce())] = newRPCPendingTransaction(tx, curHeader, estimatedBaseFee, s.b.ChainConfig())
	}
	content["queued"] = dump

	return content
}

// Status returns the number of pending and queued transaction in the pool.
func (s *TxPoolAPI) Status() map[string]hexutil.Uint {
	pending, queue := s.b.Stats()
	return map[string]hexutil.Uint{
		"pending": hexutil.Uint(pending),
		"queued":  hexutil.Uint(queue),
	}
}

// Inspect retrieves the content of the transaction pool and flattens it into an
// easily inspectable list.
func (s *TxPoolAPI) Inspect() map[string]map[string]map[string]string {
	content := map[string]map[string]map[string]string{
		"pending": make(map[string]map[string]string),
		"queued":  make(map[string]map[string]string),
	}
	pending, queue := s.b.TxPoolContent()

	// Define a formatter to flatten a transaction into a string
	var format = func(tx *types.Transaction) string {
		if to := tx.To(); to != nil {
			return fmt.Sprintf("%s: %v wei + %v gas × %v wei", tx.To().Hex(), tx.Value(), tx.Gas(), tx.GasPrice())
		}
		return fmt.Sprintf("contract creation: %v wei + %v gas × %v wei", tx.Value(), tx.Gas(), tx.GasPrice())
	}
	// Flatten the pending transactions
	for account, txs := range pending {
		dump := make(map[string]string)
		for _, tx := range txs {
			dump[fmt.Sprintf("%d", tx.Nonce())] = format(tx)
		}
		content["pending"][account.Hex()] = dump
	}
	// Flatten the queued transactions
	for account, txs := range queue {
		dump := make(map[string]string)
		for _, tx := range txs {
			dump[fmt.Sprintf("%d", tx.Nonce())] = format(tx)
		}
		content["queued"][account.Hex()] = dump
	}
	return content
}

// EthereumAccountAPI provides an API to access accounts managed by this node.
// It offers only methods that can retrieve accounts.
type EthereumAccountAPI struct {
	am *accounts.Manager
}

// NewEthereumAccountAPI creates a new EthereumAccountAPI.
func NewEthereumAccountAPI(am *accounts.Manager) *EthereumAccountAPI {
	return &EthereumAccountAPI{am: am}
}

// Accounts returns the collection of accounts this node manages.
func (s *EthereumAccountAPI) Accounts() []common.Address {
	return s.am.Accounts()
}

// PersonalAccountAPI provides an API to access accounts managed by this node.
// It offers methods to create, (un)lock en list accounts. Some methods accept
// passwords and are therefore considered private by default.
type PersonalAccountAPI struct {
	am        *accounts.Manager
	nonceLock *AddrLocker
	b         Backend
}

// NewPersonalAccountAPI create a new PersonalAccountAPI.
func NewPersonalAccountAPI(b Backend, nonceLock *AddrLocker) *PersonalAccountAPI {
	return &PersonalAccountAPI{
		am:        b.AccountManager(),
		nonceLock: nonceLock,
		b:         b,
	}
}

// ListAccounts will return a list of addresses for accounts this node manages.
func (s *PersonalAccountAPI) ListAccounts() []common.Address {
	return s.am.Accounts()
}

// rawWallet is a JSON representation of an accounts.Wallet interface, with its
// data contents extracted into plain fields.
type rawWallet struct {
	URL      string             `json:"url"`
	Status   string             `json:"status"`
	Failure  string             `json:"failure,omitempty"`
	Accounts []accounts.Account `json:"accounts,omitempty"`
}

// ListWallets will return a list of wallets this node manages.
func (s *PersonalAccountAPI) ListWallets() []rawWallet {
	wallets := make([]rawWallet, 0) // return [] instead of nil if empty
	for _, wallet := range s.am.Wallets() {
		status, failure := wallet.Status()

		raw := rawWallet{
			URL:      wallet.URL().String(),
			Status:   status,
			Accounts: wallet.Accounts(),
		}
		if failure != nil {
			raw.Failure = failure.Error()
		}
		wallets = append(wallets, raw)
	}
	return wallets
}

// OpenWallet initiates a hardware wallet opening procedure, establishing a USB
// connection and attempting to authenticate via the provided passphrase. Note,
// the method may return an extra challenge requiring a second open (e.g. the
// Trezor PIN matrix challenge).
func (s *PersonalAccountAPI) OpenWallet(url string, passphrase *string) error {
	wallet, err := s.am.Wallet(url)
	if err != nil {
		return err
	}
	pass := ""
	if passphrase != nil {
		pass = *passphrase
	}
	return wallet.Open(pass)
}

// DeriveAccount requests a HD wallet to derive a new account, optionally pinning
// it for later reuse.
func (s *PersonalAccountAPI) DeriveAccount(url string, path string, pin *bool) (accounts.Account, error) {
	wallet, err := s.am.Wallet(url)
	if err != nil {
		return accounts.Account{}, err
	}
	derivPath, err := accounts.ParseDerivationPath(path)
	if err != nil {
		return accounts.Account{}, err
	}
	if pin == nil {
		pin = new(bool)
	}
	return wallet.Derive(derivPath, *pin)
}

// NewAccount will create a new account and returns the address for the new account.
func (s *PersonalAccountAPI) NewAccount(password string) (common.Address, error) {
	ks, err := fetchKeystore(s.am)
	if err != nil {
		return common.Address{}, err
	}
	acc, err := ks.NewAccount(password)
	if err == nil {
		log.Info("Your new key was generated", "address", acc.Address)
		log.Warn("Please backup your key file!", "path", acc.URL.Path)
		log.Warn("Please remember your password!")
		return acc.Address, nil
	}
	return common.Address{}, err
}

// fetchKeystore retrieves the encrypted keystore from the account manager.
func fetchKeystore(am *accounts.Manager) (*keystore.KeyStore, error) {
	if ks := am.Backends(keystore.KeyStoreType); len(ks) > 0 {
		return ks[0].(*keystore.KeyStore), nil
	}
	return nil, errors.New("local keystore not used")
}

// ImportRawKey stores the given hex encoded ECDSA key into the key directory,
// encrypting it with the passphrase.
func (s *PersonalAccountAPI) ImportRawKey(privkey string, password string) (common.Address, error) {
	key, err := crypto.HexToECDSA(privkey)
	if err != nil {
		return common.Address{}, err
	}
	ks, err := fetchKeystore(s.am)
	if err != nil {
		return common.Address{}, err
	}
	acc, err := ks.ImportECDSA(key, password)
	return acc.Address, err
}

// UnlockAccount will unlock the account associated with the given address with
// the given password for duration seconds. If duration is nil it will use a
// default of 300 seconds. It returns an indication if the account was unlocked.
func (s *PersonalAccountAPI) UnlockAccount(ctx context.Context, addr common.Address, password string, duration *uint64) (bool, error) {
	// When the API is exposed by external RPC(http, ws etc), unless the user
	// explicitly specifies to allow the insecure account unlocking, otherwise
	// it is disabled.
	if s.b.ExtRPCEnabled() && !s.b.AccountManager().Config().InsecureUnlockAllowed {
		return false, errors.New("account unlock with HTTP access is forbidden")
	}

	const max = uint64(time.Duration(math.MaxInt64) / time.Second)
	var d time.Duration
	if duration == nil {
		d = 300 * time.Second
	} else if *duration > max {
		return false, errors.New("unlock duration too large")
	} else {
		d = time.Duration(*duration) * time.Second
	}
	ks, err := fetchKeystore(s.am)
	if err != nil {
		return false, err
	}
	err = ks.TimedUnlock(accounts.Account{Address: addr}, password, d)
	if err != nil {
		log.Warn("Failed account unlock attempt", "address", addr, "err", err)
	}
	return err == nil, err
}

// LockAccount will lock the account associated with the given address when it's unlocked.
func (s *PersonalAccountAPI) LockAccount(addr common.Address) bool {
	if ks, err := fetchKeystore(s.am); err == nil {
		return ks.Lock(addr) == nil
	}
	return false
}

// signTransaction sets defaults and signs the given transaction
// NOTE: the caller needs to ensure that the nonceLock is held, if applicable,
// and release it after the transaction has been submitted to the tx pool
func (s *PersonalAccountAPI) signTransaction(ctx context.Context, args *TransactionArgs, passwd string) (*types.Transaction, error) {
	// Look up the wallet containing the requested signer
	account := accounts.Account{Address: args.from()}
	wallet, err := s.am.Find(account)
	if err != nil {
		return nil, err
	}
	// Set some sanity defaults and terminate on failure
	if err := args.setDefaults(ctx, s.b); err != nil {
		return nil, err
	}
	// Assemble the transaction and sign with the wallet
	tx := args.toTransaction()

	return wallet.SignTxWithPassphrase(account, passwd, tx, s.b.ChainConfig().ChainID)
}

// SendTransaction will create a transaction from the given arguments and
// tries to sign it with the key associated with args.From. If the given
// passwd isn't able to decrypt the key it fails.
func (s *PersonalAccountAPI) SendTransaction(ctx context.Context, args TransactionArgs, passwd string) (common.Hash, error) {
	if args.Nonce == nil {
		// Hold the addresse's mutex around signing to prevent concurrent assignment of
		// the same nonce to multiple accounts.
		s.nonceLock.LockAddr(args.from())
		defer s.nonceLock.UnlockAddr(args.from())
	}
	signed, err := s.signTransaction(ctx, &args, passwd)
	if err != nil {
		log.Warn("Failed transaction send attempt", "from", args.from(), "to", args.To, "value", args.Value.ToInt(), "err", err)
		return common.Hash{}, err
	}
	return SubmitTransaction(ctx, s.b, signed)
}

// SignTransaction will create a transaction from the given arguments and
// tries to sign it with the key associated with args.From. If the given passwd isn't
// able to decrypt the key it fails. The transaction is returned in RLP-form, not broadcast
// to other nodes
func (s *PersonalAccountAPI) SignTransaction(ctx context.Context, args TransactionArgs, passwd string) (*SignTransactionResult, error) {
	// No need to obtain the noncelock mutex, since we won't be sending this
	// tx into the transaction pool, but right back to the user
	if args.From == nil {
		return nil, fmt.Errorf("sender not specified")
	}
	if args.Gas == nil {
		return nil, fmt.Errorf("gas not specified")
	}
	if args.GasPrice == nil && (args.MaxFeePerGas == nil || args.MaxPriorityFeePerGas == nil) {
		return nil, fmt.Errorf("missing gasPrice or maxFeePerGas/maxPriorityFeePerGas")
	}
	if args.Nonce == nil {
		return nil, fmt.Errorf("nonce not specified")
	}
	// Before actually signing the transaction, ensure the transaction fee is reasonable.
	tx := args.toTransaction()
	if err := checkTxFee(tx.GasPrice(), tx.Gas(), s.b.RPCTxFeeCap()); err != nil {
		return nil, err
	}
	signed, err := s.signTransaction(ctx, &args, passwd)
	if err != nil {
		log.Warn("Failed transaction sign attempt", "from", args.from(), "to", args.To, "value", args.Value.ToInt(), "err", err)
		return nil, err
	}
	data, err := signed.MarshalBinary()
	if err != nil {
		return nil, err
	}
	return &SignTransactionResult{data, signed}, nil
}

// Sign calculates an Ethereum ECDSA signature for:
// keccak256("\x19Ethereum Signed Message:\n" + len(message) + message))
//
// Note, the produced signature conforms to the secp256k1 curve R, S and V values,
// where the V value will be 27 or 28 for legacy reasons.
//
// The key used to calculate the signature is decrypted with the given password.
//
// https://github.com/ethereum/go-ethereum/wiki/Management-APIs#personal_sign
func (s *PersonalAccountAPI) Sign(ctx context.Context, data hexutil.Bytes, addr common.Address, passwd string) (hexutil.Bytes, error) {
	// Look up the wallet containing the requested signer
	account := accounts.Account{Address: addr}

	wallet, err := s.b.AccountManager().Find(account)
	if err != nil {
		return nil, err
	}
	// Assemble sign the data with the wallet
	signature, err := wallet.SignTextWithPassphrase(account, passwd, data)
	if err != nil {
		log.Warn("Failed data sign attempt", "address", addr, "err", err)
		return nil, err
	}
	signature[crypto.RecoveryIDOffset] += 27 // Transform V from 0/1 to 27/28 according to the yellow paper
	return signature, nil
}

// EcRecover returns the address for the account that was used to create the signature.
// Note, this function is compatible with eth_sign and personal_sign. As such it recovers
// the address of:
// hash = keccak256("\x19Ethereum Signed Message:\n"${message length}${message})
// addr = ecrecover(hash, signature)
//
// Note, the signature must conform to the secp256k1 curve R, S and V values, where
// the V value must be 27 or 28 for legacy reasons.
//
// https://github.com/ethereum/go-ethereum/wiki/Management-APIs#personal_ecRecover
func (s *PersonalAccountAPI) EcRecover(ctx context.Context, data, sig hexutil.Bytes) (common.Address, error) {
	if len(sig) != crypto.SignatureLength {
		return common.Address{}, fmt.Errorf("signature must be %d bytes long", crypto.SignatureLength)
	}
	if sig[crypto.RecoveryIDOffset] != 27 && sig[crypto.RecoveryIDOffset] != 28 {
		return common.Address{}, fmt.Errorf("invalid Ethereum signature (V is not 27 or 28)")
	}
	sig[crypto.RecoveryIDOffset] -= 27 // Transform yellow paper V from 27/28 to 0/1

	rpk, err := crypto.SigToPub(accounts.TextHash(data), sig)
	if err != nil {
		return common.Address{}, err
	}
	return crypto.PubkeyToAddress(*rpk), nil
}

// InitializeWallet initializes a new wallet at the provided URL, by generating and returning a new private key.
func (s *PersonalAccountAPI) InitializeWallet(ctx context.Context, url string) (string, error) {
	wallet, err := s.am.Wallet(url)
	if err != nil {
		return "", err
	}

	entropy, err := bip39.NewEntropy(256)
	if err != nil {
		return "", err
	}

	mnemonic, err := bip39.NewMnemonic(entropy)
	if err != nil {
		return "", err
	}

	seed := bip39.NewSeed(mnemonic, "")

	switch wallet := wallet.(type) {
	case *scwallet.Wallet:
		return mnemonic, wallet.Initialize(seed)
	default:
		return "", fmt.Errorf("specified wallet does not support initialization")
	}
}

// Unpair deletes a pairing between wallet and geth.
func (s *PersonalAccountAPI) Unpair(ctx context.Context, url string, pin string) error {
	wallet, err := s.am.Wallet(url)
	if err != nil {
		return err
	}

	switch wallet := wallet.(type) {
	case *scwallet.Wallet:
		return wallet.Unpair([]byte(pin))
	default:
		return fmt.Errorf("specified wallet does not support pairing")
	}
}

// BlockChainAPI provides an API to access Ethereum blockchain data.
type BlockChainAPI struct {
	b Backend
}

// NewBlockChainAPI creates a new Ethereum blockchain API.
func NewBlockChainAPI(b Backend) *BlockChainAPI {
	return &BlockChainAPI{b}
}

// ChainId is the EIP-155 replay-protection chain id for the current Ethereum chain config.
//
// Note, this method does not conform to EIP-695 because the configured chain ID is always
// returned, regardless of the current head block. We used to return an error when the chain
// wasn't synced up to a block where EIP-155 is enabled, but this behavior caused issues
// in CL clients.
func (api *BlockChainAPI) ChainId() *hexutil.Big {
	return (*hexutil.Big)(api.b.ChainConfig().ChainID)
}

func (s *BlockChainAPI) GetActivePrecompilesAt(ctx context.Context, blockTimestamp *big.Int) params.PrecompileUpgrade {
	if blockTimestamp == nil {
		blockTimestampInt := s.b.CurrentHeader().Time
		blockTimestamp = new(big.Int).SetUint64(blockTimestampInt)
	}
	return s.b.ChainConfig().GetActivePrecompiles(blockTimestamp)
}

type FeeConfigResult struct {
	FeeConfig     commontype.FeeConfig `json:"feeConfig"`
	LastChangedAt *big.Int             `json:"lastChangedAt,omitempty"`
}

func (s *BlockChainAPI) FeeConfig(ctx context.Context, blockNrOrHash *rpc.BlockNumberOrHash) (*FeeConfigResult, error) {
	var (
		header *types.Header
		err    error
	)
	if blockNrOrHash == nil {
		header = s.b.CurrentHeader()
	} else {
		header, err = s.b.HeaderByNumberOrHash(ctx, *blockNrOrHash)
		if err != nil {
			return nil, err
		}
	}

	feeConfig, lastChangedAt, err := s.b.GetFeeConfigAt(header)
	if err != nil {
		return nil, err
	}
	return &FeeConfigResult{FeeConfig: feeConfig, LastChangedAt: lastChangedAt}, nil
}

// BlockNumber returns the block number of the chain head.
func (s *BlockChainAPI) BlockNumber() hexutil.Uint64 {
	header, _ := s.b.HeaderByNumber(context.Background(), rpc.LatestBlockNumber) // latest header should always be available
	return hexutil.Uint64(header.Number.Uint64())
}

// GetBalance returns the amount of wei for the given address in the state of the
// given block number. The rpc.LatestBlockNumber and rpc.PendingBlockNumber meta
// block numbers are also allowed.
func (s *BlockChainAPI) GetBalance(ctx context.Context, address common.Address, blockNrOrHash rpc.BlockNumberOrHash) (*hexutil.Big, error) {
	state, _, err := s.b.StateAndHeaderByNumberOrHash(ctx, blockNrOrHash)
	if state == nil || err != nil {
		return nil, err
	}
	return (*hexutil.Big)(state.GetBalance(address)), state.Error()
}

// Result structs for GetProof
type AccountResult struct {
	Address      common.Address  `json:"address"`
	AccountProof []string        `json:"accountProof"`
	Balance      *hexutil.Big    `json:"balance"`
	CodeHash     common.Hash     `json:"codeHash"`
	Nonce        hexutil.Uint64  `json:"nonce"`
	StorageHash  common.Hash     `json:"storageHash"`
	StorageProof []StorageResult `json:"storageProof"`
}

type StorageResult struct {
	Key   string       `json:"key"`
	Value *hexutil.Big `json:"value"`
	Proof []string     `json:"proof"`
}

// GetProof returns the Merkle-proof for a given account and optionally some storage keys.
func (s *BlockChainAPI) GetProof(ctx context.Context, address common.Address, storageKeys []string, blockNrOrHash rpc.BlockNumberOrHash) (*AccountResult, error) {
	state, _, err := s.b.StateAndHeaderByNumberOrHash(ctx, blockNrOrHash)
	if state == nil || err != nil {
		return nil, err
	}

	storageTrie := state.StorageTrie(address)
	storageHash := types.EmptyRootHash
	codeHash := state.GetCodeHash(address)
	storageProof := make([]StorageResult, len(storageKeys))

	// if we have a storageTrie, (which means the account exists), we can update the storagehash
	if storageTrie != nil {
		storageHash = storageTrie.Hash()
	} else {
		// no storageTrie means the account does not exist, so the codeHash is the hash of an empty bytearray.
		codeHash = crypto.Keccak256Hash(nil)
	}

	// create the proof for the storageKeys
	for i, key := range storageKeys {
		if storageTrie != nil {
			proof, storageError := state.GetStorageProof(address, common.HexToHash(key))
			if storageError != nil {
				return nil, storageError
			}
			storageProof[i] = StorageResult{key, (*hexutil.Big)(state.GetState(address, common.HexToHash(key)).Big()), toHexSlice(proof)}
		} else {
			storageProof[i] = StorageResult{key, &hexutil.Big{}, []string{}}
		}
	}

	// create the accountProof
	accountProof, proofErr := state.GetProof(address)
	if proofErr != nil {
		return nil, proofErr
	}

	return &AccountResult{
		Address:      address,
		AccountProof: toHexSlice(accountProof),
		Balance:      (*hexutil.Big)(state.GetBalance(address)),
		CodeHash:     codeHash,
		Nonce:        hexutil.Uint64(state.GetNonce(address)),
		StorageHash:  storageHash,
		StorageProof: storageProof,
	}, state.Error()
}

// GetHeaderByNumber returns the requested canonical block header.
// * When blockNr is -1 the chain head is returned.
// * When blockNr is -2 the pending chain head is returned.
func (s *BlockChainAPI) GetHeaderByNumber(ctx context.Context, number rpc.BlockNumber) (map[string]interface{}, error) {
	header, err := s.b.HeaderByNumber(ctx, number)
	if header != nil && err == nil {
		response := s.rpcMarshalHeader(ctx, header)
		// subnet-evm has no notion of a pending block
		// if number == rpc.PendingBlockNumber {
		// 	// Pending header need to nil out a few fields
		// 	for _, field := range []string{"hash", "nonce", "miner"} {
		// 		response[field] = nil
		// 	}
		// }
		return response, err
	}
	return nil, err
}

// GetHeaderByHash returns the requested header by hash.
func (s *BlockChainAPI) GetHeaderByHash(ctx context.Context, hash common.Hash) map[string]interface{} {
	header, _ := s.b.HeaderByHash(ctx, hash)
	if header != nil {
		return s.rpcMarshalHeader(ctx, header)
	}
	return nil
}

// GetBlockByNumber returns the requested canonical block.
//   - When blockNr is -1 the chain head is returned.
//   - When blockNr is -2 the pending chain head is returned.
//   - When fullTx is true all transactions in the block are returned, otherwise
//     only the transaction hash is returned.
func (s *BlockChainAPI) GetBlockByNumber(ctx context.Context, number rpc.BlockNumber, fullTx bool) (map[string]interface{}, error) {
	block, err := s.b.BlockByNumber(ctx, number)
	if block != nil && err == nil {
		response, err := s.rpcMarshalBlock(ctx, block, true, fullTx)
		// subnet-evm has no notion of a pending block
		// if err == nil && number == rpc.PendingBlockNumber {
		// 	// Pending blocks need to nil out a few fields
		// 	for _, field := range []string{"hash", "nonce", "miner"} {
		// 		response[field] = nil
		// 	}
		// }
		return response, err
	}
	return nil, err
}

// GetBlockByHash returns the requested block. When fullTx is true all transactions in the block are returned in full
// detail, otherwise only the transaction hash is returned.
func (s *BlockChainAPI) GetBlockByHash(ctx context.Context, hash common.Hash, fullTx bool) (map[string]interface{}, error) {
	block, err := s.b.BlockByHash(ctx, hash)
	if block != nil {
		return s.rpcMarshalBlock(ctx, block, true, fullTx)
	}
	return nil, err
}

// GetUncleByBlockNumberAndIndex returns the uncle block for the given block number and index.
func (s *BlockChainAPI) GetUncleByBlockNumberAndIndex(ctx context.Context, blockNr rpc.BlockNumber, index hexutil.Uint) (map[string]interface{}, error) {
	block, err := s.b.BlockByNumber(ctx, blockNr)
	if block != nil {
		uncles := block.Uncles()
		if index >= hexutil.Uint(len(uncles)) {
			log.Debug("Requested uncle not found", "number", blockNr, "hash", block.Hash(), "index", index)
			return nil, nil
		}
		block = types.NewBlockWithHeader(uncles[index])
		return s.rpcMarshalBlock(ctx, block, false, false)
	}
	return nil, err
}

// GetUncleByBlockHashAndIndex returns the uncle block for the given block hash and index.
func (s *BlockChainAPI) GetUncleByBlockHashAndIndex(ctx context.Context, blockHash common.Hash, index hexutil.Uint) (map[string]interface{}, error) {
	block, err := s.b.BlockByHash(ctx, blockHash)
	if block != nil {
		uncles := block.Uncles()
		if index >= hexutil.Uint(len(uncles)) {
			log.Debug("Requested uncle not found", "number", block.Number(), "hash", blockHash, "index", index)
			return nil, nil
		}
		block = types.NewBlockWithHeader(uncles[index])
		return s.rpcMarshalBlock(ctx, block, false, false)
	}
	return nil, err
}

// GetUncleCountByBlockNumber returns number of uncles in the block for the given block number
func (s *BlockChainAPI) GetUncleCountByBlockNumber(ctx context.Context, blockNr rpc.BlockNumber) *hexutil.Uint {
	if block, _ := s.b.BlockByNumber(ctx, blockNr); block != nil {
		n := hexutil.Uint(len(block.Uncles()))
		return &n
	}
	return nil
}

// GetUncleCountByBlockHash returns number of uncles in the block for the given block hash
func (s *BlockChainAPI) GetUncleCountByBlockHash(ctx context.Context, blockHash common.Hash) *hexutil.Uint {
	if block, _ := s.b.BlockByHash(ctx, blockHash); block != nil {
		n := hexutil.Uint(len(block.Uncles()))
		return &n
	}
	return nil
}

// GetCode returns the code stored at the given address in the state for the given block number.
func (s *BlockChainAPI) GetCode(ctx context.Context, address common.Address, blockNrOrHash rpc.BlockNumberOrHash) (hexutil.Bytes, error) {
	state, _, err := s.b.StateAndHeaderByNumberOrHash(ctx, blockNrOrHash)
	if state == nil || err != nil {
		return nil, err
	}
	code := state.GetCode(address)
	return code, state.Error()
}

// GetStorageAt returns the storage from the state at the given address, key and
// block number. The rpc.LatestBlockNumber and rpc.PendingBlockNumber meta block
// numbers are also allowed.
func (s *BlockChainAPI) GetStorageAt(ctx context.Context, address common.Address, key string, blockNrOrHash rpc.BlockNumberOrHash) (hexutil.Bytes, error) {
	state, _, err := s.b.StateAndHeaderByNumberOrHash(ctx, blockNrOrHash)
	if state == nil || err != nil {
		return nil, err
	}
	res := state.GetState(address, common.HexToHash(key))
	return res[:], state.Error()
}

// OverrideAccount indicates the overriding fields of account during the execution
// of a message call.
// Note, state and stateDiff can't be specified at the same time. If state is
// set, message execution will only use the data in the given state. Otherwise
// if statDiff is set, all diff will be applied first and then execute the call
// message.
type OverrideAccount struct {
	Nonce     *hexutil.Uint64              `json:"nonce"`
	Code      *hexutil.Bytes               `json:"code"`
	Balance   **hexutil.Big                `json:"balance"`
	State     *map[common.Hash]common.Hash `json:"state"`
	StateDiff *map[common.Hash]common.Hash `json:"stateDiff"`
}

// StateOverride is the collection of overridden accounts.
type StateOverride map[common.Address]OverrideAccount

// Apply overrides the fields of specified accounts into the given state.
func (diff *StateOverride) Apply(state *state.StateDB) error {
	if diff == nil {
		return nil
	}
	for addr, account := range *diff {
		// Override account nonce.
		if account.Nonce != nil {
			state.SetNonce(addr, uint64(*account.Nonce))
		}
		// Override account(contract) code.
		if account.Code != nil {
			state.SetCode(addr, *account.Code)
		}
		// Override account balance.
		if account.Balance != nil {
			state.SetBalance(addr, (*big.Int)(*account.Balance))
		}
		if account.State != nil && account.StateDiff != nil {
			return fmt.Errorf("account %s has both 'state' and 'stateDiff'", addr.Hex())
		}
		// Replace entire state if caller requires.
		if account.State != nil {
			state.SetStorage(addr, *account.State)
		}
		// Apply state diff into specified accounts.
		if account.StateDiff != nil {
			for key, value := range *account.StateDiff {
				state.SetState(addr, key, value)
			}
		}
	}
	return nil
}

// BlockOverrides is a set of header fields to override.
type BlockOverrides struct {
	Number     *hexutil.Big
	Difficulty *hexutil.Big
	Time       *hexutil.Big
	GasLimit   *hexutil.Uint64
	Coinbase   *common.Address
	BaseFee    *hexutil.Big
}

// Apply overrides the given header fields into the given block context.
func (diff *BlockOverrides) Apply(blockCtx *vm.BlockContext) {
	if diff == nil {
		return
	}
	if diff.Number != nil {
		blockCtx.BlockNumber = diff.Number.ToInt()
	}
	if diff.Difficulty != nil {
		blockCtx.Difficulty = diff.Difficulty.ToInt()
	}
	if diff.Time != nil {
		blockCtx.Time = diff.Time.ToInt()
	}
	if diff.GasLimit != nil {
		blockCtx.GasLimit = uint64(*diff.GasLimit)
	}
	if diff.Coinbase != nil {
		blockCtx.Coinbase = *diff.Coinbase
	}
	if diff.BaseFee != nil {
		blockCtx.BaseFee = diff.BaseFee.ToInt()
	}
}

func DoCall(ctx context.Context, b Backend, args TransactionArgs, blockNrOrHash rpc.BlockNumberOrHash, overrides *StateOverride, timeout time.Duration, globalGasCap uint64) (*core.ExecutionResult, error) {
	defer func(start time.Time) { log.Debug("Executing EVM call finished", "runtime", time.Since(start)) }(time.Now())

	state, header, err := b.StateAndHeaderByNumberOrHash(ctx, blockNrOrHash)
	if state == nil || err != nil {
		return nil, err
	}
	if err := overrides.Apply(state); err != nil {
		return nil, err
	}
	// If the request is for the pending block, override the block timestamp, number, and estimated
	// base fee, so that the check runs as if it were run on a newly generated block.
	if blkNumber, isNum := blockNrOrHash.Number(); isNum && blkNumber == rpc.PendingBlockNumber {
		// Override header with a copy to ensure the original header is not modified
		header = types.CopyHeader(header)
		// Grab the hash of the unmodified header, so that the modified header can point to the
		// prior block as its parent.
		parentHash := header.Hash()
		header.Time = uint64(time.Now().Unix())
		header.ParentHash = parentHash
		header.Number = new(big.Int).Add(header.Number, big.NewInt(1))
		estimatedBaseFee, err := b.EstimateBaseFee(ctx)
		if err != nil {
			return nil, err
		}
		header.BaseFee = estimatedBaseFee
	}

	// Setup context so it may be cancelled the call has completed
	// or, in case of unmetered gas, setup a context with a timeout.
	var cancel context.CancelFunc
	if timeout > 0 {
		ctx, cancel = context.WithTimeout(ctx, timeout)
	} else {
		ctx, cancel = context.WithCancel(ctx)
	}
	// Make sure the context is cancelled when the call has completed
	// this makes sure resources are cleaned up.
	defer cancel()

	// Get a new instance of the EVM.
	msg, err := args.ToMessage(globalGasCap, header.BaseFee)
	if err != nil {
		return nil, err
	}
	evm, vmError, err := b.GetEVM(ctx, msg, state, header, &vm.Config{NoBaseFee: true})
	if err != nil {
		return nil, err
	}
	// Wait for the context to be done and cancel the evm. Even if the
	// EVM has finished, cancelling may be done (repeatedly)
	go func() {
		<-ctx.Done()
		evm.Cancel()
	}()

	// Execute the message.
	gp := new(core.GasPool).AddGas(math.MaxUint64)
	result, err := core.ApplyMessage(evm, msg, gp)
	if err := vmError(); err != nil {
		return nil, err
	}

	// If the timer caused an abort, return an appropriate error message
	if evm.Cancelled() {
		return nil, fmt.Errorf("execution aborted (timeout = %v)", timeout)
	}
	if err != nil {
		return result, fmt.Errorf("err: %w (supplied gas %d)", err, msg.Gas())
	}
	return result, nil
}

func newRevertError(result *core.ExecutionResult) *revertError {
	reason, errUnpack := abi.UnpackRevert(result.Revert())
	err := errors.New("execution reverted")
	if errUnpack == nil {
		err = fmt.Errorf("execution reverted: %v", reason)
	}
	return &revertError{
		error:  err,
		reason: hexutil.Encode(result.Revert()),
	}
}

// revertError is an API error that encompasses an EVM revertal with JSON error
// code and a binary data blob.
type revertError struct {
	error
	reason string // revert reason hex encoded
}

// ErrorCode returns the JSON error code for a revertal.
// See: https://github.com/ethereum/wiki/wiki/JSON-RPC-Error-Codes-Improvement-Proposal
func (e *revertError) ErrorCode() int {
	return 3
}

// ErrorData returns the hex encoded revert reason.
func (e *revertError) ErrorData() interface{} {
	return e.reason
}

type ExecutionResult struct {
	UsedGas    uint64        `json:"gas"`        // Total used gas but include the refunded gas
	ErrCode    int           `json:"errCode"`    // EVM error code
	Err        string        `json:"err"`        // Any error encountered during the execution(listed in core/vm/errors.go)
	ReturnData hexutil.Bytes `json:"returnData"` // Data from evm(function result or data supplied with revert opcode)
}

// CallDetailed performs the same call as Call, but returns the full context
func (s *BlockChainAPI) CallDetailed(ctx context.Context, args TransactionArgs, blockNrOrHash rpc.BlockNumberOrHash, overrides *StateOverride) (*ExecutionResult, error) {
	result, err := DoCall(ctx, s.b, args, blockNrOrHash, overrides, s.b.RPCEVMTimeout(), s.b.RPCGasCap())
	if err != nil {
		return nil, err
	}

	reply := &ExecutionResult{
		UsedGas:    result.UsedGas,
		ReturnData: result.ReturnData,
	}
	if result.Err != nil {
		if err, ok := result.Err.(rpc.Error); ok {
			reply.ErrCode = err.ErrorCode()
		}
		reply.Err = result.Err.Error()
	}
	// If the result contains a revert reason, try to unpack and return it.
	if len(result.Revert()) > 0 {
		err := newRevertError(result)
		reply.ErrCode = err.ErrorCode()
		reply.Err = err.Error()
	}
	return reply, nil
}

// Call executes the given transaction on the state for the given block number.
//
// Additionally, the caller can specify a batch of contract for fields overriding.
//
// Note, this function doesn't make and changes in the state/blockchain and is
// useful to execute and retrieve values.
func (s *BlockChainAPI) Call(ctx context.Context, args TransactionArgs, blockNrOrHash rpc.BlockNumberOrHash, overrides *StateOverride) (hexutil.Bytes, error) {
	result, err := DoCall(ctx, s.b, args, blockNrOrHash, overrides, s.b.RPCEVMTimeout(), s.b.RPCGasCap())
	if err != nil {
		return nil, err
	}
	// If the result contains a revert reason, try to unpack and return it.
	if len(result.Revert()) > 0 {
		return nil, newRevertError(result)
	}
	return result.Return(), result.Err
}

func DoEstimateGas(ctx context.Context, b Backend, args TransactionArgs, blockNrOrHash rpc.BlockNumberOrHash, gasCap uint64) (hexutil.Uint64, error) {
	// Binary search the gas requirement, as it may be higher than the amount used
	var (
		lo  uint64 = params.TxGas - 1
		hi  uint64
		cap uint64
	)
	// Use zero address if sender unspecified.
	if args.From == nil {
		args.From = new(common.Address)
	}
	// Determine the highest gas limit can be used during the estimation.
	if args.Gas != nil && uint64(*args.Gas) >= params.TxGas {
		hi = uint64(*args.Gas)
	} else {
		// Retrieve the block to act as the gas ceiling
		block, err := b.BlockByNumberOrHash(ctx, blockNrOrHash)
		if err != nil {
			return 0, err
		}
		if block == nil {
			return 0, errors.New("block not found")
		}
		hi = block.GasLimit()
	}
	// Normalize the max fee per gas the call is willing to spend.
	var feeCap *big.Int
	if args.GasPrice != nil && (args.MaxFeePerGas != nil || args.MaxPriorityFeePerGas != nil) {
		return 0, errors.New("both gasPrice and (maxFeePerGas or maxPriorityFeePerGas) specified")
	} else if args.GasPrice != nil {
		feeCap = args.GasPrice.ToInt()
	} else if args.MaxFeePerGas != nil {
		feeCap = args.MaxFeePerGas.ToInt()
	} else {
		feeCap = common.Big0
	}
	// Recap the highest gas limit with account's available balance.
	if feeCap.BitLen() != 0 {
		state, _, err := b.StateAndHeaderByNumberOrHash(ctx, blockNrOrHash)
		if err != nil {
			return 0, err
		}
		balance := state.GetBalance(*args.From) // from can't be nil
		available := new(big.Int).Set(balance)
		if args.Value != nil {
			if args.Value.ToInt().Cmp(available) >= 0 {
				return 0, errors.New("insufficient funds for transfer")
			}
			available.Sub(available, args.Value.ToInt())
		}
		allowance := new(big.Int).Div(available, feeCap)

		// If the allowance is larger than maximum uint64, skip checking
		if allowance.IsUint64() && hi > allowance.Uint64() {
			transfer := args.Value
			if transfer == nil {
				transfer = new(hexutil.Big)
			}
			log.Warn("Gas estimation capped by limited funds", "original", hi, "balance", balance,
				"sent", transfer.ToInt(), "maxFeePerGas", feeCap, "fundable", allowance)
			hi = allowance.Uint64()
		}
	}
	// Recap the highest gas allowance with specified gascap.
	if gasCap != 0 && hi > gasCap {
		log.Warn("Caller gas above allowance, capping", "requested", hi, "cap", gasCap)
		hi = gasCap
	}
	cap = hi

	// Create a helper to check if a gas allowance results in an executable transaction
	executable := func(gas uint64) (bool, *core.ExecutionResult, error) {
		args.Gas = (*hexutil.Uint64)(&gas)

		result, err := DoCall(ctx, b, args, blockNrOrHash, nil, 0, gasCap)
		if err != nil {
			if errors.Is(err, core.ErrIntrinsicGas) {
				return true, nil, nil // Special case, raise gas limit
			}
			return true, nil, err // Bail out
		}
		return result.Failed(), result, nil
	}
	// Execute the binary search and hone in on an executable gas limit
	for lo+1 < hi {
		mid := (hi + lo) / 2
		failed, _, err := executable(mid)

		// If the error is not nil(consensus error), it means the provided message
		// call or transaction will never be accepted no matter how much gas it is
		// assigned. Return the error directly, don't struggle any more.
		if err != nil {
			return 0, err
		}
		if failed {
			lo = mid
		} else {
			hi = mid
		}
	}
	// Reject the transaction as invalid if it still fails at the highest allowance
	if hi == cap {
		failed, result, err := executable(hi)
		if err != nil {
			return 0, err
		}
		if failed {
			if result != nil && result.Err != vmerrs.ErrOutOfGas {
				if len(result.Revert()) > 0 {
					return 0, newRevertError(result)
				}
				return 0, result.Err
			}
			// Otherwise, the specified gas cap is too low
			return 0, fmt.Errorf("gas required exceeds allowance (%d)", cap)
		}
	}
	return hexutil.Uint64(hi), nil
}

// EstimateGas returns an estimate of the amount of gas needed to execute the
// given transaction against the current pending block.
func (s *BlockChainAPI) EstimateGas(ctx context.Context, args TransactionArgs, blockNrOrHash *rpc.BlockNumberOrHash) (hexutil.Uint64, error) {
	bNrOrHash := rpc.BlockNumberOrHashWithNumber(rpc.PendingBlockNumber)
	if blockNrOrHash != nil {
		bNrOrHash = *blockNrOrHash
	}
	return DoEstimateGas(ctx, s.b, args, bNrOrHash, s.b.RPCGasCap())
}

// RPCMarshalHeader converts the given header to the RPC output .
func RPCMarshalHeader(head *types.Header) map[string]interface{} {
	result := map[string]interface{}{
		"number":           (*hexutil.Big)(head.Number),
		"hash":             head.Hash(),
		"parentHash":       head.ParentHash,
		"nonce":            head.Nonce,
		"mixHash":          head.MixDigest,
		"sha3Uncles":       head.UncleHash,
		"logsBloom":        head.Bloom,
		"stateRoot":        head.Root,
		"miner":            head.Coinbase,
		"difficulty":       (*hexutil.Big)(head.Difficulty),
		"extraData":        hexutil.Bytes(head.Extra),
		"size":             hexutil.Uint64(head.Size()),
		"gasLimit":         hexutil.Uint64(head.GasLimit),
		"gasUsed":          hexutil.Uint64(head.GasUsed),
		"timestamp":        hexutil.Uint64(head.Time),
		"transactionsRoot": head.TxHash,
		"receiptsRoot":     head.ReceiptHash,
	}

	if head.BaseFee != nil {
		result["baseFeePerGas"] = (*hexutil.Big)(head.BaseFee)
	}
	if head.BlockGasCost != nil {
		result["blockGasCost"] = (*hexutil.Big)(head.BlockGasCost)
	}

	return result
}

// RPCMarshalBlock converts the given block to the RPC output which depends on fullTx. If inclTx is true transactions are
// returned. When fullTx is true the returned block contains full transaction details, otherwise it will only contain
// transaction hashes.
func RPCMarshalBlock(block *types.Block, inclTx bool, fullTx bool, config *params.ChainConfig) (map[string]interface{}, error) {
	fields := RPCMarshalHeader(block.Header())
	fields["size"] = hexutil.Uint64(block.Size())

	if inclTx {
		formatTx := func(tx *types.Transaction) (interface{}, error) {
			return tx.Hash(), nil
		}
		if fullTx {
			formatTx = func(tx *types.Transaction) (interface{}, error) {
				return newRPCTransactionFromBlockHash(block, tx.Hash(), config), nil
			}
		}
		txs := block.Transactions()
		transactions := make([]interface{}, len(txs))
		var err error
		for i, tx := range txs {
			if transactions[i], err = formatTx(tx); err != nil {
				return nil, err
			}
		}
		fields["transactions"] = transactions
	}
	uncles := block.Uncles()
	uncleHashes := make([]common.Hash, len(uncles))
	for i, uncle := range uncles {
		uncleHashes[i] = uncle.Hash()
	}
	fields["uncles"] = uncleHashes

	return fields, nil
}

// rpcMarshalHeader uses the generalized output filler, then adds the total difficulty field, which requires
// a `BlockchainAPI`.
func (s *BlockChainAPI) rpcMarshalHeader(ctx context.Context, header *types.Header) map[string]interface{} {
	fields := RPCMarshalHeader(header)
	// Note: Subnet-EVM enforces that the difficulty of a block is always 1, such that the total difficulty of a block
	// will be equivalent to its height.
	fields["totalDifficulty"] = (*hexutil.Big)(header.Number)
	return fields
}

// rpcMarshalBlock uses the generalized output filler, then adds the total difficulty field, which requires
// a `BlockchainAPI`.
func (s *BlockChainAPI) rpcMarshalBlock(ctx context.Context, b *types.Block, inclTx bool, fullTx bool) (map[string]interface{}, error) {
	fields, err := RPCMarshalBlock(b, inclTx, fullTx, s.b.ChainConfig())
	if err != nil {
		return nil, err
	}
	if inclTx {
		// Note: Subnet-EVM enforces that the difficulty of a block is always 1, such that the total difficulty of a block
		// will be equivalent to its height.
		fields["totalDifficulty"] = (*hexutil.Big)(b.Number())
	}
	return fields, err
}

// RPCTransaction represents a transaction that will serialize to the RPC representation of a transaction
type RPCTransaction struct {
	BlockHash        *common.Hash      `json:"blockHash"`
	BlockNumber      *hexutil.Big      `json:"blockNumber"`
	From             common.Address    `json:"from"`
	Gas              hexutil.Uint64    `json:"gas"`
	GasPrice         *hexutil.Big      `json:"gasPrice"`
	GasFeeCap        *hexutil.Big      `json:"maxFeePerGas,omitempty"`
	GasTipCap        *hexutil.Big      `json:"maxPriorityFeePerGas,omitempty"`
	Hash             common.Hash       `json:"hash"`
	Input            hexutil.Bytes     `json:"input"`
	Nonce            hexutil.Uint64    `json:"nonce"`
	To               *common.Address   `json:"to"`
	TransactionIndex *hexutil.Uint64   `json:"transactionIndex"`
	Value            *hexutil.Big      `json:"value"`
	Type             hexutil.Uint64    `json:"type"`
	Accesses         *types.AccessList `json:"accessList,omitempty"`
	ChainID          *hexutil.Big      `json:"chainId,omitempty"`
	V                *hexutil.Big      `json:"v"`
	R                *hexutil.Big      `json:"r"`
	S                *hexutil.Big      `json:"s"`
}

// newRPCTransaction returns a transaction that will serialize to the RPC
// representation, with the given location metadata set (if available).
func newRPCTransaction(tx *types.Transaction, blockHash common.Hash, blockNumber uint64, blockTimestamp uint64, index uint64, baseFee *big.Int, config *params.ChainConfig) *RPCTransaction {
	signer := types.MakeSigner(config, new(big.Int).SetUint64(blockNumber), new(big.Int).SetUint64(blockTimestamp))
	from, _ := types.Sender(signer, tx)
	v, r, s := tx.RawSignatureValues()
	result := &RPCTransaction{
		Type:     hexutil.Uint64(tx.Type()),
		From:     from,
		Gas:      hexutil.Uint64(tx.Gas()),
		GasPrice: (*hexutil.Big)(tx.GasPrice()),
		Hash:     tx.Hash(),
		Input:    hexutil.Bytes(tx.Data()),
		Nonce:    hexutil.Uint64(tx.Nonce()),
		To:       tx.To(),
		Value:    (*hexutil.Big)(tx.Value()),
		V:        (*hexutil.Big)(v),
		R:        (*hexutil.Big)(r),
		S:        (*hexutil.Big)(s),
	}
	if blockHash != (common.Hash{}) {
		result.BlockHash = &blockHash
		result.BlockNumber = (*hexutil.Big)(new(big.Int).SetUint64(blockNumber))
		result.TransactionIndex = (*hexutil.Uint64)(&index)
	}
	switch tx.Type() {
	case types.LegacyTxType:
		// if a legacy transaction has an EIP-155 chain id, include it explicitly
		if id := tx.ChainId(); id.Sign() != 0 {
			result.ChainID = (*hexutil.Big)(id)
		}
	case types.AccessListTxType:
		al := tx.AccessList()
		result.Accesses = &al
		result.ChainID = (*hexutil.Big)(tx.ChainId())
	case types.DynamicFeeTxType:
		al := tx.AccessList()
		result.Accesses = &al
		result.ChainID = (*hexutil.Big)(tx.ChainId())
		result.GasFeeCap = (*hexutil.Big)(tx.GasFeeCap())
		result.GasTipCap = (*hexutil.Big)(tx.GasTipCap())
		// if the transaction has been mined, compute the effective gas price
		if baseFee != nil && blockHash != (common.Hash{}) {
			// price = min(tip, gasFeeCap - baseFee) + baseFee
			price := math.BigMin(new(big.Int).Add(tx.GasTipCap(), baseFee), tx.GasFeeCap())
			result.GasPrice = (*hexutil.Big)(price)
		} else {
			result.GasPrice = (*hexutil.Big)(tx.GasFeeCap())
		}
	}
	return result
}

// newRPCPendingTransaction returns a pending transaction that will serialize to the RPC representation
func newRPCPendingTransaction(tx *types.Transaction, current *types.Header, baseFee *big.Int, config *params.ChainConfig) *RPCTransaction {
	blockNumber := uint64(0)
	blockTimestamp := uint64(0)
	if current != nil {
		blockNumber = current.Number.Uint64()
		blockTimestamp = current.Time
	}
	return newRPCTransaction(tx, common.Hash{}, blockNumber, blockTimestamp, 0, baseFee, config)
}

// newRPCTransactionFromBlockIndex returns a transaction that will serialize to the RPC representation.
func newRPCTransactionFromBlockIndex(b *types.Block, index uint64, config *params.ChainConfig) *RPCTransaction {
	txs := b.Transactions()
	if index >= uint64(len(txs)) {
		return nil
	}
	return newRPCTransaction(txs[index], b.Hash(), b.NumberU64(), b.Time(), index, b.BaseFee(), config)
}

// newRPCRawTransactionFromBlockIndex returns the bytes of a transaction given a block and a transaction index.
func newRPCRawTransactionFromBlockIndex(b *types.Block, index uint64) hexutil.Bytes {
	txs := b.Transactions()
	if index >= uint64(len(txs)) {
		return nil
	}
	blob, _ := txs[index].MarshalBinary()
	return blob
}

// newRPCTransactionFromBlockHash returns a transaction that will serialize to the RPC representation.
func newRPCTransactionFromBlockHash(b *types.Block, hash common.Hash, config *params.ChainConfig) *RPCTransaction {
	for idx, tx := range b.Transactions() {
		if tx.Hash() == hash {
			return newRPCTransactionFromBlockIndex(b, uint64(idx), config)
		}
	}
	return nil
}

// accessListResult returns an optional accesslist
// Its the result of the `debug_createAccessList` RPC call.
// It contains an error if the transaction itself failed.
type accessListResult struct {
	Accesslist *types.AccessList `json:"accessList"`
	Error      string            `json:"error,omitempty"`
	GasUsed    hexutil.Uint64    `json:"gasUsed"`
}

// CreateAccessList creates a EIP-2930 type AccessList for the given transaction.
// Reexec and BlockNrOrHash can be specified to create the accessList on top of a certain state.
func (s *BlockChainAPI) CreateAccessList(ctx context.Context, args TransactionArgs, blockNrOrHash *rpc.BlockNumberOrHash) (*accessListResult, error) {
	bNrOrHash := rpc.BlockNumberOrHashWithNumber(rpc.PendingBlockNumber)
	if blockNrOrHash != nil {
		bNrOrHash = *blockNrOrHash
	}
	acl, gasUsed, vmerr, err := AccessList(ctx, s.b, bNrOrHash, args)
	if err != nil {
		return nil, err
	}
	result := &accessListResult{Accesslist: &acl, GasUsed: hexutil.Uint64(gasUsed)}
	if vmerr != nil {
		result.Error = vmerr.Error()
	}
	return result, nil
}

// AccessList creates an access list for the given transaction.
// If the accesslist creation fails an error is returned.
// If the transaction itself fails, an vmErr is returned.
func AccessList(ctx context.Context, b Backend, blockNrOrHash rpc.BlockNumberOrHash, args TransactionArgs) (acl types.AccessList, gasUsed uint64, vmErr error, err error) {
	// Retrieve the execution context
	db, header, err := b.StateAndHeaderByNumberOrHash(ctx, blockNrOrHash)
	if db == nil || err != nil {
		return nil, 0, nil, err
	}
	// If the gas amount is not set, default to RPC gas cap.
	if args.Gas == nil {
		tmp := hexutil.Uint64(b.RPCGasCap())
		args.Gas = &tmp
	}

	// Ensure any missing fields are filled, extract the recipient and input data
	if err := args.setDefaults(ctx, b); err != nil {
		return nil, 0, nil, err
	}
	var to common.Address
	if args.To != nil {
		to = *args.To
	} else {
		to = crypto.CreateAddress(args.from(), uint64(*args.Nonce))
	}
	// Retrieve the precompiles since they don't need to be added to the access list
	precompiles := vm.ActivePrecompiles(b.ChainConfig().AvalancheRules(header.Number, new(big.Int).SetUint64(header.Time)))

	// Create an initial tracer
	prevTracer := logger.NewAccessListTracer(nil, args.from(), to, precompiles)
	if args.AccessList != nil {
		prevTracer = logger.NewAccessListTracer(*args.AccessList, args.from(), to, precompiles)
	}
	for {
		// Retrieve the current access list to expand
		accessList := prevTracer.AccessList()
		log.Trace("Creating access list", "input", accessList)

		// Copy the original db so we don't modify it
		statedb := db.Copy()
		// Set the access list tracer to the last al

		args.AccessList = &accessList
		msg, err := args.ToMessage(b.RPCGasCap(), header.BaseFee)
		if err != nil {
			return nil, 0, nil, err
		}

		// Apply the transaction with the access list tracer
		tracer := logger.NewAccessListTracer(accessList, args.from(), to, precompiles)
		config := vm.Config{Tracer: tracer, Debug: true, NoBaseFee: true}
		vmenv, _, err := b.GetEVM(ctx, msg, statedb, header, &config)
		if err != nil {
			return nil, 0, nil, err
		}
		res, err := core.ApplyMessage(vmenv, msg, new(core.GasPool).AddGas(msg.Gas()))
		if err != nil {
			return nil, 0, nil, fmt.Errorf("failed to apply transaction: %v err: %v", args.toTransaction().Hash(), err)
		}
		if tracer.Equal(prevTracer) {
			return accessList, res.UsedGas, res.Err, nil
		}
		prevTracer = tracer
	}
}

// Note: this API is moved directly from ./eth/api.go to ensure that it is available under an API that is enabled by
// default without duplicating the code and serving the same API in the original location as well without creating a
// cyclic import.
//
// BadBlockArgs represents the entries in the list returned when bad blocks are queried.
type BadBlockArgs struct {
	Hash   common.Hash            `json:"hash"`
	Block  map[string]interface{} `json:"block"`
	RLP    string                 `json:"rlp"`
	Reason *core.BadBlockReason   `json:"reason"`
}

// GetBadBlocks returns a list of the last 'bad blocks' that the client has seen on the network
// and returns them as a JSON list of block hashes.
func (s *BlockChainAPI) GetBadBlocks(ctx context.Context) ([]*BadBlockArgs, error) {
	var (
		err                error
		badBlocks, reasons = s.b.BadBlocks()
		results            = make([]*BadBlockArgs, 0, len(badBlocks))
	)
	for i, block := range badBlocks {
		var (
			blockRlp  string
			blockJSON map[string]interface{}
		)
		if rlpBytes, err := rlp.EncodeToBytes(block); err != nil {
			blockRlp = err.Error() // Hacky, but hey, it works
		} else {
			blockRlp = fmt.Sprintf("%#x", rlpBytes)
		}
		if blockJSON, err = RPCMarshalBlock(block, true, true, s.b.ChainConfig()); err != nil {
			blockJSON = map[string]interface{}{"error": err.Error()}
		}
		results = append(results, &BadBlockArgs{
			Hash:   block.Hash(),
			RLP:    blockRlp,
			Block:  blockJSON,
			Reason: reasons[i],
		})
	}
	return results, nil
}

// TransactionAPI exposes methods for reading and creating transaction data.
type TransactionAPI struct {
	b         Backend
	nonceLock *AddrLocker
	signer    types.Signer
}

// NewTransactionAPI creates a new RPC service with methods for interacting with transactions.
func NewTransactionAPI(b Backend, nonceLock *AddrLocker) *TransactionAPI {
	// The signer used by the API should always be the 'latest' known one because we expect
	// signers to be backwards-compatible with old transactions.
	signer := types.LatestSigner(b.ChainConfig())
	return &TransactionAPI{b, nonceLock, signer}
}

// GetBlockTransactionCountByNumber returns the number of transactions in the block with the given block number.
func (s *TransactionAPI) GetBlockTransactionCountByNumber(ctx context.Context, blockNr rpc.BlockNumber) *hexutil.Uint {
	if block, _ := s.b.BlockByNumber(ctx, blockNr); block != nil {
		n := hexutil.Uint(len(block.Transactions()))
		return &n
	}
	return nil
}

// GetBlockTransactionCountByHash returns the number of transactions in the block with the given hash.
func (s *TransactionAPI) GetBlockTransactionCountByHash(ctx context.Context, blockHash common.Hash) *hexutil.Uint {
	if block, _ := s.b.BlockByHash(ctx, blockHash); block != nil {
		n := hexutil.Uint(len(block.Transactions()))
		return &n
	}
	return nil
}

// GetTransactionByBlockNumberAndIndex returns the transaction for the given block number and index.
func (s *TransactionAPI) GetTransactionByBlockNumberAndIndex(ctx context.Context, blockNr rpc.BlockNumber, index hexutil.Uint) *RPCTransaction {
	if block, _ := s.b.BlockByNumber(ctx, blockNr); block != nil {
		return newRPCTransactionFromBlockIndex(block, uint64(index), s.b.ChainConfig())
	}
	return nil
}

// GetTransactionByBlockHashAndIndex returns the transaction for the given block hash and index.
func (s *TransactionAPI) GetTransactionByBlockHashAndIndex(ctx context.Context, blockHash common.Hash, index hexutil.Uint) *RPCTransaction {
	if block, _ := s.b.BlockByHash(ctx, blockHash); block != nil {
		return newRPCTransactionFromBlockIndex(block, uint64(index), s.b.ChainConfig())
	}
	return nil
}

// GetRawTransactionByBlockNumberAndIndex returns the bytes of the transaction for the given block number and index.
func (s *TransactionAPI) GetRawTransactionByBlockNumberAndIndex(ctx context.Context, blockNr rpc.BlockNumber, index hexutil.Uint) hexutil.Bytes {
	if block, _ := s.b.BlockByNumber(ctx, blockNr); block != nil {
		return newRPCRawTransactionFromBlockIndex(block, uint64(index))
	}
	return nil
}

// GetRawTransactionByBlockHashAndIndex returns the bytes of the transaction for the given block hash and index.
func (s *TransactionAPI) GetRawTransactionByBlockHashAndIndex(ctx context.Context, blockHash common.Hash, index hexutil.Uint) hexutil.Bytes {
	if block, _ := s.b.BlockByHash(ctx, blockHash); block != nil {
		return newRPCRawTransactionFromBlockIndex(block, uint64(index))
	}
	return nil
}

// GetTransactionCount returns the number of transactions the given address has sent for the given block number
func (s *TransactionAPI) GetTransactionCount(ctx context.Context, address common.Address, blockNrOrHash rpc.BlockNumberOrHash) (*hexutil.Uint64, error) {
	// Ask transaction pool for the nonce which includes pending transactions
	if blockNr, ok := blockNrOrHash.Number(); ok && blockNr == rpc.PendingBlockNumber {
		nonce, err := s.b.GetPoolNonce(ctx, address)
		if err != nil {
			return nil, err
		}
		return (*hexutil.Uint64)(&nonce), nil
	}
	// Resolve block number and use its state to ask for the nonce
	state, _, err := s.b.StateAndHeaderByNumberOrHash(ctx, blockNrOrHash)
	if state == nil || err != nil {
		return nil, err
	}
	nonce := state.GetNonce(address)
	return (*hexutil.Uint64)(&nonce), state.Error()
}

// GetTransactionByHash returns the transaction for the given hash
func (s *TransactionAPI) GetTransactionByHash(ctx context.Context, hash common.Hash) (*RPCTransaction, error) {
	// Try to return an already finalized transaction
	tx, blockHash, blockNumber, index, err := s.b.GetTransaction(ctx, hash)
	if err != nil {
		return nil, err
	}
	if tx != nil {
		header, err := s.b.HeaderByHash(ctx, blockHash)
		if err != nil {
			return nil, err
		}
		return newRPCTransaction(tx, blockHash, blockNumber, header.Time, index, header.BaseFee, s.b.ChainConfig()), nil
	}
	// No finalized transaction, try to retrieve it from the pool
	if tx := s.b.GetPoolTransaction(hash); tx != nil {
		estimatedBaseFee, _ := s.b.EstimateBaseFee(ctx)
		return newRPCPendingTransaction(tx, s.b.CurrentHeader(), estimatedBaseFee, s.b.ChainConfig()), nil
	}

	// Transaction unknown, return as such
	return nil, nil
}

// GetRawTransactionByHash returns the bytes of the transaction for the given hash.
func (s *TransactionAPI) GetRawTransactionByHash(ctx context.Context, hash common.Hash) (hexutil.Bytes, error) {
	// Retrieve a finalized transaction, or a pooled otherwise
	tx, _, _, _, err := s.b.GetTransaction(ctx, hash)
	if err != nil {
		return nil, err
	}
	if tx == nil {
		if tx = s.b.GetPoolTransaction(hash); tx == nil {
			// Transaction not found anywhere, abort
			return nil, nil
		}
	}
	// Serialize to RLP and return
	return tx.MarshalBinary()
}

// GetTransactionReceipt returns the transaction receipt for the given transaction hash.
func (s *TransactionAPI) GetTransactionReceipt(ctx context.Context, hash common.Hash) (map[string]interface{}, error) {
	tx, blockHash, blockNumber, index, err := s.b.GetTransaction(ctx, hash)
	if err != nil {
		// When the transaction doesn't exist, the RPC method should return JSON null
		// as per specification.
		return nil, nil
	}
	header, err := s.b.HeaderByHash(ctx, blockHash)
	if err != nil {
		return nil, err
	}
	receipts, err := s.b.GetReceipts(ctx, blockHash)
	if err != nil {
		return nil, err
	}
	if len(receipts) <= int(index) {
		return nil, nil
	}
	receipt := receipts[index]

	// Derive the sender.
	bigblock := new(big.Int).SetUint64(blockNumber)
	timestamp := new(big.Int).SetUint64(header.Time)
	signer := types.MakeSigner(s.b.ChainConfig(), bigblock, timestamp)
	from, _ := types.Sender(signer, tx)

	fields := map[string]interface{}{
		"blockHash":         blockHash,
		"blockNumber":       hexutil.Uint64(blockNumber),
		"transactionHash":   hash,
		"transactionIndex":  hexutil.Uint64(index),
		"from":              from,
		"to":                tx.To(),
		"gasUsed":           hexutil.Uint64(receipt.GasUsed),
		"cumulativeGasUsed": hexutil.Uint64(receipt.CumulativeGasUsed),
		"contractAddress":   nil,
		"logs":              receipt.Logs,
		"logsBloom":         receipt.Bloom,
		"type":              hexutil.Uint(tx.Type()),
	}
	// Assign the effective gas price paid
	if !s.b.ChainConfig().IsSubnetEVM(timestamp) {
		fields["effectiveGasPrice"] = hexutil.Uint64(tx.GasPrice().Uint64())
	} else {
		gasPrice := new(big.Int).Add(header.BaseFee, tx.EffectiveGasTipValue(header.BaseFee))
		fields["effectiveGasPrice"] = hexutil.Uint64(gasPrice.Uint64())
	}
	// Assign receipt status or post state.
	if len(receipt.PostState) > 0 {
		fields["root"] = hexutil.Bytes(receipt.PostState)
	} else {
		fields["status"] = hexutil.Uint(receipt.Status)
	}
	if receipt.Logs == nil {
		fields["logs"] = []*types.Log{}
	}
	// If the ContractAddress is 20 0x0 bytes, assume it is not a contract creation
	if receipt.ContractAddress != (common.Address{}) {
		fields["contractAddress"] = receipt.ContractAddress
	}
	return fields, nil
}

// sign is a helper function that signs a transaction with the private key of the given address.
func (s *TransactionAPI) sign(addr common.Address, tx *types.Transaction) (*types.Transaction, error) {
	// Look up the wallet containing the requested signer
	account := accounts.Account{Address: addr}

	wallet, err := s.b.AccountManager().Find(account)
	if err != nil {
		return nil, err
	}
	// Request the wallet to sign the transaction
	return wallet.SignTx(account, tx, s.b.ChainConfig().ChainID)
}

// SubmitTransaction is a helper function that submits tx to txPool and logs a message.
func SubmitTransaction(ctx context.Context, b Backend, tx *types.Transaction) (common.Hash, error) {
	// If the transaction fee cap is already specified, ensure the
	// fee of the given transaction is _reasonable_.
	if err := checkTxFee(tx.GasPrice(), tx.Gas(), b.RPCTxFeeCap()); err != nil {
		return common.Hash{}, err
	}
	if !b.UnprotectedAllowed() && !tx.Protected() {
		// Ensure only eip155 signed transactions are submitted if EIP155Required is set.
		return common.Hash{}, errors.New("only replay-protected (EIP-155) transactions allowed over RPC")
	}
	if err := b.SendTx(ctx, tx); err != nil {
		return common.Hash{}, err
	}
	// Print a log with full tx details for manual investigations and interventions
	currentBlock := b.CurrentBlock()
	signer := types.MakeSigner(b.ChainConfig(), currentBlock.Number(), new(big.Int).SetUint64(currentBlock.Time()))
	from, err := types.Sender(signer, tx)
	if err != nil {
		return common.Hash{}, err
	}

	if tx.To() == nil {
		addr := crypto.CreateAddress(from, tx.Nonce())
		log.Info("Submitted contract creation", "hash", tx.Hash().Hex(), "from", from, "nonce", tx.Nonce(), "contract", addr.Hex(), "value", tx.Value(), "type", tx.Type(), "gasFeeCap", tx.GasFeeCap(), "gasTipCap", tx.GasTipCap(), "gasPrice", tx.GasPrice())
	} else {
		log.Info("Submitted transaction", "hash", tx.Hash().Hex(), "from", from, "nonce", tx.Nonce(), "recipient", tx.To(), "value", tx.Value(), "type", tx.Type(), "gasFeeCap", tx.GasFeeCap(), "gasTipCap", tx.GasTipCap(), "gasPrice", tx.GasPrice())
	}
	return tx.Hash(), nil
}

// SendTransaction creates a transaction for the given argument, sign it and submit it to the
// transaction pool.
func (s *TransactionAPI) SendTransaction(ctx context.Context, args TransactionArgs) (common.Hash, error) {
	// Look up the wallet containing the requested signer
	account := accounts.Account{Address: args.from()}

	wallet, err := s.b.AccountManager().Find(account)
	if err != nil {
		return common.Hash{}, err
	}

	if args.Nonce == nil {
		// Hold the addresse's mutex around signing to prevent concurrent assignment of
		// the same nonce to multiple accounts.
		s.nonceLock.LockAddr(args.from())
		defer s.nonceLock.UnlockAddr(args.from())
	}

	// Set some sanity defaults and terminate on failure
	if err := args.setDefaults(ctx, s.b); err != nil {
		return common.Hash{}, err
	}
	// Assemble the transaction and sign with the wallet
	tx := args.toTransaction()

	signed, err := wallet.SignTx(account, tx, s.b.ChainConfig().ChainID)
	if err != nil {
		return common.Hash{}, err
	}
	return SubmitTransaction(ctx, s.b, signed)
}

// FillTransaction fills the defaults (nonce, gas, gasPrice or 1559 fields)
// on a given unsigned transaction, and returns it to the caller for further
// processing (signing + broadcast).
func (s *TransactionAPI) FillTransaction(ctx context.Context, args TransactionArgs) (*SignTransactionResult, error) {
	// Set some sanity defaults and terminate on failure
	if err := args.setDefaults(ctx, s.b); err != nil {
		return nil, err
	}
	// Assemble the transaction and obtain rlp
	tx := args.toTransaction()
	data, err := tx.MarshalBinary()
	if err != nil {
		return nil, err
	}
	return &SignTransactionResult{data, tx}, nil
}

// SendRawTransaction will add the signed transaction to the transaction pool.
// The sender is responsible for signing the transaction and using the correct nonce.
func (s *TransactionAPI) SendRawTransaction(ctx context.Context, input hexutil.Bytes) (common.Hash, error) {
	tx := new(types.Transaction)
	if err := tx.UnmarshalBinary(input); err != nil {
		return common.Hash{}, err
	}
	return SubmitTransaction(ctx, s.b, tx)
}

// Sign calculates an ECDSA signature for:
// keccak256("\x19Ethereum Signed Message:\n" + len(message) + message).
//
// Note, the produced signature conforms to the secp256k1 curve R, S and V values,
// where the V value will be 27 or 28 for legacy reasons.
//
// The account associated with addr must be unlocked.
//
// https://github.com/ethereum/wiki/wiki/JSON-RPC#eth_sign
func (s *TransactionAPI) Sign(addr common.Address, data hexutil.Bytes) (hexutil.Bytes, error) {
	// Look up the wallet containing the requested signer
	account := accounts.Account{Address: addr}

	wallet, err := s.b.AccountManager().Find(account)
	if err != nil {
		return nil, err
	}
	// Sign the requested hash with the wallet
	signature, err := wallet.SignText(account, data)
	if err == nil {
		signature[64] += 27 // Transform V from 0/1 to 27/28 according to the yellow paper
	}
	return signature, err
}

// SignTransactionResult represents a RLP encoded signed transaction.
type SignTransactionResult struct {
	Raw hexutil.Bytes      `json:"raw"`
	Tx  *types.Transaction `json:"tx"`
}

// SignTransaction will sign the given transaction with the from account.
// The node needs to have the private key of the account corresponding with
// the given from address and it needs to be unlocked.
func (s *TransactionAPI) SignTransaction(ctx context.Context, args TransactionArgs) (*SignTransactionResult, error) {
	if args.Gas == nil {
		return nil, fmt.Errorf("gas not specified")
	}
	if args.GasPrice == nil && (args.MaxPriorityFeePerGas == nil || args.MaxFeePerGas == nil) {
		return nil, fmt.Errorf("missing gasPrice or maxFeePerGas/maxPriorityFeePerGas")
	}
	if args.Nonce == nil {
		return nil, fmt.Errorf("nonce not specified")
	}
	if err := args.setDefaults(ctx, s.b); err != nil {
		return nil, err
	}
	// Before actually sign the transaction, ensure the transaction fee is reasonable.
	tx := args.toTransaction()
	if err := checkTxFee(tx.GasPrice(), tx.Gas(), s.b.RPCTxFeeCap()); err != nil {
		return nil, err
	}
	signed, err := s.sign(args.from(), tx)
	if err != nil {
		return nil, err
	}
	data, err := signed.MarshalBinary()
	if err != nil {
		return nil, err
	}
	return &SignTransactionResult{data, signed}, nil
}

// PendingTransactions returns the transactions that are in the transaction pool
// and have a from address that is one of the accounts this node manages.
func (s *TransactionAPI) PendingTransactions() ([]*RPCTransaction, error) {
	pending, err := s.b.GetPoolTransactions()
	if err != nil {
		return nil, err
	}
	accounts := make(map[common.Address]struct{})
	for _, wallet := range s.b.AccountManager().Wallets() {
		for _, account := range wallet.Accounts() {
			accounts[account.Address] = struct{}{}
		}
	}
	curHeader := s.b.CurrentHeader()
	transactions := make([]*RPCTransaction, 0, len(pending))
	for _, tx := range pending {
		from, _ := types.Sender(s.signer, tx)
		if _, exists := accounts[from]; exists {
			estimatedBaseFee, _ := s.b.EstimateBaseFee(context.Background())
			transactions = append(transactions, newRPCPendingTransaction(tx, curHeader, estimatedBaseFee, s.b.ChainConfig()))
		}
	}
	return transactions, nil
}

// Resend accepts an existing transaction and a new gas price and limit. It will remove
// the given transaction from the pool and reinsert it with the new gas price and limit.
func (s *TransactionAPI) Resend(ctx context.Context, sendArgs TransactionArgs, gasPrice *hexutil.Big, gasLimit *hexutil.Uint64) (common.Hash, error) {
	if sendArgs.Nonce == nil {
		return common.Hash{}, fmt.Errorf("missing transaction nonce in transaction spec")
	}
	if err := sendArgs.setDefaults(ctx, s.b); err != nil {
		return common.Hash{}, err
	}
	matchTx := sendArgs.toTransaction()

	// Before replacing the old transaction, ensure the _new_ transaction fee is reasonable.
	var price = matchTx.GasPrice()
	if gasPrice != nil {
		price = gasPrice.ToInt()
	}
	var gas = matchTx.Gas()
	if gasLimit != nil {
		gas = uint64(*gasLimit)
	}
	if err := checkTxFee(price, gas, s.b.RPCTxFeeCap()); err != nil {
		return common.Hash{}, err
	}
	// Iterate the pending list for replacement
	pending, err := s.b.GetPoolTransactions()
	if err != nil {
		return common.Hash{}, err
	}
	for _, p := range pending {
		wantSigHash := s.signer.Hash(matchTx)
		pFrom, err := types.Sender(s.signer, p)
		if err == nil && pFrom == sendArgs.from() && s.signer.Hash(p) == wantSigHash {
			// Match. Re-sign and send the transaction.
			if gasPrice != nil && (*big.Int)(gasPrice).Sign() != 0 {
				sendArgs.GasPrice = gasPrice
			}
			if gasLimit != nil && *gasLimit != 0 {
				sendArgs.Gas = gasLimit
			}
			signedTx, err := s.sign(sendArgs.from(), sendArgs.toTransaction())
			if err != nil {
				return common.Hash{}, err
			}
			if err = s.b.SendTx(ctx, signedTx); err != nil {
				return common.Hash{}, err
			}
			return signedTx.Hash(), nil
		}
	}
	return common.Hash{}, fmt.Errorf("transaction %#x not found", matchTx.Hash())
}

// DebugAPI is the collection of Ethereum APIs exposed over the debugging
// namespace.
type DebugAPI struct {
	b Backend
}

// NewDebugAPI creates a new instance of DebugAPI.
func NewDebugAPI(b Backend) *DebugAPI {
	return &DebugAPI{b: b}
}

// GetHeaderRlp retrieves the RLP encoded for of a single header.
func (api *DebugAPI) GetHeaderRlp(ctx context.Context, number uint64) (hexutil.Bytes, error) {
	header, _ := api.b.HeaderByNumber(ctx, rpc.BlockNumber(number))
	if header == nil {
		return nil, fmt.Errorf("header #%d not found", number)
	}
	return rlp.EncodeToBytes(header)
}

// GetBlockRlp retrieves the RLP encoded for of a single block.
func (api *DebugAPI) GetBlockRlp(ctx context.Context, number uint64) (hexutil.Bytes, error) {
	block, _ := api.b.BlockByNumber(ctx, rpc.BlockNumber(number))
	if block == nil {
		return nil, fmt.Errorf("block #%d not found", number)
	}
	return rlp.EncodeToBytes(block)
}

// GetRawReceipts retrieves the binary-encoded raw receipts of a single block.
func (api *DebugAPI) GetRawReceipts(ctx context.Context, blockNrOrHash rpc.BlockNumberOrHash) ([]hexutil.Bytes, error) {
	var hash common.Hash
	if h, ok := blockNrOrHash.Hash(); ok {
		hash = h
	} else {
		block, err := api.b.BlockByNumberOrHash(ctx, blockNrOrHash)
		if err != nil {
			return nil, err
		}
		hash = block.Hash()
	}
	receipts, err := api.b.GetReceipts(ctx, hash)
	if err != nil {
		return nil, err
	}
	result := make([]hexutil.Bytes, len(receipts))
	for i, receipt := range receipts {
		b, err := receipt.MarshalBinary()
		if err != nil {
			return nil, err
		}
		result[i] = b
	}
	return result, nil
}

// PrintBlock retrieves a block and returns its pretty printed form.
func (api *DebugAPI) PrintBlock(ctx context.Context, number uint64) (string, error) {
	block, _ := api.b.BlockByNumber(ctx, rpc.BlockNumber(number))
	if block == nil {
		return "", fmt.Errorf("block #%d not found", number)
	}
	return spew.Sdump(block), nil
}

// NetAPI offers network related RPC methods
type NetAPI struct {
	// net            *p2p.Server
	networkVersion uint64
}

// NewNetAPI creates a new net API instance.
func NewNetAPI(networkVersion uint64) *NetAPI {
	return &NetAPI{networkVersion}
}

// Listening returns an indication if the node is listening for network connections.
func (s *NetAPI) Listening() bool {
	return true // always listening
}

// PeerCount returns the number of connected peers
func (s *NetAPI) PeerCount() hexutil.Uint {
	return hexutil.Uint(0)
}

// Version returns the current ethereum protocol version.
func (s *NetAPI) Version() string {
	return fmt.Sprintf("%d", s.networkVersion)
}

// checkTxFee is an internal function used to check whether the fee of
// the given transaction is _reasonable_(under the cap).
func checkTxFee(gasPrice *big.Int, gas uint64, cap float64) error {
	// Short circuit if there is no cap for transaction fee at all.
	if cap == 0 {
		return nil
	}
	feeEth := new(big.Float).Quo(new(big.Float).SetInt(new(big.Int).Mul(gasPrice, new(big.Int).SetUint64(gas))), new(big.Float).SetInt(big.NewInt(params.Ether)))
	feeFloat, _ := feeEth.Float64()
	if feeFloat > cap {
		return fmt.Errorf("tx fee (%.2f ether) exceeds the configured cap (%.2f ether)", feeFloat, cap)
	}
	return nil
}

// toHexSlice creates a slice of hex-strings based on []byte.
func toHexSlice(b [][]byte) []string {
	r := make([]string, len(b))
	for i := range b {
		r[i] = hexutil.Encode(b[i])
	}
	return r
}<|MERGE_RESOLUTION|>--- conflicted
+++ resolved
@@ -138,24 +138,9 @@
 	return false, nil
 }
 
-<<<<<<< HEAD
 // GetChainConfig returns the chain config.
 func (s *EthereumAPI) GetChainConfig(ctx context.Context) *params.ChainConfig {
 	return s.b.ChainConfig()
-=======
-type GetChainConfigResponse struct {
-	*params.ChainConfig
-	params.UpgradeConfig `json:"upgrades"`
-}
-
-func (s *BlockChainAPI) GetChainConfig(ctx context.Context) GetChainConfigResponse {
-	config := s.b.ChainConfig()
-	resp := GetChainConfigResponse{
-		ChainConfig:   config,
-		UpgradeConfig: config.UpgradeConfig,
-	}
-	return resp
->>>>>>> c7b10c6c
 }
 
 // TxPoolAPI offers and API for the transaction pool. It only operates on data that is non confidential.
