--- conflicted
+++ resolved
@@ -5,13 +5,9 @@
   - `StorageRangeAt` 
   - `GetModifiedAccountsByNumber`
   - `GetModifiedAccountsByHash`
-<<<<<<< HEAD
+- Removed deprecated flag `tx-lookup-limit`. Use `transaction-history` instead.
 - Enabled RPC batch limits by default, and configurable with `batch-request-limit` and `batch-max-response-size`.
-=======
-- Removed deprecated flag `tx-lookup-limit`. Use `transaction-history` instead.
 - Add pending releases here
-
->>>>>>> 4aa72e68
 
 ## [v0.7.8](https://github.com/ava-labs/subnet-evm/releases/tag/v0.7.8)
 
