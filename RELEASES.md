--- conflicted
+++ resolved
@@ -4,11 +4,8 @@
 
 - Add pending releases here
 - Upgrade to Go version 1.24
-<<<<<<< HEAD
 - Implement ACP-226: Set expected block gas cost to 0 in Granite network upgrade, removing block gas cost requirements for block building.
-=======
 - Implement ACP-226: Add timeMilliseconds (Unix uint64) timestamp to block header for Granite upgrade.
->>>>>>> 24d7e578
 
 ## [v0.7.9](https://github.com/ava-labs/subnet-evm/releases/tag/v0.7.9)
 
