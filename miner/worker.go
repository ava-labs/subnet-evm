--- conflicted
+++ resolved
@@ -322,50 +322,21 @@
 
 		_, err := w.commitTransaction(env, tx, coinbase)
 		switch {
-<<<<<<< HEAD
-		case errors.Is(err, core.ErrGasLimitReached):
-			// Pop the current out-of-gas transaction without shifting in the next from the account
-			log.Info("commitTransactions - Gas limit exceeded for current block", "hash", tx.Hash().String(), "sender", from, "pool gas", env.gasPool.Gas(), "gaslimit", tx.Gas(), "GasFeeCap", tx.GasFeeCap().Int64(), "GasPrice", tx.GasPrice().Int64())
-			txs.Pop()
-
-=======
->>>>>>> ba46d7b4
 		case errors.Is(err, core.ErrNonceTooLow):
 			// New head notification data race between the transaction pool and miner, shift
 			log.Info("commitTransactions - Skipping transaction with low nonce", "sender", from, "nonce", tx.Nonce())
 			txs.Shift()
 
-<<<<<<< HEAD
-		case errors.Is(err, core.ErrNonceTooHigh):
-			// Reorg notification data race between the transaction pool and miner, skip account =
-			log.Info("commitTransactions - Skipping account with high nonce", "sender", from, "nonce", tx.Nonce())
-			txs.Pop()
-
-=======
->>>>>>> ba46d7b4
 		case errors.Is(err, nil):
 			env.tcount++
 			txs.Shift()
 			log.Info("Transaction committed", "hash", tx.Hash().String(), "nonce", tx.Nonce())
 
-<<<<<<< HEAD
-		case errors.Is(err, types.ErrTxTypeNotSupported):
-			// Pop the unsupported transaction without shifting in the next from the account
-			log.Info("commitTransactions - Skipping unsupported transaction type", "sender", from, "type", tx.Type())
-			txs.Pop()
-
-		default:
-			// Strange error, discard the transaction and get the next in line (note, the
-			// nonce-too-high clause will prevent us from executing in vain).
-			log.Info("commitTransactions - Transaction failed, account skipped", "hash", tx.Hash(), "err", err)
-			txs.Shift()
-=======
 		default:
 			// Transaction is regarded as invalid, drop all consecutive transactions from
 			// the same sender because of `nonce-too-high` clause.
 			log.Debug("Transaction failed, account skipped", "hash", tx.Hash(), "err", err)
 			txs.Pop()
->>>>>>> ba46d7b4
 		}
 	}
 }
