// (c) 2019-2020, Ava Labs, Inc.
//
// This file is a derived work, based on the go-ethereum library whose original
// notices appear below.
//
// It is distributed under a license compatible with the licensing terms of the
// original code from which it is derived.
//
// Much love to the original authors for their work.
// **********
// Copyright 2015 The go-ethereum Authors
// This file is part of the go-ethereum library.
//
// The go-ethereum library is free software: you can redistribute it and/or modify
// it under the terms of the GNU Lesser General Public License as published by
// the Free Software Foundation, either version 3 of the License, or
// (at your option) any later version.
//
// The go-ethereum library is distributed in the hope that it will be useful,
// but WITHOUT ANY WARRANTY; without even the implied warranty of
// MERCHANTABILITY or FITNESS FOR A PARTICULAR PURPOSE. See the
// GNU Lesser General Public License for more details.
//
// You should have received a copy of the GNU Lesser General Public License
// along with the go-ethereum library. If not, see <http://www.gnu.org/licenses/>.
//
// NOTE: this piece of code is modified by Ted Yin.
// The modification is also licensed under the same LGPL.

package miner

import (
	"errors"
	"fmt"
	"math/big"
	"sync"
	"time"

	"github.com/ava-labs/avalanchego/utils/timer/mockable"
	"github.com/ava-labs/avalanchego/utils/units"
	"github.com/ava-labs/subnet-evm/consensus"
	"github.com/ava-labs/subnet-evm/consensus/dummy"
	"github.com/ava-labs/subnet-evm/core"
	"github.com/ava-labs/subnet-evm/core/state"
	"github.com/ava-labs/subnet-evm/core/types"
	"github.com/ava-labs/subnet-evm/params"
	"github.com/ava-labs/subnet-evm/precompile/precompileconfig"
	"github.com/ava-labs/subnet-evm/utils"
	"github.com/ethereum/go-ethereum/common"
	"github.com/ethereum/go-ethereum/event"
	"github.com/ethereum/go-ethereum/log"
)

const (
	targetTxsSize = 1800 * units.KiB
)

// environment is the worker's current environment and holds all of the current state information.
type environment struct {
	signer types.Signer

	state   *state.StateDB // apply state changes here
	tcount  int            // tx count in cycle
	gasPool *core.GasPool  // available gas used to pack transactions

	parent   *types.Header
	header   *types.Header
	txs      []*types.Transaction
	receipts []*types.Receipt
	size     uint64

	start time.Time // Time that block building began
}

// worker is the main object which takes care of submitting new work to consensus engine
// and gathering the sealing result.
type worker struct {
	config      *Config
	chainConfig *params.ChainConfig
	engine      consensus.Engine
	eth         Backend
	chain       *core.BlockChain

	// Feeds
	// TODO remove since this will never be written to
	pendingLogsFeed event.Feed

	// Subscriptions
	mux      *event.TypeMux // TODO replace
	mu       sync.RWMutex   // The lock used to protect the coinbase and extra fields
	coinbase common.Address
	clock    *mockable.Clock // Allows us mock the clock for testing
}

func newWorker(config *Config, chainConfig *params.ChainConfig, engine consensus.Engine, eth Backend, mux *event.TypeMux, clock *mockable.Clock) *worker {
	worker := &worker{
		config:      config,
		chainConfig: chainConfig,
		engine:      engine,
		eth:         eth,
		chain:       eth.BlockChain(),
		mux:         mux,
		coinbase:    config.Etherbase,
		clock:       clock,
	}

	return worker
}

// setEtherbase sets the etherbase used to initialize the block coinbase field.
func (w *worker) setEtherbase(addr common.Address) {
	w.mu.Lock()
	defer w.mu.Unlock()
	w.coinbase = addr
}

// commitNewWork generates several new sealing tasks based on the parent block.
func (w *worker) commitNewWork(predicateContext *precompileconfig.ProposerPredicateContext) (*types.Block, error) {
	w.mu.RLock()
	defer w.mu.RUnlock()

	tstart := w.clock.Time()
	timestamp := uint64(tstart.Unix())
	parent := w.chain.CurrentBlock()
	// Note: in order to support asynchronous block production, blocks are allowed to have
	// the same timestamp as their parent. This allows more than one block to be produced
	// per second.
	if parent.Time >= timestamp {
		timestamp = parent.Time
	}

	var gasLimit uint64
	// The fee manager relies on the state of the parent block to set the fee config
	// because the fee config may be changed by the current block.
	feeConfig, _, err := w.chain.GetFeeConfigAt(parent)
	if err != nil {
		return nil, err
	}
	configuredGasLimit := feeConfig.GasLimit.Uint64()
	if w.chainConfig.IsSubnetEVM(timestamp) {
		gasLimit = configuredGasLimit
	} else {
		// The gas limit is set in SubnetEVMGasLimit because the ceiling and floor were set to the same value
		// such that the gas limit converged to it. Since this is hardbaked now, we remove the ability to configure it.
		gasLimit = core.CalcGasLimit(parent.GasUsed, parent.GasLimit, configuredGasLimit, configuredGasLimit)
	}
	header := &types.Header{
		ParentHash: parent.Hash(),
		Number:     new(big.Int).Add(parent.Number, common.Big1),
		GasLimit:   gasLimit,
		Extra:      nil,
		Time:       timestamp,
	}

	if w.chainConfig.IsSubnetEVM(timestamp) {
		var err error
		header.Extra, header.BaseFee, err = dummy.CalcBaseFee(w.chainConfig, feeConfig, parent, timestamp)
		if err != nil {
			return nil, fmt.Errorf("failed to calculate new base fee: %w", err)
		}
	}

	if w.coinbase == (common.Address{}) {
		return nil, errors.New("cannot mine without etherbase")
	}
	header.Coinbase = w.coinbase

	configuredCoinbase, isAllowFeeRecipient, err := w.chain.GetCoinbaseAt(parent)
	if err != nil {
		return nil, fmt.Errorf("failed to get configured coinbase: %w", err)
	}

	// if fee recipients are not allowed, then the coinbase is the configured coinbase
	// don't set w.coinbase directly to the configured coinbase because that would override the
	// coinbase set by the user
	if !isAllowFeeRecipient && w.coinbase != configuredCoinbase {
		log.Info("fee recipients are not allowed, using required coinbase for the mining", "currentminer", w.coinbase, "required", configuredCoinbase)
		header.Coinbase = configuredCoinbase
	}

	if err := w.engine.Prepare(w.chain, header); err != nil {
		return nil, fmt.Errorf("failed to prepare header for mining: %w", err)
	}

	env, err := w.createCurrentEnvironment(parent, header, tstart)
	if err != nil {
		return nil, fmt.Errorf("failed to create new current environment: %w", err)
	}
	// Configure any upgrades that should go into effect during this block.
<<<<<<< HEAD
	err = core.ApplyUpgrades(w.chainConfig, &parent.Time, types.NewBlockWithHeader(header), env.state)
=======
	err = core.ApplyUpgrades(w.chainConfig, utils.NewUint64(parent.Time), types.NewBlockWithHeader(header), env.state)
>>>>>>> 92d3973b
	if err != nil {
		log.Error("failed to configure precompiles mining new block", "parent", parent.Hash(), "number", header.Number, "timestamp", header.Time, "err", err)
		return nil, err
	}

	// Get the pending txs from TxPool
	pending := w.eth.TxPool().Pending(true)
	// Filter out transactions that don't satisfy predicateContext and remove them from TxPool
	rules := w.chainConfig.AvalancheRules(header.Number, header.Time)
	pending = w.enforcePredicates(rules, predicateContext, pending)

	// Split the pending transactions into locals and remotes
	localTxs := make(map[common.Address]types.Transactions)
	remoteTxs := pending
	for _, account := range w.eth.TxPool().Locals() {
		if txs := remoteTxs[account]; len(txs) > 0 {
			delete(remoteTxs, account)
			localTxs[account] = txs
		}
	}
	if len(localTxs) > 0 {
		txs := types.NewTransactionsByPriceAndNonce(env.signer, localTxs, header.BaseFee)
		w.commitTransactions(env, txs, header.Coinbase)
	}
	if len(remoteTxs) > 0 {
		txs := types.NewTransactionsByPriceAndNonce(env.signer, remoteTxs, header.BaseFee)
		w.commitTransactions(env, txs, header.Coinbase)
	}

	return w.commit(env)
}

func (w *worker) createCurrentEnvironment(parent *types.Header, header *types.Header, tstart time.Time) (*environment, error) {
	state, err := w.chain.StateAt(parent.Root)
	if err != nil {
		return nil, err
	}
	return &environment{
		signer:  types.MakeSigner(w.chainConfig, header.Number, header.Time),
		state:   state,
		parent:  parent,
		header:  header,
		tcount:  0,
		gasPool: new(core.GasPool).AddGas(header.GasLimit),
		start:   tstart,
	}, nil
}

func (w *worker) commitTransaction(env *environment, tx *types.Transaction, coinbase common.Address) ([]*types.Log, error) {
	var (
		snap = env.state.Snapshot()
		gp   = env.gasPool.Gas()
	)

	receipt, err := core.ApplyTransaction(w.chainConfig, w.chain, &coinbase, env.gasPool, env.state, env.header, tx, &env.header.GasUsed, *w.chain.GetVMConfig())
	if err != nil {
		env.state.RevertToSnapshot(snap)
		env.gasPool.SetGas(gp)
		return nil, err
	}
	env.txs = append(env.txs, tx)
	env.receipts = append(env.receipts, receipt)
	env.size += tx.Size()

	return receipt.Logs, nil
}

func (w *worker) commitTransactions(env *environment, txs *types.TransactionsByPriceAndNonce, coinbase common.Address) {
	for {
		// If we don't have enough gas for any further transactions then we're done.
		if env.gasPool.Gas() < params.TxGas {
			log.Trace("Not enough gas for further transactions", "have", env.gasPool, "want", params.TxGas)
			break
		}
		// Retrieve the next transaction and abort if all done.
		tx := txs.Peek()
		if tx == nil {
			break
		}
		// Abort transaction if it won't fit in the block and continue to search for a smaller
		// transction that will fit.
		if totalTxsSize := env.size + tx.Size(); totalTxsSize > targetTxsSize {
			log.Trace("Skipping transaction that would exceed target size", "hash", tx.Hash(), "totalTxsSize", totalTxsSize, "txSize", tx.Size())

			txs.Pop()
			continue
		}
		// Error may be ignored here. The error has already been checked
		// during transaction acceptance is the transaction pool.
		from, _ := types.Sender(env.signer, tx)

		// Check whether the tx is replay protected. If we're not in the EIP155 hf
		// phase, start ignoring the sender until we do.
		if tx.Protected() && !w.chainConfig.IsEIP155(env.header.Number) {
			log.Trace("Ignoring reply protected transaction", "hash", tx.Hash(), "eip155", w.chainConfig.EIP155Block)

			txs.Pop()
			continue
		}
		// Start executing the transaction
		env.state.SetTxContext(tx.Hash(), env.tcount)

		_, err := w.commitTransaction(env, tx, coinbase)
		switch {
		case errors.Is(err, core.ErrGasLimitReached):
			// Pop the current out-of-gas transaction without shifting in the next from the account
			log.Trace("Gas limit exceeded for current block", "sender", from)
			txs.Pop()

		case errors.Is(err, core.ErrNonceTooLow):
			// New head notification data race between the transaction pool and miner, shift
			log.Trace("Skipping transaction with low nonce", "sender", from, "nonce", tx.Nonce())
			txs.Shift()

		case errors.Is(err, core.ErrNonceTooHigh):
			// Reorg notification data race between the transaction pool and miner, skip account =
			log.Trace("Skipping account with high nonce", "sender", from, "nonce", tx.Nonce())
			txs.Pop()

		case errors.Is(err, nil):
			env.tcount++
			txs.Shift()

		case errors.Is(err, types.ErrTxTypeNotSupported):
			// Pop the unsupported transaction without shifting in the next from the account
			log.Trace("Skipping unsupported transaction type", "sender", from, "type", tx.Type())
			txs.Pop()

		default:
			// Strange error, discard the transaction and get the next in line (note, the
			// nonce-too-high clause will prevent us from executing in vain).
			log.Debug("Transaction failed, account skipped", "hash", tx.Hash(), "err", err)
			txs.Shift()
		}
	}
}

// commit runs any post-transaction state modifications, assembles the final block
// and commits new work if consensus engine is running.
func (w *worker) commit(env *environment) (*types.Block, error) {
	// Deep copy receipts here to avoid interaction between different tasks.
	receipts := copyReceipts(env.receipts)
	block, err := w.engine.FinalizeAndAssemble(w.chain, env.header, env.parent, env.state, env.txs, nil, receipts)
	if err != nil {
		return nil, err
	}

	return w.handleResult(env, block, time.Now(), receipts)
}

func (w *worker) handleResult(env *environment, block *types.Block, createdAt time.Time, unfinishedReceipts []*types.Receipt) (*types.Block, error) {
	// Short circuit when receiving duplicate result caused by resubmitting.
	if w.chain.HasBlock(block.Hash(), block.NumberU64()) {
		return nil, fmt.Errorf("produced duplicate block (Hash: %s, Number %d)", block.Hash(), block.NumberU64())
	}
	// Different block could share same sealhash, deep copy here to prevent write-write conflict.
	var (
		hash     = block.Hash()
		receipts = make([]*types.Receipt, len(unfinishedReceipts))
		logs     []*types.Log
	)
	for i, unfinishedReceipt := range unfinishedReceipts {
		receipt := new(types.Receipt)
		receipts[i] = receipt
		*receipt = *unfinishedReceipt

		// add block location fields
		receipt.BlockHash = hash
		receipt.BlockNumber = block.Number()
		receipt.TransactionIndex = uint(i)

		// Update the block hash in all logs since it is now available and not when the
		// receipt/log of individual transactions were created.
		receipt.Logs = make([]*types.Log, len(unfinishedReceipt.Logs))
		for j, unfinishedLog := range unfinishedReceipt.Logs {
			log := new(types.Log)
			receipt.Logs[j] = log
			*log = *unfinishedLog
			log.BlockHash = hash
		}
		logs = append(logs, receipt.Logs...)
	}

	feesInEther, err := core.TotalFeesFloat(block, receipts)
	if err != nil {
		log.Error("TotalFeesFloat error: %s", err)
	}
	log.Info("Commit new mining work", "number", block.Number(), "hash", hash,
		"uncles", 0, "txs", env.tcount,
		"gas", block.GasUsed(), "fees", feesInEther,
		"elapsed", common.PrettyDuration(time.Since(env.start)))

	// Note: the miner no longer emits a NewMinedBlock event. Instead the caller
	// is responsible for running any additional verification and then inserting
	// the block with InsertChain, which will also emit a new head event.
	return block, nil
}

// copyReceipts makes a deep copy of the given receipts.
func copyReceipts(receipts []*types.Receipt) []*types.Receipt {
	result := make([]*types.Receipt, len(receipts))
	for i, l := range receipts {
		cpy := *l
		result[i] = &cpy
	}
	return result
}

// enforcePredicates takes a set of pending transactions (grouped by sender, and ordered by nonce)
// and returns the subset of those transactions (following the same grouping) that satisfy predicateContext.
// Any transaction that fails predicate verification will be removed from the tx pool and excluded
// from the return value.
// Transactions with a nonce that follows a removed transaction will be added back to the future
// queue of the tx pool.
func (w *worker) enforcePredicates(
	rules params.Rules,
	predicateContext *precompileconfig.ProposerPredicateContext,
	pending map[common.Address]types.Transactions,
) map[common.Address]types.Transactions {
	// Short circuit early if there are no precompile predicates to verify and return the
	// unmodified pending transactions.
	if !rules.PredicatesExist() {
		return pending
	}
	result := make(map[common.Address]types.Transactions, len(pending))
	for addr, txs := range pending {
		for i, tx := range txs {
			if err := core.CheckPredicates(rules, predicateContext, tx); err != nil {
				log.Debug("Transaction predicate failed verification in miner", "sender", addr, "err", err)
				// If the transaction fails the predicate check, we remove the transaction from the mempool
				// and move all transactions from the same address with a subsequent nonce back to the
				// future queue of the transaction pool.
				w.eth.TxPool().RemoveTx(tx.Hash())
				txs = txs[:i] // Cut off any transactions past the failed predicate in the return value
				break
			}
		}
		if len(txs) > 0 {
			result[addr] = txs
		}
	}
	return result
}<|MERGE_RESOLUTION|>--- conflicted
+++ resolved
@@ -187,11 +187,7 @@
 		return nil, fmt.Errorf("failed to create new current environment: %w", err)
 	}
 	// Configure any upgrades that should go into effect during this block.
-<<<<<<< HEAD
 	err = core.ApplyUpgrades(w.chainConfig, &parent.Time, types.NewBlockWithHeader(header), env.state)
-=======
-	err = core.ApplyUpgrades(w.chainConfig, utils.NewUint64(parent.Time), types.NewBlockWithHeader(header), env.state)
->>>>>>> 92d3973b
 	if err != nil {
 		log.Error("failed to configure precompiles mining new block", "parent", parent.Hash(), "number", header.Number, "timestamp", header.Time, "err", err)
 		return nil, err
