--- conflicted
+++ resolved
@@ -197,7 +197,6 @@
 	if msg.GasPrice != nil {
 		arg["gasPrice"] = (*hexutil.Big)(msg.GasPrice)
 	}
-<<<<<<< HEAD
 	if msg.GasFeeCap != nil {
 		arg["maxFeePerGas"] = (*hexutil.Big)(msg.GasFeeCap)
 	}
@@ -207,17 +206,12 @@
 	if msg.AccessList != nil {
 		arg["accessList"] = msg.AccessList
 	}
-=======
-	if msg.AccessList != nil {
-		arg["accessList"] = msg.AccessList
-	}
 	if msg.BlobGasFeeCap != nil {
 		arg["maxFeePerBlobGas"] = (*hexutil.Big)(msg.BlobGasFeeCap)
 	}
 	if msg.BlobHashes != nil {
 		arg["blobVersionedHashes"] = msg.BlobHashes
 	}
->>>>>>> fa909031
 	return arg
 }
 
