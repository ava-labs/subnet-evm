// (c) 2019-2020, Ava Labs, Inc.
//
// This file is a derived work, based on the go-ethereum library whose original
// notices appear below.
//
// It is distributed under a license compatible with the licensing terms of the
// original code from which it is derived.
//
// Much love to the original authors for their work.
// **********
// Copyright 2017 The go-ethereum Authors
// This file is part of the go-ethereum library.
//
// The go-ethereum library is free software: you can redistribute it and/or modify
// it under the terms of the GNU Lesser General Public License as published by
// the Free Software Foundation, either version 3 of the License, or
// (at your option) any later version.
//
// The go-ethereum library is distributed in the hope that it will be useful,
// but WITHOUT ANY WARRANTY; without even the implied warranty of
// MERCHANTABILITY or FITNESS FOR A PARTICULAR PURPOSE. See the
// GNU Lesser General Public License for more details.
//
// You should have received a copy of the GNU Lesser General Public License
// along with the go-ethereum library. If not, see <http://www.gnu.org/licenses/>.

package ethconfig

import (
	"time"

	"github.com/ava-labs/subnet-evm/core"
	"github.com/ava-labs/subnet-evm/core/txpool/blobpool"
	"github.com/ava-labs/subnet-evm/core/txpool/legacypool"
	"github.com/ava-labs/subnet-evm/eth/gasprice"
	"github.com/ava-labs/subnet-evm/miner"
	"github.com/ava-labs/subnet-evm/params"
	"github.com/ethereum/go-ethereum/common"
)

// DefaultFullGPOConfig contains default gasprice oracle settings for full node.
var DefaultFullGPOConfig = gasprice.Config{
	Blocks:              40,
	Percentile:          60,
	MaxLookbackSeconds:  gasprice.DefaultMaxLookbackSeconds,
	MaxCallBlockHistory: gasprice.DefaultMaxCallBlockHistory,
	MaxBlockHistory:     gasprice.DefaultMaxBlockHistory,
	MinPrice:            gasprice.DefaultMinPrice,
	MaxPrice:            gasprice.DefaultMaxPrice,
	MinGasUsed:          gasprice.DefaultMinGasUsed,
}

// DefaultConfig contains default settings for use on the Avalanche main net.
var DefaultConfig = NewDefaultConfig()

func NewDefaultConfig() Config {
	return Config{
<<<<<<< HEAD
		// XXX: is this desirable 1 -> 0?
=======
>>>>>>> d3c6ac20
		NetworkId:                 0, // enable auto configuration of networkID == chainID
		StateHistory:              params.FullImmutabilityThreshold,
		TrieCleanCache:            512,
		TrieDirtyCache:            256,
		TrieDirtyCommitTarget:     20,
		TriePrefetcherParallelism: 16,
		SnapshotCache:             256,
		AcceptedCacheSize:         32,
		Miner:                     miner.Config{},
		TxPool:                    legacypool.DefaultConfig,
		BlobPool:                  blobpool.DefaultConfig,
		RPCGasCap:                 25000000,
		RPCEVMTimeout:             5 * time.Second,
		GPO:                       DefaultFullGPOConfig,
		RPCTxFeeCap:               1, // 1 AVAX
	}
}

//go:generate go run github.com/fjl/gencodec -type Config -formats toml -out gen_config.go

// Config contains configuration options for ETH and LES protocols.
type Config struct {
	// The genesis block, which is inserted if the database is empty.
	// If nil, the Ethereum main net block is used.
	Genesis *core.Genesis `toml:",omitempty"`

	// Network ID separates blockchains on the peer-to-peer networking level. When left
	// zero, the chain ID is used as network ID.
	NetworkId uint64

	Pruning                         bool    // Whether to disable pruning and flush everything to disk
	AcceptorQueueLimit              int     // Maximum blocks to queue before blocking during acceptance
	CommitInterval                  uint64  // If pruning is enabled, specified the interval at which to commit an entire trie to disk.
	PopulateMissingTries            *uint64 // Height at which to start re-populating missing tries on startup.
	PopulateMissingTriesParallelism int     // Number of concurrent readers to use when re-populating missing tries on startup.
	AllowMissingTries               bool    // Whether to allow an archival node to run with pruning enabled and corrupt a complete index.
	SnapshotDelayInit               bool    // Whether snapshot tree should be initialized on startup or delayed until explicit call (= StateSyncEnabled)
	SnapshotWait                    bool    // Whether to wait for the initial snapshot generation
	SnapshotVerify                  bool    // Whether to verify generated snapshots
	SkipSnapshotRebuild             bool    // Whether to skip rebuilding the snapshot in favor of returning an error (only set to true for tests)

	// Database options
	SkipBcVersionCheck bool `toml:"-"`

	// TrieDB and snapshot options
	TrieCleanCache            int
	TrieDirtyCache            int
	TrieDirtyCommitTarget     int
	TriePrefetcherParallelism int
	SnapshotCache             int
	Preimages                 bool

	// AcceptedCacheSize is the depth of accepted headers cache and accepted
	// logs cache at the accepted tip.
	AcceptedCacheSize int

	// Mining options
	Miner miner.Config

	// Transaction pool options
	TxPool   legacypool.Config
	BlobPool blobpool.Config

	// Gas Price Oracle options
	GPO gasprice.Config

	// Enables tracking of SHA3 preimages in the VM
	EnablePreimageRecording bool

	// RPCGasCap is the global gas cap for eth-call variants.
	RPCGasCap uint64 `toml:",omitempty"`

	// RPCEVMTimeout is the global timeout for eth-call.
	RPCEVMTimeout time.Duration

	// RPCTxFeeCap is the global transaction fee(price * gaslimit) cap for
	// send-transaction variants. The unit is ether.
	RPCTxFeeCap float64 `toml:",omitempty"`

	// AllowUnfinalizedQueries allow unfinalized queries
	AllowUnfinalizedQueries bool

	// AllowUnprotectedTxs allow unprotected transactions to be locally issued.
	// Unprotected transactions are transactions that are signed without EIP-155
	// replay protection.
	AllowUnprotectedTxs bool
	// AllowUnprotectedTxHashes provides a list of transaction hashes, which will be allowed
	// to be issued without replay protection over the API even if AllowUnprotectedTxs is false.
	AllowUnprotectedTxHashes []common.Hash

	// OfflinePruning enables offline pruning on startup of the node. If a node is started
	// with this configuration option, it must finish pruning before resuming normal operation.
	OfflinePruning                bool
	OfflinePruningBloomFilterSize uint64
	OfflinePruningDataDirectory   string

	// SkipUpgradeCheck disables checking that upgrades must take place before the last
	// accepted block. Skipping this check is useful when a node operator does not update
	// their node before the network upgrade and their node accepts blocks that have
	// identical state with the pre-upgrade ruleset.
	SkipUpgradeCheck bool

	// TransactionHistory is the maximum number of blocks from head whose tx indices
	// are reserved:
	//  * 0:   means no limit
	//  * N:   means N block limit [HEAD-N+1, HEAD] and delete extra indexes
<<<<<<< HEAD
	// Deprecated, use 'TransactionHistory' instead.
	TxLookupLimit      uint64 `toml:",omitempty"` // The maximum number of blocks from head whose tx indices are reserved.
=======
>>>>>>> d3c6ac20
	TransactionHistory uint64 `toml:",omitempty"` // The maximum number of blocks from head whose tx indices are reserved.
	StateHistory       uint64 `toml:",omitempty"` // The maximum number of blocks from head whose state histories are reserved.

	// State scheme represents the scheme used to store ethereum states and trie
	// nodes on top. It can be 'hash', 'path', or none which means use the scheme
	// consistent with persistent state.
	StateScheme string `toml:",omitempty"`

	// SkipTxIndexing skips indexing transactions.
	// This is useful for validators that don't need to index transactions.
	// TxLookupLimit can be still used to control unindexing old transactions.
	SkipTxIndexing bool
}<|MERGE_RESOLUTION|>--- conflicted
+++ resolved
@@ -55,10 +55,6 @@
 
 func NewDefaultConfig() Config {
 	return Config{
-<<<<<<< HEAD
-		// XXX: is this desirable 1 -> 0?
-=======
->>>>>>> d3c6ac20
 		NetworkId:                 0, // enable auto configuration of networkID == chainID
 		StateHistory:              params.FullImmutabilityThreshold,
 		TrieCleanCache:            512,
@@ -165,11 +161,6 @@
 	// are reserved:
 	//  * 0:   means no limit
 	//  * N:   means N block limit [HEAD-N+1, HEAD] and delete extra indexes
-<<<<<<< HEAD
-	// Deprecated, use 'TransactionHistory' instead.
-	TxLookupLimit      uint64 `toml:",omitempty"` // The maximum number of blocks from head whose tx indices are reserved.
-=======
->>>>>>> d3c6ac20
 	TransactionHistory uint64 `toml:",omitempty"` // The maximum number of blocks from head whose tx indices are reserved.
 	StateHistory       uint64 `toml:",omitempty"` // The maximum number of blocks from head whose state histories are reserved.
 
