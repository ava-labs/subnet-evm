// (c) 2019-2020, Ava Labs, Inc.
//
// This file is a derived work, based on the go-ethereum library whose original
// notices appear below.
//
// It is distributed under a license compatible with the licensing terms of the
// original code from which it is derived.
//
// Much love to the original authors for their work.
// **********
// Copyright 2017 The go-ethereum Authors
// This file is part of the go-ethereum library.
//
// The go-ethereum library is free software: you can redistribute it and/or modify
// it under the terms of the GNU Lesser General Public License as published by
// the Free Software Foundation, either version 3 of the License, or
// (at your option) any later version.
//
// The go-ethereum library is distributed in the hope that it will be useful,
// but WITHOUT ANY WARRANTY; without even the implied warranty of
// MERCHANTABILITY or FITNESS FOR A PARTICULAR PURPOSE. See the
// GNU Lesser General Public License for more details.
//
// You should have received a copy of the GNU Lesser General Public License
// along with the go-ethereum library. If not, see <http://www.gnu.org/licenses/>.

package ethconfig

import (
	"time"

	"github.com/ava-labs/subnet-evm/core"
	"github.com/ava-labs/subnet-evm/core/rawdb"
	"github.com/ava-labs/subnet-evm/core/txpool/blobpool"
	"github.com/ava-labs/subnet-evm/core/txpool/legacypool"
	"github.com/ava-labs/subnet-evm/eth/gasprice"
	"github.com/ava-labs/subnet-evm/miner"
	"github.com/ava-labs/subnet-evm/params"
	"github.com/ethereum/go-ethereum/common"
)

// DefaultFullGPOConfig contains default gasprice oracle settings for full node.
var DefaultFullGPOConfig = gasprice.Config{
	Blocks:              40,
	Percentile:          60,
	MaxLookbackSeconds:  gasprice.DefaultMaxLookbackSeconds,
	MaxCallBlockHistory: gasprice.DefaultMaxCallBlockHistory,
	MaxBlockHistory:     gasprice.DefaultMaxBlockHistory,
	MinPrice:            gasprice.DefaultMinPrice,
	MaxPrice:            gasprice.DefaultMaxPrice,
	MinGasUsed:          gasprice.DefaultMinGasUsed,
}

// DefaultConfig contains default settings for use on the Avalanche main net.
var DefaultConfig = NewDefaultConfig()

func NewDefaultConfig() Config {
	return Config{
<<<<<<< HEAD
		// XXX: is this desirable 1 -> 0?
		NetworkId:                 0, // enable auto configuration of networkID == chainID
		StateHistory:              params.FullImmutabilityThreshold,
=======
		NetworkId:                 1,
		StateHistory:              params.FullImmutabilityThreshold,
		StateScheme:               rawdb.HashScheme,
>>>>>>> 5e7c6925
		TrieCleanCache:            512,
		TrieDirtyCache:            256,
		TrieDirtyCommitTarget:     20,
		TriePrefetcherParallelism: 16,
		SnapshotCache:             256,
		AcceptedCacheSize:         32,
		Miner:                     miner.Config{},
		TxPool:                    legacypool.DefaultConfig,
		BlobPool:                  blobpool.DefaultConfig,
		RPCGasCap:                 25000000,
		RPCEVMTimeout:             5 * time.Second,
		GPO:                       DefaultFullGPOConfig,
		RPCTxFeeCap:               1, // 1 AVAX
	}
}

//go:generate go run github.com/fjl/gencodec -type Config -formats toml -out gen_config.go

// Config contains configuration options for ETH and LES protocols.
type Config struct {
	// The genesis block, which is inserted if the database is empty.
	// If nil, the Ethereum main net block is used.
	Genesis *core.Genesis `toml:",omitempty"`

	// Network ID separates blockchains on the peer-to-peer networking level. When left
	// zero, the chain ID is used as network ID.
	NetworkId uint64

	Pruning                         bool    // Whether to disable pruning and flush everything to disk
	AcceptorQueueLimit              int     // Maximum blocks to queue before blocking during acceptance
	CommitInterval                  uint64  // If pruning is enabled, specified the interval at which to commit an entire trie to disk.
	PopulateMissingTries            *uint64 // Height at which to start re-populating missing tries on startup.
	PopulateMissingTriesParallelism int     // Number of concurrent readers to use when re-populating missing tries on startup.
	AllowMissingTries               bool    // Whether to allow an archival node to run with pruning enabled and corrupt a complete index.
	SnapshotDelayInit               bool    // Whether snapshot tree should be initialized on startup or delayed until explicit call (= StateSyncEnabled)
	SnapshotWait                    bool    // Whether to wait for the initial snapshot generation
	SnapshotVerify                  bool    // Whether to verify generated snapshots
	SkipSnapshotRebuild             bool    // Whether to skip rebuilding the snapshot in favor of returning an error (only set to true for tests)

	// Database options
	SkipBcVersionCheck bool `toml:"-"`

	// TrieDB and snapshot options
	TrieCleanCache            int
	TrieDirtyCache            int
	TrieDirtyCommitTarget     int
	TriePrefetcherParallelism int
	SnapshotCache             int
	Preimages                 bool

	// AcceptedCacheSize is the depth of accepted headers cache and accepted
	// logs cache at the accepted tip.
	AcceptedCacheSize int

	// Mining options
	Miner miner.Config

	// Transaction pool options
	TxPool   legacypool.Config
	BlobPool blobpool.Config

	// Gas Price Oracle options
	GPO gasprice.Config

	// Enables tracking of SHA3 preimages in the VM
	EnablePreimageRecording bool

	// RPCGasCap is the global gas cap for eth-call variants.
	RPCGasCap uint64 `toml:",omitempty"`

	// RPCEVMTimeout is the global timeout for eth-call.
	RPCEVMTimeout time.Duration

	// RPCTxFeeCap is the global transaction fee(price * gaslimit) cap for
	// send-transaction variants. The unit is ether.
	RPCTxFeeCap float64 `toml:",omitempty"`

	// AllowUnfinalizedQueries allow unfinalized queries
	AllowUnfinalizedQueries bool

	// AllowUnprotectedTxs allow unprotected transactions to be locally issued.
	// Unprotected transactions are transactions that are signed without EIP-155
	// replay protection.
	AllowUnprotectedTxs bool
	// AllowUnprotectedTxHashes provides a list of transaction hashes, which will be allowed
	// to be issued without replay protection over the API even if AllowUnprotectedTxs is false.
	AllowUnprotectedTxHashes []common.Hash

	// OfflinePruning enables offline pruning on startup of the node. If a node is started
	// with this configuration option, it must finish pruning before resuming normal operation.
	OfflinePruning                bool
	OfflinePruningBloomFilterSize uint64
	OfflinePruningDataDirectory   string

	// SkipUpgradeCheck disables checking that upgrades must take place before the last
	// accepted block. Skipping this check is useful when a node operator does not update
	// their node before the network upgrade and their node accepts blocks that have
	// identical state with the pre-upgrade ruleset.
	SkipUpgradeCheck bool

	// TxLookupLimit is the maximum number of blocks from head whose tx indices
	// are reserved:
	//  * 0:   means no limit
	//  * N:   means N block limit [HEAD-N+1, HEAD] and delete extra indexes
	// Deprecated, use 'TransactionHistory' instead.
	TxLookupLimit      uint64 `toml:",omitempty"` // The maximum number of blocks from head whose tx indices are reserved.
	TransactionHistory uint64 `toml:",omitempty"` // The maximum number of blocks from head whose tx indices are reserved.
	StateHistory       uint64 `toml:",omitempty"` // The maximum number of blocks from head whose state histories are reserved.
<<<<<<< HEAD

	// State scheme represents the scheme used to store ethereum states and trie
	// nodes on top. It can be 'hash', 'path', or none which means use the scheme
	// consistent with persistent state.
	StateScheme string `toml:",omitempty"`
=======
	StateScheme        string `toml:",omitempty"` // State scheme used to store ethereum state and merkle trie nodes on top
>>>>>>> 5e7c6925

	// SkipTxIndexing skips indexing transactions.
	// This is useful for validators that don't need to index transactions.
	// TxLookupLimit can be still used to control unindexing old transactions.
	SkipTxIndexing bool
}<|MERGE_RESOLUTION|>--- conflicted
+++ resolved
@@ -30,7 +30,6 @@
 	"time"
 
 	"github.com/ava-labs/subnet-evm/core"
-	"github.com/ava-labs/subnet-evm/core/rawdb"
 	"github.com/ava-labs/subnet-evm/core/txpool/blobpool"
 	"github.com/ava-labs/subnet-evm/core/txpool/legacypool"
 	"github.com/ava-labs/subnet-evm/eth/gasprice"
@@ -56,15 +55,9 @@
 
 func NewDefaultConfig() Config {
 	return Config{
-<<<<<<< HEAD
 		// XXX: is this desirable 1 -> 0?
 		NetworkId:                 0, // enable auto configuration of networkID == chainID
 		StateHistory:              params.FullImmutabilityThreshold,
-=======
-		NetworkId:                 1,
-		StateHistory:              params.FullImmutabilityThreshold,
-		StateScheme:               rawdb.HashScheme,
->>>>>>> 5e7c6925
 		TrieCleanCache:            512,
 		TrieDirtyCache:            256,
 		TrieDirtyCommitTarget:     20,
@@ -173,15 +166,11 @@
 	TxLookupLimit      uint64 `toml:",omitempty"` // The maximum number of blocks from head whose tx indices are reserved.
 	TransactionHistory uint64 `toml:",omitempty"` // The maximum number of blocks from head whose tx indices are reserved.
 	StateHistory       uint64 `toml:",omitempty"` // The maximum number of blocks from head whose state histories are reserved.
-<<<<<<< HEAD
 
 	// State scheme represents the scheme used to store ethereum states and trie
 	// nodes on top. It can be 'hash', 'path', or none which means use the scheme
 	// consistent with persistent state.
 	StateScheme string `toml:",omitempty"`
-=======
-	StateScheme        string `toml:",omitempty"` // State scheme used to store ethereum state and merkle trie nodes on top
->>>>>>> 5e7c6925
 
 	// SkipTxIndexing skips indexing transactions.
 	// This is useful for validators that don't need to index transactions.
