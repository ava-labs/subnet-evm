// Copyright 2015 The go-ethereum Authors
// This file is part of the go-ethereum library.
//
// The go-ethereum library is free software: you can redistribute it and/or modify
// it under the terms of the GNU Lesser General Public License as published by
// the Free Software Foundation, either version 3 of the License, or
// (at your option) any later version.
//
// The go-ethereum library is distributed in the hope that it will be useful,
// but WITHOUT ANY WARRANTY; without even the implied warranty of
// MERCHANTABILITY or FITNESS FOR A PARTICULAR PURPOSE. See the
// GNU Lesser General Public License for more details.
//
// You should have received a copy of the GNU Lesser General Public License
// along with the go-ethereum library. If not, see <http://www.gnu.org/licenses/>.

// Package filters implements an ethereum filtering system for block,
// transactions and log events.
package filters

import (
	"context"
	"fmt"
	"sync"
	"time"

	"github.com/ethereum/go-ethereum/common"
	"github.com/ethereum/go-ethereum/core"
	"github.com/ethereum/go-ethereum/core/bloombits"
	"github.com/ethereum/go-ethereum/core/types"
	"github.com/ethereum/go-ethereum/ethdb"
	"github.com/ethereum/go-ethereum/event"
	"github.com/ethereum/go-ethereum/interfaces"
	"github.com/ethereum/go-ethereum/log"
	"github.com/ethereum/go-ethereum/params"
	"github.com/ethereum/go-ethereum/rpc"
)

// Config represents the configuration of the filter system.
type Config struct {
	Timeout time.Duration // how long filters stay active (default: 5min)
}

func (cfg Config) withDefaults() Config {
	if cfg.Timeout == 0 {
		cfg.Timeout = 5 * time.Minute
	}
	return cfg
}

type Backend interface {
	ChainDb() ethdb.Database
	HeaderByNumber(ctx context.Context, blockNr rpc.BlockNumber) (*types.Header, error)
	HeaderByHash(ctx context.Context, blockHash common.Hash) (*types.Header, error)
	GetBody(ctx context.Context, hash common.Hash, number rpc.BlockNumber) (*types.Body, error)
	GetReceipts(ctx context.Context, blockHash common.Hash) (types.Receipts, error)
	GetLogs(ctx context.Context, blockHash common.Hash, number uint64) ([][]*types.Log, error)

	CurrentHeader() *types.Header
	ChainConfig() *params.ChainConfig
	SubscribeNewTxsEvent(chan<- core.NewTxsEvent) event.Subscription
	SubscribeChainEvent(ch chan<- core.ChainEvent) event.Subscription
	SubscribeChainAcceptedEvent(ch chan<- core.ChainEvent) event.Subscription
	SubscribeRemovedLogsEvent(ch chan<- core.RemovedLogsEvent) event.Subscription
	SubscribeLogsEvent(ch chan<- []*types.Log) event.Subscription
<<<<<<< HEAD
	SubscribeAcceptedLogsEvent(ch chan<- []*types.Log) event.Subscription

	SubscribePendingLogsEvent(ch chan<- []*types.Log) event.Subscription
=======
>>>>>>> aa55f5ea

	SubscribeAcceptedTransactionEvent(ch chan<- core.NewTxsEvent) event.Subscription

	BloomStatus() (uint64, uint64)
	ServiceFilter(ctx context.Context, session *bloombits.MatcherSession)

	// Added to the backend interface to support limiting of logs requests
	IsAllowUnfinalizedQueries() bool
	LastAcceptedBlock() *types.Block
	GetMaxBlocksPerRequest() int64
}

// FilterSystem holds resources shared by all filters.
type FilterSystem struct {
	// Note: go-ethereum uses an LRU cache for logs,
	// instead we cache logs on the blockchain object itself.
	backend Backend
	cfg     *Config
}

// NewFilterSystem creates a filter system.
func NewFilterSystem(backend Backend, config Config) *FilterSystem {
	config = config.withDefaults()
	return &FilterSystem{
		backend: backend,
		cfg:     &config,
	}
}

<<<<<<< HEAD
// getLogs loads block logs from the backend. The backend is responsible for
// performing any log caching.
func (sys *FilterSystem) getLogs(ctx context.Context, blockHash common.Hash, number uint64) ([][]*types.Log, error) {
=======
type logCacheElem struct {
	logs []*types.Log
	body atomic.Pointer[types.Body]
}

// cachedLogElem loads block logs from the backend and caches the result.
func (sys *FilterSystem) cachedLogElem(ctx context.Context, blockHash common.Hash, number uint64) (*logCacheElem, error) {
	cached, ok := sys.logsCache.Get(blockHash)
	if ok {
		return cached, nil
	}

>>>>>>> aa55f5ea
	logs, err := sys.backend.GetLogs(ctx, blockHash, number)
	if err != nil {
		return nil, err
	}
	if logs == nil {
		return nil, fmt.Errorf("failed to get logs for block #%d (0x%s)", number, blockHash.TerminalString())
	}
<<<<<<< HEAD
	return logs, nil
=======
	// Database logs are un-derived.
	// Fill in whatever we can (txHash is inaccessible at this point).
	flattened := make([]*types.Log, 0)
	var logIdx uint
	for i, txLogs := range logs {
		for _, log := range txLogs {
			log.BlockHash = blockHash
			log.BlockNumber = number
			log.TxIndex = uint(i)
			log.Index = logIdx
			logIdx++
			flattened = append(flattened, log)
		}
	}
	elem := &logCacheElem{logs: flattened}
	sys.logsCache.Add(blockHash, elem)
	return elem, nil
}

func (sys *FilterSystem) cachedGetBody(ctx context.Context, elem *logCacheElem, hash common.Hash, number uint64) (*types.Body, error) {
	if body := elem.body.Load(); body != nil {
		return body, nil
	}
	body, err := sys.backend.GetBody(ctx, hash, rpc.BlockNumber(number))
	if err != nil {
		return nil, err
	}
	elem.body.Store(body)
	return body, nil
>>>>>>> aa55f5ea
}

// Type determines the kind of filter and is used to put the filter in to
// the correct bucket when added.
type Type byte

const (
	// UnknownSubscription indicates an unknown subscription type
	UnknownSubscription Type = iota
	// LogsSubscription queries for new or removed (chain reorg) logs
	LogsSubscription
<<<<<<< HEAD
	// AcceptedLogsSubscription queries for new or removed (chain reorg) logs
	AcceptedLogsSubscription
	// PendingLogsSubscription queries for logs in pending blocks
	PendingLogsSubscription
	// MinedAndPendingLogsSubscription queries for logs in mined and pending blocks.
	MinedAndPendingLogsSubscription
=======
>>>>>>> aa55f5ea
	// PendingTransactionsSubscription queries for pending transactions entering
	// the pending state
	PendingTransactionsSubscription
	// AcceptedTransactionsSubscription queries for accepted transactions
	AcceptedTransactionsSubscription
	// BlocksSubscription queries hashes for blocks that are imported
	BlocksSubscription
	// AcceptedBlocksSubscription queries hashes for blocks that are accepted
	AcceptedBlocksSubscription
	// LastIndexSubscription keeps track of the last index
	LastIndexSubscription
)

const (
	// txChanSize is the size of channel listening to NewTxsEvent.
	// The number is referenced from the size of tx pool.
	txChanSize = 4096
	// rmLogsChanSize is the size of channel listening to RemovedLogsEvent.
	rmLogsChanSize = 10
	// logsChanSize is the size of channel listening to LogsEvent.
	logsChanSize = 10
	// chainEvChanSize is the size of channel listening to ChainEvent.
	chainEvChanSize = 10
)

type subscription struct {
	id        rpc.ID
	typ       Type
	created   time.Time
	logsCrit  interfaces.FilterQuery
	logs      chan []*types.Log
	txs       chan []*types.Transaction
	headers   chan *types.Header
	installed chan struct{} // closed when the filter is installed
	err       chan error    // closed when the filter is uninstalled
}

// EventSystem creates subscriptions, processes events and broadcasts them to the
// subscription which match the subscription criteria.
type EventSystem struct {
	backend Backend
	sys     *FilterSystem

	// Subscriptions
<<<<<<< HEAD
	txsSub           event.Subscription // Subscription for new transaction event
	logsSub          event.Subscription // Subscription for new log event
	logsAcceptedSub  event.Subscription // Subscription for new accepted log event
	rmLogsSub        event.Subscription // Subscription for removed log event
	pendingLogsSub   event.Subscription // Subscription for pending log event
	chainSub         event.Subscription // Subscription for new chain event
	chainAcceptedSub event.Subscription // Subscription for new chain accepted event
	txsAcceptedSub   event.Subscription // Subscription for new accepted txs

	// Channels
	install         chan *subscription         // install filter for event notification
	uninstall       chan *subscription         // remove filter for event notification
	txsCh           chan core.NewTxsEvent      // Channel to receive new transactions event
	logsCh          chan []*types.Log          // Channel to receive new log event
	logsAcceptedCh  chan []*types.Log          // Channel to receive new accepted log event
	pendingLogsCh   chan []*types.Log          // Channel to receive new log event
	rmLogsCh        chan core.RemovedLogsEvent // Channel to receive removed log event
	chainCh         chan core.ChainEvent       // Channel to receive new chain event
	chainAcceptedCh chan core.ChainEvent       // Channel to receive new chain accepted event
	txsAcceptedCh   chan core.NewTxsEvent      // Channel to receive new accepted txs
=======
	txsSub    event.Subscription // Subscription for new transaction event
	logsSub   event.Subscription // Subscription for new log event
	rmLogsSub event.Subscription // Subscription for removed log event
	chainSub  event.Subscription // Subscription for new chain event

	// Channels
	install   chan *subscription         // install filter for event notification
	uninstall chan *subscription         // remove filter for event notification
	txsCh     chan core.NewTxsEvent      // Channel to receive new transactions event
	logsCh    chan []*types.Log          // Channel to receive new log event
	rmLogsCh  chan core.RemovedLogsEvent // Channel to receive removed log event
	chainCh   chan core.ChainEvent       // Channel to receive new chain event
>>>>>>> aa55f5ea
}

// NewEventSystem creates a new manager that listens for event on the given mux,
// parses and filters them. It uses the all map to retrieve filter changes. The
// work loop holds its own index that is used to forward events to filters.
//
// The returned manager has a loop that needs to be stopped with the Stop function
// or by stopping the given mux.
func NewEventSystem(sys *FilterSystem) *EventSystem {
	m := &EventSystem{
<<<<<<< HEAD
		sys:             sys,
		backend:         sys.backend,
		install:         make(chan *subscription),
		uninstall:       make(chan *subscription),
		txsCh:           make(chan core.NewTxsEvent, txChanSize),
		logsCh:          make(chan []*types.Log, logsChanSize),
		logsAcceptedCh:  make(chan []*types.Log, logsChanSize),
		rmLogsCh:        make(chan core.RemovedLogsEvent, rmLogsChanSize),
		pendingLogsCh:   make(chan []*types.Log, logsChanSize),
		chainCh:         make(chan core.ChainEvent, chainEvChanSize),
		chainAcceptedCh: make(chan core.ChainEvent, chainEvChanSize),
		txsAcceptedCh:   make(chan core.NewTxsEvent, txChanSize),
=======
		sys:       sys,
		backend:   sys.backend,
		install:   make(chan *subscription),
		uninstall: make(chan *subscription),
		txsCh:     make(chan core.NewTxsEvent, txChanSize),
		logsCh:    make(chan []*types.Log, logsChanSize),
		rmLogsCh:  make(chan core.RemovedLogsEvent, rmLogsChanSize),
		chainCh:   make(chan core.ChainEvent, chainEvChanSize),
>>>>>>> aa55f5ea
	}

	// Subscribe events
	m.txsSub = m.backend.SubscribeNewTxsEvent(m.txsCh)
	m.logsSub = m.backend.SubscribeLogsEvent(m.logsCh)
	m.logsAcceptedSub = m.backend.SubscribeAcceptedLogsEvent(m.logsAcceptedCh)
	m.rmLogsSub = m.backend.SubscribeRemovedLogsEvent(m.rmLogsCh)
	m.chainSub = m.backend.SubscribeChainEvent(m.chainCh)
<<<<<<< HEAD
	m.chainAcceptedSub = m.backend.SubscribeChainAcceptedEvent(m.chainAcceptedCh)
	m.pendingLogsSub = m.backend.SubscribePendingLogsEvent(m.pendingLogsCh)
	m.txsAcceptedSub = m.backend.SubscribeAcceptedTransactionEvent(m.txsAcceptedCh)

	// Make sure none of the subscriptions are empty
	if m.txsSub == nil || m.logsSub == nil || m.logsAcceptedSub == nil || m.rmLogsSub == nil || m.chainSub == nil || m.chainAcceptedSub == nil || m.pendingLogsSub == nil || m.txsAcceptedSub == nil {
=======

	// Make sure none of the subscriptions are empty
	if m.txsSub == nil || m.logsSub == nil || m.rmLogsSub == nil || m.chainSub == nil {
>>>>>>> aa55f5ea
		log.Crit("Subscribe for event system failed")
	}

	go m.eventLoop()
	return m
}

// Subscription is created when the client registers itself for a particular event.
type Subscription struct {
	ID        rpc.ID
	f         *subscription
	es        *EventSystem
	unsubOnce sync.Once
}

// Err returns a channel that is closed when unsubscribed.
func (sub *Subscription) Err() <-chan error {
	return sub.f.err
}

// Unsubscribe uninstalls the subscription from the event broadcast loop.
func (sub *Subscription) Unsubscribe() {
	sub.unsubOnce.Do(func() {
	uninstallLoop:
		for {
			// write uninstall request and consume logs/hashes. This prevents
			// the eventLoop broadcast method to deadlock when writing to the
			// filter event channel while the subscription loop is waiting for
			// this method to return (and thus not reading these events).
			select {
			case sub.es.uninstall <- sub.f:
				break uninstallLoop
			case <-sub.f.logs:
			case <-sub.f.txs:
			case <-sub.f.headers:
			}
		}

		// wait for filter to be uninstalled in work loop before returning
		// this ensures that the manager won't use the event channel which
		// will probably be closed by the client asap after this method returns.
		<-sub.Err()
	})
}

// subscribe installs the subscription in the event broadcast loop.
func (es *EventSystem) subscribe(sub *subscription) *Subscription {
	es.install <- sub
	<-sub.installed
	return &Subscription{ID: sub.id, f: sub, es: es}
}

// SubscribeLogs creates a subscription that will write all logs matching the
// given criteria to the given logs channel. Default value for the from and to
// block is "latest". If the fromBlock > toBlock an error is returned.
func (es *EventSystem) SubscribeLogs(crit interfaces.FilterQuery, logs chan []*types.Log) (*Subscription, error) {
	if len(crit.Topics) > maxTopics {
		return nil, errExceedMaxTopics
	}
	var from, to rpc.BlockNumber
	if crit.FromBlock == nil {
		from = rpc.LatestBlockNumber
	} else {
		from = rpc.BlockNumber(crit.FromBlock.Int64())
	}
	if crit.ToBlock == nil {
		to = rpc.LatestBlockNumber
	} else {
		to = rpc.BlockNumber(crit.ToBlock.Int64())
	}

	// Pending logs are not supported anymore.
	if from == rpc.PendingBlockNumber || to == rpc.PendingBlockNumber {
		return nil, errPendingLogsUnsupported
	}

	// only interested in new mined logs
	if from == rpc.LatestBlockNumber && to == rpc.LatestBlockNumber {
		return es.subscribeLogs(crit, logs), nil
	}
	// only interested in mined logs within a specific block range
	if from >= 0 && to >= 0 && to >= from {
		return es.subscribeLogs(crit, logs), nil
	}
	// interested in logs from a specific block number to new mined blocks
	if from >= 0 && to == rpc.LatestBlockNumber {
		return es.subscribeLogs(crit, logs), nil
	}
	return nil, errInvalidBlockRange
}

<<<<<<< HEAD
func (es *EventSystem) SubscribeAcceptedLogs(crit interfaces.FilterQuery, logs chan []*types.Log) (*Subscription, error) {
	var from, to rpc.BlockNumber
	if crit.FromBlock == nil {
		from = rpc.LatestBlockNumber
	} else {
		from = rpc.BlockNumber(crit.FromBlock.Int64())
	}
	if crit.ToBlock == nil {
		to = rpc.LatestBlockNumber
	} else {
		to = rpc.BlockNumber(crit.ToBlock.Int64())
	}

	// subscribeAcceptedLogs if filter is valid (from SubscribeLogs)
	if from == rpc.PendingBlockNumber && to == rpc.PendingBlockNumber ||
		from == rpc.LatestBlockNumber && to == rpc.LatestBlockNumber ||
		from >= 0 && to >= 0 && to >= from ||
		from >= rpc.LatestBlockNumber && to == rpc.PendingBlockNumber ||
		from >= 0 && to == rpc.LatestBlockNumber {
		return es.subscribeAcceptedLogs(crit, logs), nil
	}

	return nil, fmt.Errorf("invalid from and to block combination: from > to")
}

func (es *EventSystem) subscribeAcceptedLogs(crit interfaces.FilterQuery, logs chan []*types.Log) *Subscription {
	sub := &subscription{
		id:        rpc.NewID(),
		typ:       AcceptedLogsSubscription,
		logsCrit:  crit,
		created:   time.Now(),
		logs:      logs,
		txs:       make(chan []*types.Transaction),
		headers:   make(chan *types.Header),
		installed: make(chan struct{}),
		err:       make(chan error),
	}
	return es.subscribe(sub)
}

// subscribeMinedPendingLogs creates a subscription that returned mined and
// pending logs that match the given criteria.
func (es *EventSystem) subscribeMinedPendingLogs(crit interfaces.FilterQuery, logs chan []*types.Log) *Subscription {
	sub := &subscription{
		id:        rpc.NewID(),
		typ:       MinedAndPendingLogsSubscription,
		logsCrit:  crit,
		created:   time.Now(),
		logs:      logs,
		txs:       make(chan []*types.Transaction),
		headers:   make(chan *types.Header),
		installed: make(chan struct{}),
		err:       make(chan error),
	}
	return es.subscribe(sub)
}

=======
>>>>>>> aa55f5ea
// subscribeLogs creates a subscription that will write all logs matching the
// given criteria to the given logs channel.
func (es *EventSystem) subscribeLogs(crit interfaces.FilterQuery, logs chan []*types.Log) *Subscription {
	sub := &subscription{
		id:        rpc.NewID(),
		typ:       LogsSubscription,
		logsCrit:  crit,
		created:   time.Now(),
		logs:      logs,
		txs:       make(chan []*types.Transaction),
		headers:   make(chan *types.Header),
		installed: make(chan struct{}),
		err:       make(chan error),
	}
	return es.subscribe(sub)
}

<<<<<<< HEAD
// subscribePendingLogs creates a subscription that writes contract event logs for
// transactions that enter the transaction pool.
func (es *EventSystem) subscribePendingLogs(crit interfaces.FilterQuery, logs chan []*types.Log) *Subscription {
	sub := &subscription{
		id:        rpc.NewID(),
		typ:       PendingLogsSubscription,
		logsCrit:  crit,
		created:   time.Now(),
		logs:      logs,
		txs:       make(chan []*types.Transaction),
		headers:   make(chan *types.Header),
		installed: make(chan struct{}),
		err:       make(chan error),
	}
	return es.subscribe(sub)
}

=======
>>>>>>> aa55f5ea
// SubscribeNewHeads creates a subscription that writes the header of a block that is
// imported in the chain.
func (es *EventSystem) SubscribeNewHeads(headers chan *types.Header) *Subscription {
	sub := &subscription{
		id:        rpc.NewID(),
		typ:       BlocksSubscription,
		created:   time.Now(),
		logs:      make(chan []*types.Log),
		txs:       make(chan []*types.Transaction),
		headers:   headers,
		installed: make(chan struct{}),
		err:       make(chan error),
	}
	return es.subscribe(sub)
}

// SubscribeAcceptedHeads creates a subscription that writes the header of an accepted block that is
// imported in the chain.
func (es *EventSystem) SubscribeAcceptedHeads(headers chan *types.Header) *Subscription {
	sub := &subscription{
		id:        rpc.NewID(),
		typ:       AcceptedBlocksSubscription,
		created:   time.Now(),
		logs:      make(chan []*types.Log),
		txs:       make(chan []*types.Transaction),
		headers:   headers,
		installed: make(chan struct{}),
		err:       make(chan error),
	}
	return es.subscribe(sub)
}

// SubscribePendingTxs creates a subscription that writes transactions for
// transactions that enter the transaction pool.
func (es *EventSystem) SubscribePendingTxs(txs chan []*types.Transaction) *Subscription {
	sub := &subscription{
		id:        rpc.NewID(),
		typ:       PendingTransactionsSubscription,
		created:   time.Now(),
		logs:      make(chan []*types.Log),
		txs:       txs,
		headers:   make(chan *types.Header),
		installed: make(chan struct{}),
		err:       make(chan error),
	}
	return es.subscribe(sub)
}

// SubscribeAcceptedTxs creates a subscription that writes transactions for
// transactions have been accepted.
func (es *EventSystem) SubscribeAcceptedTxs(txs chan []*types.Transaction) *Subscription {
	sub := &subscription{
		id:        rpc.NewID(),
		typ:       AcceptedTransactionsSubscription,
		created:   time.Now(),
		logs:      make(chan []*types.Log),
		txs:       txs,
		headers:   make(chan *types.Header),
		installed: make(chan struct{}),
		err:       make(chan error),
	}
	return es.subscribe(sub)
}

type filterIndex map[Type]map[rpc.ID]*subscription

func (es *EventSystem) handleLogs(filters filterIndex, ev []*types.Log) {
	if len(ev) == 0 {
		return
	}
	for _, f := range filters[LogsSubscription] {
		matchedLogs := filterLogs(ev, f.logsCrit.FromBlock, f.logsCrit.ToBlock, f.logsCrit.Addresses, f.logsCrit.Topics)
		if len(matchedLogs) > 0 {
			f.logs <- matchedLogs
		}
	}
}

<<<<<<< HEAD
func (es *EventSystem) handleAcceptedLogs(filters filterIndex, ev []*types.Log) {
	if len(ev) == 0 {
		return
	}
	for _, f := range filters[AcceptedLogsSubscription] {
		matchedLogs := filterLogs(ev, f.logsCrit.FromBlock, f.logsCrit.ToBlock, f.logsCrit.Addresses, f.logsCrit.Topics)
		if len(matchedLogs) > 0 {
			f.logs <- matchedLogs
		}
	}
}

func (es *EventSystem) handlePendingLogs(filters filterIndex, ev []*types.Log) {
	if len(ev) == 0 {
		return
	}
	for _, f := range filters[PendingLogsSubscription] {
		matchedLogs := filterLogs(ev, nil, f.logsCrit.ToBlock, f.logsCrit.Addresses, f.logsCrit.Topics)
		if len(matchedLogs) > 0 {
			f.logs <- matchedLogs
		}
	}
}

func (es *EventSystem) handleTxsEvent(filters filterIndex, ev core.NewTxsEvent, accepted bool) {
=======
func (es *EventSystem) handleTxsEvent(filters filterIndex, ev core.NewTxsEvent) {
>>>>>>> aa55f5ea
	for _, f := range filters[PendingTransactionsSubscription] {
		f.txs <- ev.Txs
	}
	if accepted {
		for _, f := range filters[AcceptedTransactionsSubscription] {
			f.txs <- ev.Txs
		}
	}
}

func (es *EventSystem) handleChainEvent(filters filterIndex, ev core.ChainEvent) {
	for _, f := range filters[BlocksSubscription] {
		f.headers <- ev.Block.Header()
	}
<<<<<<< HEAD
}

func (es *EventSystem) handleChainAcceptedEvent(filters filterIndex, ev core.ChainEvent) {
	for _, f := range filters[AcceptedBlocksSubscription] {
		f.headers <- ev.Block.Header()
	}
=======
>>>>>>> aa55f5ea
}

// eventLoop (un)installs filters and processes mux events.
func (es *EventSystem) eventLoop() {
	// Ensure all subscriptions get cleaned up
	defer func() {
		es.txsSub.Unsubscribe()
		es.logsSub.Unsubscribe()
		es.logsAcceptedSub.Unsubscribe()
		es.rmLogsSub.Unsubscribe()
		es.chainSub.Unsubscribe()
		es.chainAcceptedSub.Unsubscribe()
		es.txsAcceptedSub.Unsubscribe()
	}()

	index := make(filterIndex)
	for i := UnknownSubscription; i < LastIndexSubscription; i++ {
		index[i] = make(map[rpc.ID]*subscription)
	}

	for {
		select {
		case ev := <-es.txsCh:
			es.handleTxsEvent(index, ev, false)
		case ev := <-es.logsCh:
			es.handleLogs(index, ev)
		case ev := <-es.logsAcceptedCh:
			es.handleAcceptedLogs(index, ev)
		case ev := <-es.rmLogsCh:
			es.handleLogs(index, ev.Logs)
		case ev := <-es.chainCh:
			es.handleChainEvent(index, ev)
		case ev := <-es.chainAcceptedCh:
			es.handleChainAcceptedEvent(index, ev)
		case ev := <-es.txsAcceptedCh:
			es.handleTxsEvent(index, ev, true)

		case f := <-es.install:
			index[f.typ][f.id] = f
			close(f.installed)

		case f := <-es.uninstall:
			delete(index[f.typ], f.id)
			close(f.err)

		// System stopped
		case <-es.txsSub.Err():
			return
		case <-es.logsSub.Err():
			return
		case <-es.logsAcceptedSub.Err():
			return
		case <-es.rmLogsSub.Err():
			return
		case <-es.chainSub.Err():
			return
		case <-es.chainAcceptedSub.Err():
			return
		case <-es.txsAcceptedSub.Err():
			return
		}
	}
}<|MERGE_RESOLUTION|>--- conflicted
+++ resolved
@@ -63,12 +63,7 @@
 	SubscribeChainAcceptedEvent(ch chan<- core.ChainEvent) event.Subscription
 	SubscribeRemovedLogsEvent(ch chan<- core.RemovedLogsEvent) event.Subscription
 	SubscribeLogsEvent(ch chan<- []*types.Log) event.Subscription
-<<<<<<< HEAD
 	SubscribeAcceptedLogsEvent(ch chan<- []*types.Log) event.Subscription
-
-	SubscribePendingLogsEvent(ch chan<- []*types.Log) event.Subscription
-=======
->>>>>>> aa55f5ea
 
 	SubscribeAcceptedTransactionEvent(ch chan<- core.NewTxsEvent) event.Subscription
 
@@ -98,24 +93,9 @@
 	}
 }
 
-<<<<<<< HEAD
 // getLogs loads block logs from the backend. The backend is responsible for
 // performing any log caching.
 func (sys *FilterSystem) getLogs(ctx context.Context, blockHash common.Hash, number uint64) ([][]*types.Log, error) {
-=======
-type logCacheElem struct {
-	logs []*types.Log
-	body atomic.Pointer[types.Body]
-}
-
-// cachedLogElem loads block logs from the backend and caches the result.
-func (sys *FilterSystem) cachedLogElem(ctx context.Context, blockHash common.Hash, number uint64) (*logCacheElem, error) {
-	cached, ok := sys.logsCache.Get(blockHash)
-	if ok {
-		return cached, nil
-	}
-
->>>>>>> aa55f5ea
 	logs, err := sys.backend.GetLogs(ctx, blockHash, number)
 	if err != nil {
 		return nil, err
@@ -123,39 +103,7 @@
 	if logs == nil {
 		return nil, fmt.Errorf("failed to get logs for block #%d (0x%s)", number, blockHash.TerminalString())
 	}
-<<<<<<< HEAD
 	return logs, nil
-=======
-	// Database logs are un-derived.
-	// Fill in whatever we can (txHash is inaccessible at this point).
-	flattened := make([]*types.Log, 0)
-	var logIdx uint
-	for i, txLogs := range logs {
-		for _, log := range txLogs {
-			log.BlockHash = blockHash
-			log.BlockNumber = number
-			log.TxIndex = uint(i)
-			log.Index = logIdx
-			logIdx++
-			flattened = append(flattened, log)
-		}
-	}
-	elem := &logCacheElem{logs: flattened}
-	sys.logsCache.Add(blockHash, elem)
-	return elem, nil
-}
-
-func (sys *FilterSystem) cachedGetBody(ctx context.Context, elem *logCacheElem, hash common.Hash, number uint64) (*types.Body, error) {
-	if body := elem.body.Load(); body != nil {
-		return body, nil
-	}
-	body, err := sys.backend.GetBody(ctx, hash, rpc.BlockNumber(number))
-	if err != nil {
-		return nil, err
-	}
-	elem.body.Store(body)
-	return body, nil
->>>>>>> aa55f5ea
 }
 
 // Type determines the kind of filter and is used to put the filter in to
@@ -167,15 +115,8 @@
 	UnknownSubscription Type = iota
 	// LogsSubscription queries for new or removed (chain reorg) logs
 	LogsSubscription
-<<<<<<< HEAD
 	// AcceptedLogsSubscription queries for new or removed (chain reorg) logs
 	AcceptedLogsSubscription
-	// PendingLogsSubscription queries for logs in pending blocks
-	PendingLogsSubscription
-	// MinedAndPendingLogsSubscription queries for logs in mined and pending blocks.
-	MinedAndPendingLogsSubscription
-=======
->>>>>>> aa55f5ea
 	// PendingTransactionsSubscription queries for pending transactions entering
 	// the pending state
 	PendingTransactionsSubscription
@@ -220,12 +161,10 @@
 	sys     *FilterSystem
 
 	// Subscriptions
-<<<<<<< HEAD
 	txsSub           event.Subscription // Subscription for new transaction event
 	logsSub          event.Subscription // Subscription for new log event
 	logsAcceptedSub  event.Subscription // Subscription for new accepted log event
 	rmLogsSub        event.Subscription // Subscription for removed log event
-	pendingLogsSub   event.Subscription // Subscription for pending log event
 	chainSub         event.Subscription // Subscription for new chain event
 	chainAcceptedSub event.Subscription // Subscription for new chain accepted event
 	txsAcceptedSub   event.Subscription // Subscription for new accepted txs
@@ -236,25 +175,10 @@
 	txsCh           chan core.NewTxsEvent      // Channel to receive new transactions event
 	logsCh          chan []*types.Log          // Channel to receive new log event
 	logsAcceptedCh  chan []*types.Log          // Channel to receive new accepted log event
-	pendingLogsCh   chan []*types.Log          // Channel to receive new log event
 	rmLogsCh        chan core.RemovedLogsEvent // Channel to receive removed log event
 	chainCh         chan core.ChainEvent       // Channel to receive new chain event
 	chainAcceptedCh chan core.ChainEvent       // Channel to receive new chain accepted event
 	txsAcceptedCh   chan core.NewTxsEvent      // Channel to receive new accepted txs
-=======
-	txsSub    event.Subscription // Subscription for new transaction event
-	logsSub   event.Subscription // Subscription for new log event
-	rmLogsSub event.Subscription // Subscription for removed log event
-	chainSub  event.Subscription // Subscription for new chain event
-
-	// Channels
-	install   chan *subscription         // install filter for event notification
-	uninstall chan *subscription         // remove filter for event notification
-	txsCh     chan core.NewTxsEvent      // Channel to receive new transactions event
-	logsCh    chan []*types.Log          // Channel to receive new log event
-	rmLogsCh  chan core.RemovedLogsEvent // Channel to receive removed log event
-	chainCh   chan core.ChainEvent       // Channel to receive new chain event
->>>>>>> aa55f5ea
 }
 
 // NewEventSystem creates a new manager that listens for event on the given mux,
@@ -265,7 +189,6 @@
 // or by stopping the given mux.
 func NewEventSystem(sys *FilterSystem) *EventSystem {
 	m := &EventSystem{
-<<<<<<< HEAD
 		sys:             sys,
 		backend:         sys.backend,
 		install:         make(chan *subscription),
@@ -274,20 +197,9 @@
 		logsCh:          make(chan []*types.Log, logsChanSize),
 		logsAcceptedCh:  make(chan []*types.Log, logsChanSize),
 		rmLogsCh:        make(chan core.RemovedLogsEvent, rmLogsChanSize),
-		pendingLogsCh:   make(chan []*types.Log, logsChanSize),
 		chainCh:         make(chan core.ChainEvent, chainEvChanSize),
 		chainAcceptedCh: make(chan core.ChainEvent, chainEvChanSize),
 		txsAcceptedCh:   make(chan core.NewTxsEvent, txChanSize),
-=======
-		sys:       sys,
-		backend:   sys.backend,
-		install:   make(chan *subscription),
-		uninstall: make(chan *subscription),
-		txsCh:     make(chan core.NewTxsEvent, txChanSize),
-		logsCh:    make(chan []*types.Log, logsChanSize),
-		rmLogsCh:  make(chan core.RemovedLogsEvent, rmLogsChanSize),
-		chainCh:   make(chan core.ChainEvent, chainEvChanSize),
->>>>>>> aa55f5ea
 	}
 
 	// Subscribe events
@@ -296,18 +208,11 @@
 	m.logsAcceptedSub = m.backend.SubscribeAcceptedLogsEvent(m.logsAcceptedCh)
 	m.rmLogsSub = m.backend.SubscribeRemovedLogsEvent(m.rmLogsCh)
 	m.chainSub = m.backend.SubscribeChainEvent(m.chainCh)
-<<<<<<< HEAD
 	m.chainAcceptedSub = m.backend.SubscribeChainAcceptedEvent(m.chainAcceptedCh)
-	m.pendingLogsSub = m.backend.SubscribePendingLogsEvent(m.pendingLogsCh)
 	m.txsAcceptedSub = m.backend.SubscribeAcceptedTransactionEvent(m.txsAcceptedCh)
 
 	// Make sure none of the subscriptions are empty
-	if m.txsSub == nil || m.logsSub == nil || m.logsAcceptedSub == nil || m.rmLogsSub == nil || m.chainSub == nil || m.chainAcceptedSub == nil || m.pendingLogsSub == nil || m.txsAcceptedSub == nil {
-=======
-
-	// Make sure none of the subscriptions are empty
-	if m.txsSub == nil || m.logsSub == nil || m.rmLogsSub == nil || m.chainSub == nil {
->>>>>>> aa55f5ea
+	if m.txsSub == nil || m.logsSub == nil || m.logsAcceptedSub == nil || m.rmLogsSub == nil || m.chainSub == nil || m.chainAcceptedSub == nil || m.txsAcceptedSub == nil {
 		log.Crit("Subscribe for event system failed")
 	}
 
@@ -399,7 +304,6 @@
 	return nil, errInvalidBlockRange
 }
 
-<<<<<<< HEAD
 func (es *EventSystem) SubscribeAcceptedLogs(crit interfaces.FilterQuery, logs chan []*types.Log) (*Subscription, error) {
 	var from, to rpc.BlockNumber
 	if crit.FromBlock == nil {
@@ -440,25 +344,6 @@
 	return es.subscribe(sub)
 }
 
-// subscribeMinedPendingLogs creates a subscription that returned mined and
-// pending logs that match the given criteria.
-func (es *EventSystem) subscribeMinedPendingLogs(crit interfaces.FilterQuery, logs chan []*types.Log) *Subscription {
-	sub := &subscription{
-		id:        rpc.NewID(),
-		typ:       MinedAndPendingLogsSubscription,
-		logsCrit:  crit,
-		created:   time.Now(),
-		logs:      logs,
-		txs:       make(chan []*types.Transaction),
-		headers:   make(chan *types.Header),
-		installed: make(chan struct{}),
-		err:       make(chan error),
-	}
-	return es.subscribe(sub)
-}
-
-=======
->>>>>>> aa55f5ea
 // subscribeLogs creates a subscription that will write all logs matching the
 // given criteria to the given logs channel.
 func (es *EventSystem) subscribeLogs(crit interfaces.FilterQuery, logs chan []*types.Log) *Subscription {
@@ -476,26 +361,6 @@
 	return es.subscribe(sub)
 }
 
-<<<<<<< HEAD
-// subscribePendingLogs creates a subscription that writes contract event logs for
-// transactions that enter the transaction pool.
-func (es *EventSystem) subscribePendingLogs(crit interfaces.FilterQuery, logs chan []*types.Log) *Subscription {
-	sub := &subscription{
-		id:        rpc.NewID(),
-		typ:       PendingLogsSubscription,
-		logsCrit:  crit,
-		created:   time.Now(),
-		logs:      logs,
-		txs:       make(chan []*types.Transaction),
-		headers:   make(chan *types.Header),
-		installed: make(chan struct{}),
-		err:       make(chan error),
-	}
-	return es.subscribe(sub)
-}
-
-=======
->>>>>>> aa55f5ea
 // SubscribeNewHeads creates a subscription that writes the header of a block that is
 // imported in the chain.
 func (es *EventSystem) SubscribeNewHeads(headers chan *types.Header) *Subscription {
@@ -574,7 +439,6 @@
 	}
 }
 
-<<<<<<< HEAD
 func (es *EventSystem) handleAcceptedLogs(filters filterIndex, ev []*types.Log) {
 	if len(ev) == 0 {
 		return
@@ -587,22 +451,7 @@
 	}
 }
 
-func (es *EventSystem) handlePendingLogs(filters filterIndex, ev []*types.Log) {
-	if len(ev) == 0 {
-		return
-	}
-	for _, f := range filters[PendingLogsSubscription] {
-		matchedLogs := filterLogs(ev, nil, f.logsCrit.ToBlock, f.logsCrit.Addresses, f.logsCrit.Topics)
-		if len(matchedLogs) > 0 {
-			f.logs <- matchedLogs
-		}
-	}
-}
-
 func (es *EventSystem) handleTxsEvent(filters filterIndex, ev core.NewTxsEvent, accepted bool) {
-=======
-func (es *EventSystem) handleTxsEvent(filters filterIndex, ev core.NewTxsEvent) {
->>>>>>> aa55f5ea
 	for _, f := range filters[PendingTransactionsSubscription] {
 		f.txs <- ev.Txs
 	}
@@ -617,15 +466,12 @@
 	for _, f := range filters[BlocksSubscription] {
 		f.headers <- ev.Block.Header()
 	}
-<<<<<<< HEAD
 }
 
 func (es *EventSystem) handleChainAcceptedEvent(filters filterIndex, ev core.ChainEvent) {
 	for _, f := range filters[AcceptedBlocksSubscription] {
 		f.headers <- ev.Block.Header()
 	}
-=======
->>>>>>> aa55f5ea
 }
 
 // eventLoop (un)installs filters and processes mux events.
