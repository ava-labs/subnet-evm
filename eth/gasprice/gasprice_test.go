// (c) 2019-2020, Ava Labs, Inc.
//
// This file is a derived work, based on the go-ethereum library whose original
// notices appear below.
//
// It is distributed under a license compatible with the licensing terms of the
// original code from which it is derived.
//
// Much love to the original authors for their work.
// **********
// Copyright 2020 The go-ethereum Authors
// This file is part of the go-ethereum library.
//
// The go-ethereum library is free software: you can redistribute it and/or modify
// it under the terms of the GNU Lesser General Public License as published by
// the Free Software Foundation, either version 3 of the License, or
// (at your option) any later version.
//
// The go-ethereum library is distributed in the hope that it will be useful,
// but WITHOUT ANY WARRANTY; without even the implied warranty of
// MERCHANTABILITY or FITNESS FOR A PARTICULAR PURPOSE. See the
// GNU Lesser General Public License for more details.
//
// You should have received a copy of the GNU Lesser General Public License
// along with the go-ethereum library. If not, see <http://www.gnu.org/licenses/>.

package gasprice

import (
	"context"
	"math/big"
	"testing"
	"time"

	"github.com/ava-labs/subnet-evm/commontype"
	"github.com/ava-labs/subnet-evm/consensus/dummy"
	"github.com/ava-labs/subnet-evm/core"
	"github.com/ava-labs/subnet-evm/core/rawdb"
	"github.com/ava-labs/subnet-evm/core/types"
	"github.com/ava-labs/subnet-evm/core/vm"
	"github.com/ava-labs/subnet-evm/params"
	"github.com/ava-labs/subnet-evm/rpc"
	"github.com/ethereum/go-ethereum/common"
	"github.com/ethereum/go-ethereum/crypto"
	"github.com/ethereum/go-ethereum/event"
)

// TODO: Verify gas amounts in this file are correct.
const testHead = 32

var (
	key, _ = crypto.HexToECDSA("b71c71a67e1177ad4e901695e1b4b9ee17ae16c6668d313eac2f96dbcda3f291")
	addr   = crypto.PubkeyToAddress(key.PublicKey)
	bal, _ = new(big.Int).SetString("100000000000000000000000", 10)
)

type testBackend struct {
	chain   *core.BlockChain
	pending bool // pending block available
}

func (b *testBackend) HeaderByNumber(ctx context.Context, number rpc.BlockNumber) (*types.Header, error) {
	if number == rpc.LatestBlockNumber {
		return b.chain.CurrentBlock().Header(), nil
	}
	return b.chain.GetHeaderByNumber(uint64(number)), nil
}

func (b *testBackend) BlockByNumber(ctx context.Context, number rpc.BlockNumber) (*types.Block, error) {
	if number == rpc.LatestBlockNumber {
		return b.chain.CurrentBlock(), nil
	}
	return b.chain.GetBlockByNumber(uint64(number)), nil
}

func (b *testBackend) GetReceipts(ctx context.Context, hash common.Hash) (types.Receipts, error) {
	return b.chain.GetReceiptsByHash(hash), nil
}

func (b *testBackend) PendingBlockAndReceipts() (*types.Block, types.Receipts) {
	if b.pending {
		block := b.chain.GetBlockByNumber(testHead + 1)
		return block, b.chain.GetReceiptsByHash(block.Hash())
	}
	return nil, nil
}

func (b *testBackend) ChainConfig() *params.ChainConfig {
	return b.chain.Config()
}

func (b *testBackend) SubscribeChainHeadEvent(ch chan<- core.ChainHeadEvent) event.Subscription {
	return nil
}

func (b *testBackend) GetFeeConfigAt(parent *types.Header) (commontype.FeeConfig, *big.Int, error) {
	return b.chain.GetFeeConfigAt(parent)
}

func newTestBackendFakerEngine(t *testing.T, config *params.ChainConfig, numBlocks int, genBlocks func(i int, b *core.BlockGen)) *testBackend {
	gspec := &core.Genesis{
		Config: config,
		Alloc:  core.GenesisAlloc{addr: core.GenesisAccount{Balance: bal}},
	}

	engine := dummy.NewETHFaker()
	db := rawdb.NewMemoryDatabase()
	genesis := gspec.MustCommit(db)

	// Generate testing blocks
	blocks, _, err := core.GenerateChain(gspec.Config, genesis, engine, db, numBlocks, 0, genBlocks)
	if err != nil {
		t.Fatal(err)
	}
	// Construct testing chain
	diskdb := rawdb.NewMemoryDatabase()
	gspec.Commit(diskdb)
	chain, err := core.NewBlockChain(diskdb, core.DefaultCacheConfig, gspec.Config, engine, vm.Config{}, common.Hash{})
	if err != nil {
		t.Fatalf("Failed to create local chain, %v", err)
	}
	if _, err := chain.InsertChain(blocks); err != nil {
		t.Fatalf("Failed to insert chain, %v", err)
	}
	return &testBackend{chain: chain}
}

func newTestBackend(t *testing.T, config *params.ChainConfig, numBlocks int, genBlocks func(i int, b *core.BlockGen)) *testBackend {
	gspec := &core.Genesis{
		Config: config,
		Alloc:  core.GenesisAlloc{addr: core.GenesisAccount{Balance: bal}},
	}

	engine := dummy.NewFaker()
	db := rawdb.NewMemoryDatabase()
	genesis := gspec.MustCommit(db)

	// Generate testing blocks
	blocks, _, err := core.GenerateChain(gspec.Config, genesis, engine, db, numBlocks, 1, genBlocks)
	if err != nil {
		t.Fatal(err)
	}
	// Construct testing chain
	diskdb := rawdb.NewMemoryDatabase()
	gspec.Commit(diskdb)
	chain, err := core.NewBlockChain(diskdb, core.DefaultCacheConfig, gspec.Config, engine, vm.Config{}, common.Hash{})
	if err != nil {
		t.Fatalf("Failed to create local chain, %v", err)
	}
	if _, err := chain.InsertChain(blocks); err != nil {
		t.Fatalf("Failed to insert chain, %v", err)
	}
	return &testBackend{chain: chain}
}

func (b *testBackend) MinRequiredTip(ctx context.Context, header *types.Header) (*big.Int, error) {
	return dummy.MinRequiredTip(b.chain.Config(), header)
}

func (b *testBackend) CurrentHeader() *types.Header {
	return b.chain.CurrentHeader()
}

func (b *testBackend) LastAcceptedBlock() *types.Block {
	return b.chain.CurrentBlock()
}

func (b *testBackend) GetBlockByNumber(number uint64) *types.Block {
	return b.chain.GetBlockByNumber(number)
}

type suggestTipCapTest struct {
	chainConfig *params.ChainConfig
	numBlocks   int
	genBlock    func(i int, b *core.BlockGen)
	expectedTip *big.Int
}

func defaultOracleConfig() Config {
	return Config{
		Blocks:             20,
		Percentile:         60,
		MaxLookbackSeconds: 80,
	}
}

//  timeCrunchOracleConfig returns a config with [MaxLookbackSeconds] set to 5
// to ensure that during gas price estimation, we will hit the time based look back limit
func timeCrunchOracleConfig() Config {
	return Config{
		Blocks:             20,
		Percentile:         60,
		MaxLookbackSeconds: 5,
	}
}

func applyGasPriceTest(t *testing.T, test suggestTipCapTest, config Config) {
	t.Helper()
	if test.genBlock == nil {
		test.genBlock = func(i int, b *core.BlockGen) {}
	}
	backend := newTestBackend(t, test.chainConfig, test.numBlocks, test.genBlock)
	oracle, err := NewOracle(backend, config)
	if err != nil {
		t.Fatal(err)
	}

	// mock time to be consistent across different CI runs
	// sets currentTime to be 20 seconds
	oracle.clock.Set(time.Unix(20, 0))

	got, err := oracle.SuggestTipCap(context.Background())
	if err != nil {
		t.Fatal(err)
	}
	if got.Cmp(test.expectedTip) != 0 {
		t.Fatalf("Expected tip (%d), got tip (%d)", test.expectedTip, got)
	}
}

func TestSuggestTipCapNetworkUpgrades(t *testing.T) {
	tests := map[string]suggestTipCapTest{
		"subnet evm": {
			chainConfig: params.TestChainConfig,
			expectedTip: DefaultMinPrice,
		},
	}

	for name, test := range tests {
		t.Run(name, func(t *testing.T) {
			applyGasPriceTest(t, test, defaultOracleConfig())
		})
	}
}

func TestSuggestTipCap(t *testing.T) {
	txTip := big.NewInt(55 * params.GWei)
	applyGasPriceTest(t, suggestTipCapTest{
		chainConfig: params.TestChainConfig,
		numBlocks:   3,
		genBlock: func(i int, b *core.BlockGen) {
			b.SetCoinbase(common.Address{1})

			signer := types.LatestSigner(params.TestChainConfig)
			baseFee := b.BaseFee()
			feeCap := new(big.Int).Add(baseFee, txTip)
			for j := 0; j < 370; j++ {
				tx := types.NewTx(&types.DynamicFeeTx{
					ChainID:   params.TestChainConfig.ChainID,
					Nonce:     b.TxNonce(addr),
					To:        &common.Address{},
					Gas:       params.TxGas,
					GasFeeCap: feeCap,
					GasTipCap: txTip,
					Data:      []byte{},
				})
				tx, err := types.SignTx(tx, signer, key)
				if err != nil {
					t.Fatalf("failed to create tx: %s", err)
				}
				b.AddTx(tx)
			}
		},
		expectedTip: big.NewInt(643_500_643),
	}, defaultOracleConfig())
}

<<<<<<< HEAD
func TestSuggestTipCapSimple(t *testing.T) {
	txTip := big.NewInt(55 * params.GWei)
	applyGasPriceTest(t, suggestTipCapTest{
		chainConfig: params.TestChainConfig,
		numBlocks:   3,
		genBlock: func(i int, b *core.BlockGen) {
			b.SetCoinbase(common.Address{1})

			signer := types.LatestSigner(params.TestChainConfig)
			baseFee := b.BaseFee()
			feeCap := new(big.Int).Add(baseFee, txTip)
			for j := 0; j < 370; j++ {
				tx := types.NewTx(&types.DynamicFeeTx{
					ChainID:   params.TestChainConfig.ChainID,
					Nonce:     b.TxNonce(addr),
					To:        &common.Address{},
					Gas:       params.TxGas,
					GasFeeCap: feeCap,
					GasTipCap: txTip,
					Data:      []byte{},
				})
				tx, err := types.SignTx(tx, signer, key)
				if err != nil {
					t.Fatalf("failed to create tx: %s", err)
				}
				b.AddTx(tx)
			}
		},
		expectedTip: big.NewInt(643_500_643),
	}, defaultOracleConfig())
}

=======
>>>>>>> 4be784a3
func TestSuggestTipCapSimpleFloor(t *testing.T) {
	txTip := big.NewInt(55 * params.GWei)
	applyGasPriceTest(t, suggestTipCapTest{
		chainConfig: params.TestChainConfig,
		numBlocks:   1,
		genBlock: func(i int, b *core.BlockGen) {
			b.SetCoinbase(common.Address{1})

			signer := types.LatestSigner(params.TestChainConfig)
			baseFee := b.BaseFee()
			feeCap := new(big.Int).Add(baseFee, txTip)
			for j := 0; j < 370; j++ {
				tx := types.NewTx(&types.DynamicFeeTx{
					ChainID:   params.TestChainConfig.ChainID,
					Nonce:     b.TxNonce(addr),
					To:        &common.Address{},
					Gas:       params.TxGas,
					GasFeeCap: feeCap,
					GasTipCap: txTip,
					Data:      []byte{},
				})
				tx, err := types.SignTx(tx, signer, key)
				if err != nil {
					t.Fatalf("failed to create tx: %s", err)
				}
				b.AddTx(tx)
			}
		},
		expectedTip: common.Big0,
	}, defaultOracleConfig())
}

func TestSuggestTipCapSmallTips(t *testing.T) {
	tip := big.NewInt(550 * params.GWei)
	applyGasPriceTest(t, suggestTipCapTest{
		chainConfig: params.TestChainConfig,
		numBlocks:   3,
		genBlock: func(i int, b *core.BlockGen) {
			b.SetCoinbase(common.Address{1})

			signer := types.LatestSigner(params.TestChainConfig)
			baseFee := b.BaseFee()
			feeCap := new(big.Int).Add(baseFee, tip)
			for j := 0; j < 185; j++ {
				tx := types.NewTx(&types.DynamicFeeTx{
					ChainID:   params.TestChainConfig.ChainID,
					Nonce:     b.TxNonce(addr),
					To:        &common.Address{},
					Gas:       params.TxGas,
					GasFeeCap: feeCap,
					GasTipCap: tip,
					Data:      []byte{},
				})
				tx, err := types.SignTx(tx, signer, key)
				if err != nil {
					t.Fatalf("failed to create tx: %s", err)
				}
				b.AddTx(tx)
				tx = types.NewTx(&types.DynamicFeeTx{
					ChainID:   params.TestChainConfig.ChainID,
					Nonce:     b.TxNonce(addr),
					To:        &common.Address{},
					Gas:       params.TxGas,
					GasFeeCap: feeCap,
					GasTipCap: common.Big1,
					Data:      []byte{},
				})
				tx, err = types.SignTx(tx, signer, key)
				if err != nil {
					t.Fatalf("failed to create tx: %s", err)
				}
				b.AddTx(tx)
			}
		},
		expectedTip: big.NewInt(643_500_643),
	}, defaultOracleConfig())
}

func TestSuggestTipCapMinGas(t *testing.T) {
	txTip := big.NewInt(500 * params.GWei)
	applyGasPriceTest(t, suggestTipCapTest{
		chainConfig: params.TestChainConfig,
		numBlocks:   3,
		genBlock: func(i int, b *core.BlockGen) {
			b.SetCoinbase(common.Address{1})

			signer := types.LatestSigner(params.TestChainConfig)
			baseFee := b.BaseFee()
			feeCap := new(big.Int).Add(baseFee, txTip)
			for j := 0; j < 50; j++ {
				tx := types.NewTx(&types.DynamicFeeTx{
					ChainID:   params.TestChainConfig.ChainID,
					Nonce:     b.TxNonce(addr),
					To:        &common.Address{},
					Gas:       params.TxGas,
					GasFeeCap: feeCap,
					GasTipCap: txTip,
					Data:      []byte{},
				})
				tx, err := types.SignTx(tx, signer, key)
				if err != nil {
					t.Fatalf("failed to create tx: %s", err)
				}
				b.AddTx(tx)
			}
		},
		expectedTip: big.NewInt(0),
	}, defaultOracleConfig())
}

// Regression test to ensure that SuggestPrice does not panic prior to activation of Subnet EVM
// Note: support for gas estimation without activated hard forks has been deprecated, but we still
// ensure that the call does not panic.
func TestSuggestGasPricePreSubnetEVM(t *testing.T) {
	config := Config{
		Blocks:     20,
		Percentile: 60,
	}

	backend := newTestBackend(t, params.TestPreSubnetEVMConfig, 3, func(i int, b *core.BlockGen) {
		b.SetCoinbase(common.Address{1})

		signer := types.LatestSigner(params.TestPreSubnetEVMConfig)
		gasPrice := big.NewInt(params.MinGasPrice)
		for j := 0; j < 50; j++ {
			tx := types.NewTx(&types.LegacyTx{
				Nonce:    b.TxNonce(addr),
				To:       &common.Address{},
				Gas:      params.TxGas,
				GasPrice: gasPrice,
				Data:     []byte{},
			})
			tx, err := types.SignTx(tx, signer, key)
			if err != nil {
				t.Fatalf("failed to create tx: %s", err)
			}
			b.AddTx(tx)
		}
	})
	oracle, err := NewOracle(backend, config)
	if err != nil {
		t.Fatal(err)
	}

	_, err = oracle.SuggestPrice(context.Background())
	if err != nil {
		t.Fatal(err)
	}
}

// Regression test to ensure that SuggestPrice does not panic prior to activation of SubnetEVM
// Note: support for gas estimation without activated hard forks has been deprecated, but we still
// ensure that the call does not panic.
func TestSuggestGasPricePreAP3(t *testing.T) {
	config := Config{
		Blocks:     20,
		Percentile: 60,
	}

	backend := newTestBackend(t, params.TestChainConfig, 3, func(i int, b *core.BlockGen) {
		b.SetCoinbase(common.Address{1})

		signer := types.LatestSigner(params.TestChainConfig)
		gasPrice := big.NewInt(params.MinGasPrice)
		for j := 0; j < 50; j++ {
			tx := types.NewTx(&types.LegacyTx{
				Nonce:    b.TxNonce(addr),
				To:       &common.Address{},
				Gas:      params.TxGas,
				GasPrice: gasPrice,
				Data:     []byte{},
			})
			tx, err := types.SignTx(tx, signer, key)
			if err != nil {
				t.Fatalf("failed to create tx: %s", err)
			}
			b.AddTx(tx)
		}
	})
	oracle, err := NewOracle(backend, config)
	if err != nil {
		t.Fatal(err)
	}

	_, err = oracle.SuggestPrice(context.Background())
	if err != nil {
		t.Fatal(err)
	}
}

func TestSuggestTipCapMaxBlocksLookback(t *testing.T) {
	txTip := big.NewInt(550 * params.GWei)

	applyGasPriceTest(t, suggestTipCapTest{
		chainConfig: params.TestChainConfig,
		numBlocks:   20,
		genBlock: func(i int, b *core.BlockGen) {
			b.SetCoinbase(common.Address{1})

			signer := types.LatestSigner(params.TestChainConfig)
			baseFee := b.BaseFee()
			feeCap := new(big.Int).Add(baseFee, txTip)
			for j := 0; j < 370; j++ {
				tx := types.NewTx(&types.DynamicFeeTx{
					ChainID:   params.TestChainConfig.ChainID,
					Nonce:     b.TxNonce(addr),
					To:        &common.Address{},
					Gas:       params.TxGas,
					GasFeeCap: feeCap,
					GasTipCap: txTip,
					Data:      []byte{},
				})
				tx, err := types.SignTx(tx, signer, key)
				if err != nil {
					t.Fatalf("failed to create tx: %s", err)
				}
				b.AddTx(tx)
			}
		},
		expectedTip: big.NewInt(5_807_226_110),
	}, defaultOracleConfig())
}

func TestSuggestTipCapMaxBlocksSecondsLookback(t *testing.T) {
	txTip := big.NewInt(550 * params.GWei)
	applyGasPriceTest(t, suggestTipCapTest{
		chainConfig: params.TestChainConfig,
		numBlocks:   20,
		genBlock: func(i int, b *core.BlockGen) {
			b.SetCoinbase(common.Address{1})

			signer := types.LatestSigner(params.TestChainConfig)
			baseFee := b.BaseFee()
			feeCap := new(big.Int).Add(baseFee, txTip)
			for j := 0; j < 370; j++ {
				tx := types.NewTx(&types.DynamicFeeTx{
					ChainID:   params.TestChainConfig.ChainID,
					Nonce:     b.TxNonce(addr),
					To:        &common.Address{},
					Gas:       params.TxGas,
					GasFeeCap: feeCap,
					GasTipCap: txTip,
					Data:      []byte{},
				})
				tx, err := types.SignTx(tx, signer, key)
				if err != nil {
					t.Fatalf("failed to create tx: %s", err)
				}
				b.AddTx(tx)
			}
		},
		expectedTip: big.NewInt(10_384_877_851),
	}, timeCrunchOracleConfig())
}<|MERGE_RESOLUTION|>--- conflicted
+++ resolved
@@ -265,41 +265,6 @@
 	}, defaultOracleConfig())
 }
 
-<<<<<<< HEAD
-func TestSuggestTipCapSimple(t *testing.T) {
-	txTip := big.NewInt(55 * params.GWei)
-	applyGasPriceTest(t, suggestTipCapTest{
-		chainConfig: params.TestChainConfig,
-		numBlocks:   3,
-		genBlock: func(i int, b *core.BlockGen) {
-			b.SetCoinbase(common.Address{1})
-
-			signer := types.LatestSigner(params.TestChainConfig)
-			baseFee := b.BaseFee()
-			feeCap := new(big.Int).Add(baseFee, txTip)
-			for j := 0; j < 370; j++ {
-				tx := types.NewTx(&types.DynamicFeeTx{
-					ChainID:   params.TestChainConfig.ChainID,
-					Nonce:     b.TxNonce(addr),
-					To:        &common.Address{},
-					Gas:       params.TxGas,
-					GasFeeCap: feeCap,
-					GasTipCap: txTip,
-					Data:      []byte{},
-				})
-				tx, err := types.SignTx(tx, signer, key)
-				if err != nil {
-					t.Fatalf("failed to create tx: %s", err)
-				}
-				b.AddTx(tx)
-			}
-		},
-		expectedTip: big.NewInt(643_500_643),
-	}, defaultOracleConfig())
-}
-
-=======
->>>>>>> 4be784a3
 func TestSuggestTipCapSimpleFloor(t *testing.T) {
 	txTip := big.NewInt(55 * params.GWei)
 	applyGasPriceTest(t, suggestTipCapTest{
