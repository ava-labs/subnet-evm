--- conflicted
+++ resolved
@@ -145,12 +145,7 @@
 		t.Fatal(err)
 	}
 	// Construct testing chain
-<<<<<<< HEAD
 	chain, err := core.NewBlockChain(rawdb.NewMemoryDatabase(), core.DefaultCacheConfig, gspec, engine, vm.Config{}, common.Hash{}, false)
-=======
-	db := rawdb.NewMemoryDatabase()
-	chain, err := core.NewBlockChain(db, core.DefaultCacheConfig, gspec, engine, vm.Config{}, common.Hash{}, false)
->>>>>>> 92d3973b
 	if err != nil {
 		t.Fatalf("Failed to create local chain, %v", err)
 	}
