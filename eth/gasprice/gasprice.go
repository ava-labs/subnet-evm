--- conflicted
+++ resolved
@@ -354,7 +354,6 @@
 		wg                              sync.WaitGroup
 		lookBackContext, lookbackCancel = context.WithCancel(ctx)
 	)
-<<<<<<< HEAD
 
 	defer lookbackCancel()
 
@@ -363,8 +362,16 @@
 	}
 
 	// if fee config has changed at a more recent block, it should be the lower limit
-	if feeLastChangedAt != nil && lowerBlockNumberLimit < feeLastChangedAt.Uint64() {
-		lowerBlockNumberLimit = feeLastChangedAt.Uint64()
+	if feeLastChangedAt != nil {
+		if lowerBlockNumberLimit < feeLastChangedAt.Uint64() {
+			lowerBlockNumberLimit = feeLastChangedAt.Uint64()
+		}
+
+		// If the fee config has been increased in the latest block, increase the lastBaseFee to the
+		// new minimum base fee.
+		if feeLastChangedAt.Uint64() == latestBlockNumber && lastBaseFee.Cmp(feeConfig.MinBaseFee) < 0 {
+			lastBaseFee = feeConfig.MinBaseFee
+		}
 	}
 
 	// Producer adds block requests from [latestBlockNumber] to [lowerBlockLimit] inclusive.
@@ -398,21 +405,6 @@
 				oracle.getBlockTips(ctx, blockNumber, result, currentTime, lookbackCancel)
 			}
 		}()
-=======
-	// if the fee config has changed in this block, use the new base fee
-	// if it is higher than this block's base fee.
-	if feeLastChangedAt != nil && feeLastChangedAt.Uint64() == number {
-		if lastBaseFee.Cmp(feeConfig.MinBaseFee) < 0 {
-			lastBaseFee = feeConfig.MinBaseFee
-		}
-	}
-	// iterates backwards until enough blocks are sent or until the block number that fee last changed at
-	for sent < oracle.checkBlocks && number > 0 && (feeLastChangedAt == nil || feeLastChangedAt.Uint64() < number) {
-		go oracle.getBlockTips(ctx, number, result, quit)
-		sent++
-		exp++
-		number--
->>>>>>> a1521fd8
 	}
 
 	// Wait for all workers to complete. Only the workers add to the result channel, so once they have terminated
