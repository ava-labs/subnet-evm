--- conflicted
+++ resolved
@@ -383,11 +383,7 @@
 				}, false, rawdb.HashScheme)
 			defer state.Close()
 
-<<<<<<< HEAD
-			evm := vm.NewEVM(context, txContext, state.StateDB, params.TestPreSubnetEVMConfig, vm.Config{Tracer: tc.tracer})
-=======
-			evm := vm.NewEVM(context, txContext, statedb, params.TestPreSubnetEVMChainConfig, vm.Config{Tracer: tc.tracer})
->>>>>>> caf34ea3
+			evm := vm.NewEVM(context, txContext, state.StateDB, params.TestPreSubnetEVMChainConfig, vm.Config{Tracer: tc.tracer})
 			msg := &core.Message{
 				To:                &to,
 				From:              origin,
