--- conflicted
+++ resolved
@@ -373,11 +373,7 @@
 				}, false, rawdb.HashScheme)
 			defer state.Close()
 
-<<<<<<< HEAD
-			evm := vm.NewEVM(context, txContext, statedb, params.TestPreSubnetEVMChainConfig, vm.Config{Tracer: tc.tracer})
-=======
-			evm := vm.NewEVM(context, txContext, state.StateDB, params.MainnetChainConfig, vm.Config{Tracer: tc.tracer})
->>>>>>> 2bd6bd01
+			evm := vm.NewEVM(context, txContext, state.StateDB, params.TestPreSubnetEVMChainConfig, vm.Config{Tracer: tc.tracer})
 			msg := &core.Message{
 				To:                &to,
 				From:              origin,
