// Copyright 2021 The go-ethereum Authors
// This file is part of the go-ethereum library.
//
// The go-ethereum library is free software: you can redistribute it and/or modify
// it under the terms of the GNU Lesser General Public License as published by
// the Free Software Foundation, either version 3 of the License, or
// (at your option) any later version.
//
// The go-ethereum library is distributed in the hope that it will be useful,
// but WITHOUT ANY WARRANTY; without even the implied warranty of
// MERCHANTABILITY or FITNESS FOR A PARTICULAR PURPOSE. See the
// GNU Lesser General Public License for more details.
//
// You should have received a copy of the GNU Lesser General Public License
// along with the go-ethereum library. If not, see <http://www.gnu.org/licenses/>.

package tracers

import (
	"bufio"
	"context"
	"encoding/json"
	"errors"
	"fmt"
	"os"
	"runtime"
	"sync"
	"time"

	"github.com/ethereum/go-ethereum/common"
	"github.com/ethereum/go-ethereum/common/hexutil"
	"github.com/ethereum/go-ethereum/consensus"
	"github.com/ethereum/go-ethereum/core"
	"github.com/ethereum/go-ethereum/core/state"
	"github.com/ethereum/go-ethereum/core/types"
	"github.com/ethereum/go-ethereum/core/vm"
	"github.com/ethereum/go-ethereum/eth/tracers/logger"
	"github.com/ethereum/go-ethereum/ethdb"
	"github.com/ethereum/go-ethereum/internal/ethapi"
	"github.com/ethereum/go-ethereum/log"
	"github.com/ethereum/go-ethereum/params"
	"github.com/ethereum/go-ethereum/rlp"
	"github.com/ethereum/go-ethereum/rpc"
)

const (
	// defaultTraceTimeout is the amount of time a single transaction can execute
	// by default before being forcefully aborted.
	defaultTraceTimeout = 5 * time.Second

	// defaultTraceReexec is the number of blocks the tracer is willing to go back
	// and reexecute to produce missing historical state necessary to run a specific
	// trace.
	defaultTraceReexec = uint64(128)

	// defaultTracechainMemLimit is the size of the triedb, at which traceChain
	// switches over and tries to use a disk-backed database instead of building
	// on top of memory.
	// For non-archive nodes, this limit _will_ be overblown, as disk-backed tries
	// will only be found every ~15K blocks or so.
	defaultTracechainMemLimit = common.StorageSize(500 * 1024 * 1024)

	// maximumPendingTraceStates is the maximum number of states allowed waiting
	// for tracing. The creation of trace state will be paused if the unused
	// trace states exceed this limit.
	maximumPendingTraceStates = 128
)

var errTxNotFound = errors.New("transaction not found")

// StateReleaseFunc is used to deallocate resources held by constructing a
// historical state for tracing purposes.
type StateReleaseFunc func()

// Backend interface provides the common API services (that are provided by
// both full and light clients) with access to necessary functions.
type Backend interface {
	HeaderByHash(ctx context.Context, hash common.Hash) (*types.Header, error)
	HeaderByNumber(ctx context.Context, number rpc.BlockNumber) (*types.Header, error)
	BlockByHash(ctx context.Context, hash common.Hash) (*types.Block, error)
	BlockByNumber(ctx context.Context, number rpc.BlockNumber) (*types.Block, error)
	BadBlocks() ([]*types.Block, []*core.BadBlockReason)
	GetTransaction(ctx context.Context, txHash common.Hash) (bool, *types.Transaction, common.Hash, uint64, uint64, error)
	RPCGasCap() uint64
	ChainConfig() *params.ChainConfig
	Engine() consensus.Engine
	ChainDb() ethdb.Database
	StateAtBlock(ctx context.Context, block *types.Block, reexec uint64, base *state.StateDB, readOnly bool, preferDisk bool) (*state.StateDB, StateReleaseFunc, error)
<<<<<<< HEAD
	StateAtNextBlock(ctx context.Context, parent, block *types.Block, reexec uint64, base *state.StateDB, readOnly bool, preferDisk bool) (*state.StateDB, StateReleaseFunc, error)
	StateAtTransaction(ctx context.Context, block *types.Block, txIndex int, reexec uint64) (*core.Message, vm.BlockContext, *state.StateDB, StateReleaseFunc, error)
=======
	StateAtTransaction(ctx context.Context, block *types.Block, txIndex int, reexec uint64) (*types.Transaction, vm.BlockContext, *state.StateDB, StateReleaseFunc, error)
>>>>>>> aa55f5ea
}

// baseAPI holds the collection of common methods for API and FileTracerAPI.
type baseAPI struct {
	backend Backend
}

// API is the collection of tracing APIs exposed over the private debugging endpoint.
type API struct {
	baseAPI
}

// NewAPI creates a new API definition for the tracing methods of the Ethereum service.
func NewAPI(backend Backend) *API {
	return &API{baseAPI{backend: backend}}
}

// FileTracerAPI is the collection of additional tracing APIs exposed over the private
// debugging endpoint that log their output to a file.
type FileTracerAPI struct {
	baseAPI
}

// NewFileTracerAPI creates a new API definition for the tracing methods of the Ethererum
// service that log their output to a file.
func NewFileTracerAPI(backend Backend) *FileTracerAPI {
	return &FileTracerAPI{baseAPI{backend: backend}}
}

// chainContext constructs the context reader which is used by the evm for reading
// the necessary chain context.
func (api *baseAPI) chainContext(ctx context.Context) core.ChainContext {
	return ethapi.NewChainContext(ctx, api.backend)
}

// blockByNumber is the wrapper of the chain access function offered by the backend.
// It will return an error if the block is not found.
func (api *baseAPI) blockByNumber(ctx context.Context, number rpc.BlockNumber) (*types.Block, error) {
	block, err := api.backend.BlockByNumber(ctx, number)
	if err != nil {
		return nil, err
	}
	if block == nil {
		return nil, fmt.Errorf("block #%d not found", number)
	}
	return block, nil
}

// blockByHash is the wrapper of the chain access function offered by the backend.
// It will return an error if the block is not found.
func (api *baseAPI) blockByHash(ctx context.Context, hash common.Hash) (*types.Block, error) {
	block, err := api.backend.BlockByHash(ctx, hash)
	if err != nil {
		return nil, err
	}
	if block == nil {
		return nil, fmt.Errorf("block %s not found", hash.Hex())
	}
	return block, nil
}

// blockByNumberAndHash is the wrapper of the chain access function offered by
// the backend. It will return an error if the block is not found.
//
// Note this function is friendly for the light client which can only retrieve the
// historical(before the CHT) header/block by number.
func (api *baseAPI) blockByNumberAndHash(ctx context.Context, number rpc.BlockNumber, hash common.Hash) (*types.Block, error) {
	block, err := api.blockByNumber(ctx, number)
	if err != nil {
		return nil, err
	}
	if block.Hash() == hash {
		return block, nil
	}
	return api.blockByHash(ctx, hash)
}

// TraceConfig holds extra parameters to trace functions.
type TraceConfig struct {
	*logger.Config
	Tracer  *string
	Timeout *string
	Reexec  *uint64
	// Config specific to given tracer. Note struct logger
	// config are historically embedded in main object.
	TracerConfig json.RawMessage
}

// TraceCallConfig is the config for traceCall API. It holds one more
// field to override the state for tracing.
type TraceCallConfig struct {
	TraceConfig
	StateOverrides *ethapi.StateOverride
	BlockOverrides *ethapi.BlockOverrides
	TxIndex        *hexutil.Uint
}

// StdTraceConfig holds extra parameters to standard-json trace functions.
type StdTraceConfig struct {
	logger.Config
	Reexec *uint64
	TxHash common.Hash
}

// txTraceResult is the result of a single transaction trace.
type txTraceResult struct {
	TxHash common.Hash `json:"txHash"`           // transaction hash
	Result interface{} `json:"result,omitempty"` // Trace results produced by the tracer
	Error  string      `json:"error,omitempty"`  // Trace failure produced by the tracer
}

func (t *txTraceResult) String() string {
	return fmt.Sprintf("result: %s, error: %s", t.Result, t.Error)
}

// blockTraceTask represents a single block trace task when an entire chain is
// being traced.
type blockTraceTask struct {
	statedb *state.StateDB   // Intermediate state prepped for tracing
	block   *types.Block     // Block to trace the transactions from
	release StateReleaseFunc // The function to release the held resource for this task
	results []*txTraceResult // Trace results procudes by the task
}

// blockTraceResult represets the results of tracing a single block when an entire
// chain is being traced.
type blockTraceResult struct {
	Block  hexutil.Uint64   `json:"block"`  // Block number corresponding to this trace
	Hash   common.Hash      `json:"hash"`   // Block hash corresponding to this trace
	Traces []*txTraceResult `json:"traces"` // Trace results produced by the task
}

// txTraceTask represents a single transaction trace task when an entire block
// is being traced.
type txTraceTask struct {
	statedb *state.StateDB // Intermediate state prepped for tracing
	index   int            // Transaction offset in the block
}

// TraceChain returns the structured logs created during the execution of EVM
// between two blocks (excluding start) and returns them as a JSON object.
func (api *API) TraceChain(ctx context.Context, start, end rpc.BlockNumber, config *TraceConfig) (*rpc.Subscription, error) { // Fetch the block interval that we want to trace
	from, err := api.blockByNumber(ctx, start)
	if err != nil {
		return nil, err
	}
	to, err := api.blockByNumber(ctx, end)
	if err != nil {
		return nil, err
	}
	if from.Number().Cmp(to.Number()) >= 0 {
		return nil, fmt.Errorf("end block (#%d) needs to come after start block (#%d)", end, start)
	}
	// Tracing a chain is a **long** operation, only do with subscriptions
	notifier, supported := rpc.NotifierFromContext(ctx)
	if !supported {
		return &rpc.Subscription{}, rpc.ErrNotificationsUnsupported
	}
	sub := notifier.CreateSubscription()

	resCh := api.traceChain(from, to, config, sub.Err())
	go func() {
		for result := range resCh {
			notifier.Notify(sub.ID, result)
		}
	}()
	return sub, nil
}

// traceChain configures a new tracer according to the provided configuration, and
// executes all the transactions contained within. The tracing chain range includes
// the end block but excludes the start one. The return value will be one item per
// transaction, dependent on the requested tracer.
// The tracing procedure should be aborted in case the closed signal is received.
func (api *API) traceChain(start, end *types.Block, config *TraceConfig, closed <-chan error) chan *blockTraceResult {
	reexec := defaultTraceReexec
	if config != nil && config.Reexec != nil {
		reexec = *config.Reexec
	}
	blocks := int(end.NumberU64() - start.NumberU64())
	threads := runtime.NumCPU()
	if threads > blocks {
		threads = blocks
	}
	var (
		pend    = new(sync.WaitGroup)
		ctx     = context.Background()
		taskCh  = make(chan *blockTraceTask, threads)
		resCh   = make(chan *blockTraceTask, threads)
		tracker = newStateTracker(maximumPendingTraceStates, start.NumberU64())
	)
	for th := 0; th < threads; th++ {
		pend.Add(1)
		go func() {
			defer pend.Done()

			// Fetch and execute the block trace taskCh
			for task := range taskCh {
				var (
					signer   = types.MakeSigner(api.backend.ChainConfig(), task.block.Number(), task.block.Time())
					blockCtx = core.NewEVMBlockContext(task.block.Header(), api.chainContext(ctx), nil)
				)
				// Trace all the transactions contained within
				for i, tx := range task.block.Transactions() {
					msg, _ := core.TransactionToMessage(tx, signer, task.block.BaseFee())
					txctx := &Context{
						BlockHash:   task.block.Hash(),
						BlockNumber: task.block.Number(),
						TxIndex:     i,
						TxHash:      tx.Hash(),
					}
					res, err := api.traceTx(ctx, tx, msg, txctx, blockCtx, task.statedb, config)
					if err != nil {
						task.results[i] = &txTraceResult{TxHash: tx.Hash(), Error: err.Error()}
						log.Warn("Tracing failed", "hash", tx.Hash(), "block", task.block.NumberU64(), "err", err)
						break
					}
					task.results[i] = &txTraceResult{TxHash: tx.Hash(), Result: res}
				}
				// Tracing state is used up, queue it for de-referencing. Note the
				// state is the parent state of trace block, use block.number-1 as
				// the state number.
				tracker.releaseState(task.block.NumberU64()-1, task.release)

				// Stream the result back to the result catcher or abort on teardown
				select {
				case resCh <- task:
				case <-closed:
					return
				}
			}
		}()
	}
	// Start a goroutine to feed all the blocks into the tracers
	go func() {
		var (
			logged  time.Time
			begin   = time.Now()
			number  uint64
			traced  uint64
			failed  error
			statedb *state.StateDB
			release StateReleaseFunc
		)
		// Ensure everything is properly cleaned up on any exit path
		defer func() {
			close(taskCh)
			pend.Wait()

			// Clean out any pending release functions of trace states.
			tracker.callReleases()

			// Log the chain result
			switch {
			case failed != nil:
				log.Warn("Chain tracing failed", "start", start.NumberU64(), "end", end.NumberU64(), "transactions", traced, "elapsed", time.Since(begin), "err", failed)
			case number < end.NumberU64():
				log.Warn("Chain tracing aborted", "start", start.NumberU64(), "end", end.NumberU64(), "abort", number, "transactions", traced, "elapsed", time.Since(begin))
			default:
				log.Info("Chain tracing finished", "start", start.NumberU64(), "end", end.NumberU64(), "transactions", traced, "elapsed", time.Since(begin))
			}
			close(resCh)
		}()
		// Feed all the blocks both into the tracer, as well as fast process concurrently
		for number = start.NumberU64(); number < end.NumberU64(); number++ {
			// Stop tracing if interruption was requested
			select {
			case <-closed:
				return
			default:
			}
			// Print progress logs if long enough time elapsed
			if time.Since(logged) > 8*time.Second {
				logged = time.Now()
				log.Info("Tracing chain segment", "start", start.NumberU64(), "end", end.NumberU64(), "current", number, "transactions", traced, "elapsed", time.Since(begin))
			}
			// Retrieve the parent block and target block for tracing.
			block, err := api.blockByNumber(ctx, rpc.BlockNumber(number))
			if err != nil {
				failed = err
				break
			}
			next, err := api.blockByNumber(ctx, rpc.BlockNumber(number+1))
			if err != nil {
				failed = err
				break
			}
			// Make sure the state creator doesn't go too far. Too many unprocessed
			// trace state may cause the oldest state to become stale(e.g. in
			// path-based scheme).
			if err = tracker.wait(number); err != nil {
				failed = err
				break
			}
			// Prepare the statedb for tracing. Don't use the live database for
			// tracing to avoid persisting state junks into the database. Switch
			// over to `preferDisk` mode only if the memory usage exceeds the
			// limit, the trie database will be reconstructed from scratch only
			// if the relevant state is available in disk.
			var preferDisk bool
			if statedb != nil {
				s1, s2, s3 := statedb.Database().TrieDB().Size()
				preferDisk = s1+s2+s3 > defaultTracechainMemLimit
			}
			statedb, release, err = api.backend.StateAtNextBlock(ctx, block, next, reexec, statedb, false, preferDisk)
			if err != nil {
				failed = err
				break
			}
			// Insert block's parent beacon block root in the state
			// as per EIP-4788.
			if beaconRoot := next.BeaconRoot(); beaconRoot != nil {
				context := core.NewEVMBlockContext(next.Header(), api.chainContext(ctx), nil)
				vmenv := vm.NewEVM(context, vm.TxContext{}, statedb, api.backend.ChainConfig(), vm.Config{})
				core.ProcessBeaconBlockRoot(*beaconRoot, vmenv, statedb)
			}
			// Clean out any pending release functions of trace state. Note this
			// step must be done after constructing tracing state, because the
			// tracing state of block next depends on the parent state and construction
			// may fail if we release too early.
			tracker.callReleases()

			// Send the block over to the concurrent tracers (if not in the fast-forward phase)
			txs := next.Transactions()
			select {
			case taskCh <- &blockTraceTask{statedb: statedb.Copy(), block: next, release: release, results: make([]*txTraceResult, len(txs))}:
			case <-closed:
				tracker.releaseState(number, release)
				return
			}
			traced += uint64(len(txs))
		}
	}()

	// Keep reading the trace results and stream them to result channel.
	retCh := make(chan *blockTraceResult)
	go func() {
		defer close(retCh)
		var (
			next = start.NumberU64() + 1
			done = make(map[uint64]*blockTraceResult)
		)
		for res := range resCh {
			// Queue up next received result
			result := &blockTraceResult{
				Block:  hexutil.Uint64(res.block.NumberU64()),
				Hash:   res.block.Hash(),
				Traces: res.results,
			}
			done[uint64(result.Block)] = result

			// Stream completed traces to the result channel
			for result, ok := done[next]; ok; result, ok = done[next] {
				if len(result.Traces) > 0 || next == end.NumberU64() {
					// It will be blocked in case the channel consumer doesn't take the
					// tracing result in time(e.g. the websocket connect is not stable)
					// which will eventually block the entire chain tracer. It's the
					// expected behavior to not waste node resources for a non-active user.
					retCh <- result
				}
				delete(done, next)
				next++
			}
		}
	}()
	return retCh
}

// TraceBlockByNumber returns the structured logs created during the execution of
// EVM and returns them as a JSON object.
func (api *API) TraceBlockByNumber(ctx context.Context, number rpc.BlockNumber, config *TraceConfig) ([]*txTraceResult, error) {
	block, err := api.blockByNumber(ctx, number)
	if err != nil {
		return nil, err
	}
	return api.traceBlock(ctx, block, config)
}

// TraceBlockByHash returns the structured logs created during the execution of
// EVM and returns them as a JSON object.
func (api *API) TraceBlockByHash(ctx context.Context, hash common.Hash, config *TraceConfig) ([]*txTraceResult, error) {
	block, err := api.blockByHash(ctx, hash)
	if err != nil {
		return nil, err
	}
	return api.traceBlock(ctx, block, config)
}

// TraceBlock returns the structured logs created during the execution of EVM
// and returns them as a JSON object.
func (api *baseAPI) TraceBlock(ctx context.Context, blob hexutil.Bytes, config *TraceConfig) ([]*txTraceResult, error) {
	block := new(types.Block)
	if err := rlp.DecodeBytes(blob, block); err != nil {
		return nil, fmt.Errorf("could not decode block: %v", err)
	}
	return api.traceBlock(ctx, block, config)
}

// TraceBlockFromFile returns the structured logs created during the execution of
// EVM and returns them as a JSON object.
func (api *FileTracerAPI) TraceBlockFromFile(ctx context.Context, file string, config *TraceConfig) ([]*txTraceResult, error) {
	blob, err := os.ReadFile(file)
	if err != nil {
		return nil, fmt.Errorf("could not read file: %v", err)
	}
	return api.TraceBlock(ctx, blob, config)
}

// TraceBadBlock returns the structured logs created during the execution of
// EVM against a block pulled from the pool of bad ones and returns them as a JSON
// object.
func (api *API) TraceBadBlock(ctx context.Context, hash common.Hash, config *TraceConfig) ([]*txTraceResult, error) {
	// Search for the bad block corresponding to [hash].
	var (
		badBlocks, _ = api.backend.BadBlocks()
		block        *types.Block
	)
	for _, badBlock := range badBlocks {
		if hash == block.Hash() {
			block = badBlock
			break
		}
	}
	if block == nil {
		return nil, fmt.Errorf("bad block %#x not found", hash)
	}
	return api.traceBlock(ctx, block, config)
}

// StandardTraceBlockToFile dumps the structured logs created during the
// execution of EVM to the local file system and returns a list of files
// to the caller.
func (api *FileTracerAPI) StandardTraceBlockToFile(ctx context.Context, hash common.Hash, config *StdTraceConfig) ([]string, error) {
	block, err := api.blockByHash(ctx, hash)
	if err != nil {
		return nil, err
	}
	return api.standardTraceBlockToFile(ctx, block, config)
}

// IntermediateRoots executes a block (bad- or canon- or side-), and returns a list
// of intermediate roots: the stateroot after each transaction.
func (api *API) IntermediateRoots(ctx context.Context, hash common.Hash, config *TraceConfig) ([]common.Hash, error) {
	block, _ := api.blockByHash(ctx, hash)
	if block == nil {
		return nil, fmt.Errorf("block %#x not found", hash)
	}
	if block.NumberU64() == 0 {
		return nil, errors.New("genesis is not traceable")
	}
	parent, err := api.blockByNumberAndHash(ctx, rpc.BlockNumber(block.NumberU64()-1), block.ParentHash())
	if err != nil {
		return nil, err
	}
	reexec := defaultTraceReexec
	if config != nil && config.Reexec != nil {
		reexec = *config.Reexec
	}
	statedb, release, err := api.backend.StateAtNextBlock(ctx, parent, block, reexec, nil, true, false)
	if err != nil {
		return nil, err
	}
	defer release()
	var (
		roots              []common.Hash
		signer             = types.MakeSigner(api.backend.ChainConfig(), block.Number(), block.Time())
		chainConfig        = api.backend.ChainConfig()
		vmctx              = core.NewEVMBlockContext(block.Header(), api.chainContext(ctx), nil)
		deleteEmptyObjects = chainConfig.IsEIP158(block.Number())
	)
	if beaconRoot := block.BeaconRoot(); beaconRoot != nil {
		vmenv := vm.NewEVM(vmctx, vm.TxContext{}, statedb, chainConfig, vm.Config{})
		core.ProcessBeaconBlockRoot(*beaconRoot, vmenv, statedb)
	}
	for i, tx := range block.Transactions() {
		if err := ctx.Err(); err != nil {
			return nil, err
		}
		var (
			msg, _    = core.TransactionToMessage(tx, signer, block.BaseFee())
			txContext = core.NewEVMTxContext(msg)
			vmenv     = vm.NewEVM(vmctx, txContext, statedb, chainConfig, vm.Config{})
		)
		statedb.SetTxContext(tx.Hash(), i)
		if _, err := core.ApplyMessage(vmenv, msg, new(core.GasPool).AddGas(msg.GasLimit)); err != nil {
			log.Warn("Tracing intermediate roots did not complete", "txindex", i, "txhash", tx.Hash(), "err", err)
			// We intentionally don't return the error here: if we do, then the RPC server will not
			// return the roots. Most likely, the caller already knows that a certain transaction fails to
			// be included, but still want the intermediate roots that led to that point.
			// It may happen the tx_N causes an erroneous state, which in turn causes tx_N+M to not be
			// executable.
			// N.B: This should never happen while tracing canon blocks, only when tracing bad blocks.
			return roots, nil
		}
		// calling IntermediateRoot will internally call Finalize on the state
		// so any modifications are written to the trie
		roots = append(roots, statedb.IntermediateRoot(deleteEmptyObjects))
	}
	return roots, nil
}

// StandardTraceBadBlockToFile dumps the structured logs created during the
// execution of EVM against a block pulled from the pool of bad ones to the
// local file system and returns a list of files to the caller.
func (api *FileTracerAPI) StandardTraceBadBlockToFile(ctx context.Context, hash common.Hash, config *StdTraceConfig) ([]string, error) {
	// Search for the bad block corresponding to [hash].
	var (
		badBlocks, _ = api.backend.BadBlocks()
		block        *types.Block
	)
	for _, badBlock := range badBlocks {
		if hash == block.Hash() {
			block = badBlock
			break
		}
	}
	if block == nil {
		return nil, fmt.Errorf("bad block %#x not found", hash)
	}
	return api.standardTraceBlockToFile(ctx, block, config)
}

// traceBlock configures a new tracer according to the provided configuration, and
// executes all the transactions contained within. The return value will be one item
// per transaction, dependent on the requested tracer.
func (api *baseAPI) traceBlock(ctx context.Context, block *types.Block, config *TraceConfig) ([]*txTraceResult, error) {
	if block.NumberU64() == 0 {
		return nil, errors.New("genesis is not traceable")
	}
	// Prepare base state
	parent, err := api.blockByNumberAndHash(ctx, rpc.BlockNumber(block.NumberU64()-1), block.ParentHash())
	if err != nil {
		return nil, err
	}
	reexec := defaultTraceReexec
	if config != nil && config.Reexec != nil {
		reexec = *config.Reexec
	}
	statedb, release, err := api.backend.StateAtNextBlock(ctx, parent, block, reexec, nil, true, false)
	if err != nil {
		return nil, err
	}
	defer release()
	// JS tracers have high overhead. In this case run a parallel
	// process that generates states in one thread and traces txes
	// in separate worker threads.
	if config != nil && config.Tracer != nil && *config.Tracer != "" {
		if isJS := DefaultDirectory.IsJS(*config.Tracer); isJS {
			return api.traceBlockParallel(ctx, block, statedb, config)
		}
	}
	// Native tracers have low overhead
	var (
		txs       = block.Transactions()
		blockHash = block.Hash()
		blockCtx  = core.NewEVMBlockContext(block.Header(), api.chainContext(ctx), nil)
		signer    = types.MakeSigner(api.backend.ChainConfig(), block.Number(), block.Time())
		results   = make([]*txTraceResult, len(txs))
	)
	if beaconRoot := block.BeaconRoot(); beaconRoot != nil {
		vmenv := vm.NewEVM(blockCtx, vm.TxContext{}, statedb, api.backend.ChainConfig(), vm.Config{})
		core.ProcessBeaconBlockRoot(*beaconRoot, vmenv, statedb)
	}
	for i, tx := range txs {
		// Generate the next state snapshot fast without tracing
		msg, _ := core.TransactionToMessage(tx, signer, block.BaseFee())
		txctx := &Context{
			BlockHash:   blockHash,
			BlockNumber: block.Number(),
			TxIndex:     i,
			TxHash:      tx.Hash(),
		}
		res, err := api.traceTx(ctx, tx, msg, txctx, blockCtx, statedb, config)
		if err != nil {
			return nil, err
		}
		results[i] = &txTraceResult{TxHash: tx.Hash(), Result: res}
	}
	return results, nil
}

// traceBlockParallel is for tracers that have a high overhead (read JS tracers). One thread
// runs along and executes txes without tracing enabled to generate their prestate.
// Worker threads take the tasks and the prestate and trace them.
func (api *baseAPI) traceBlockParallel(ctx context.Context, block *types.Block, statedb *state.StateDB, config *TraceConfig) ([]*txTraceResult, error) {
	// Execute all the transaction contained within the block concurrently
	var (
		txs       = block.Transactions()
		blockHash = block.Hash()
		signer    = types.MakeSigner(api.backend.ChainConfig(), block.Number(), block.Time())
		results   = make([]*txTraceResult, len(txs))
		pend      sync.WaitGroup
	)
	threads := runtime.NumCPU()
	if threads > len(txs) {
		threads = len(txs)
	}
	jobs := make(chan *txTraceTask, threads)
	for th := 0; th < threads; th++ {
		pend.Add(1)
		go func() {
			defer pend.Done()
			// Fetch and execute the next transaction trace tasks
			for task := range jobs {
				msg, _ := core.TransactionToMessage(txs[task.index], signer, block.BaseFee())
				txctx := &Context{
					BlockHash:   blockHash,
					BlockNumber: block.Number(),
					TxIndex:     task.index,
					TxHash:      txs[task.index].Hash(),
				}
				// Reconstruct the block context for each transaction
				// as the GetHash function of BlockContext is not safe for
				// concurrent use.
				// See: https://github.com/ethereum/go-ethereum/issues/29114
				blockCtx := core.NewEVMBlockContext(block.Header(), api.chainContext(ctx), nil)
				res, err := api.traceTx(ctx, txs[task.index], msg, txctx, blockCtx, task.statedb, config)
				if err != nil {
					results[task.index] = &txTraceResult{TxHash: txs[task.index].Hash(), Error: err.Error()}
					continue
				}
				results[task.index] = &txTraceResult{TxHash: txs[task.index].Hash(), Result: res}
			}
		}()
	}

	// Feed the transactions into the tracers and return
	var failed error
	blockCtx := core.NewEVMBlockContext(block.Header(), api.chainContext(ctx), nil)
txloop:
	for i, tx := range txs {
		// Send the trace task over for execution
		task := &txTraceTask{statedb: statedb.Copy(), index: i}
		select {
		case <-ctx.Done():
			failed = ctx.Err()
			break txloop
		case jobs <- task:
		}

		// Generate the next state snapshot fast without tracing
		msg, _ := core.TransactionToMessage(tx, signer, block.BaseFee())
		statedb.SetTxContext(tx.Hash(), i)
		vmenv := vm.NewEVM(blockCtx, core.NewEVMTxContext(msg), statedb, api.backend.ChainConfig(), vm.Config{})
		if _, err := core.ApplyMessage(vmenv, msg, new(core.GasPool).AddGas(msg.GasLimit)); err != nil {
			failed = err
			break txloop
		}
		// Finalize the state so any modifications are written to the trie
		// Only delete empty objects if EIP158/161 (a.k.a Spurious Dragon) is in effect
		statedb.Finalise(vmenv.ChainConfig().IsEIP158(block.Number()))
	}

	close(jobs)
	pend.Wait()

	// If execution failed in between, abort
	if failed != nil {
		return nil, failed
	}
	return results, nil
}

// standardTraceBlockToFile configures a new tracer which uses standard JSON output,
// and traces either a full block or an individual transaction. The return value will
// be one filename per transaction traced.
func (api *FileTracerAPI) standardTraceBlockToFile(ctx context.Context, block *types.Block, config *StdTraceConfig) ([]string, error) {
	// If we're tracing a single transaction, make sure it's present
	if config != nil && config.TxHash != (common.Hash{}) {
		if !containsTx(block, config.TxHash) {
			return nil, fmt.Errorf("transaction %#x not found in block", config.TxHash)
		}
	}
	if block.NumberU64() == 0 {
		return nil, errors.New("genesis is not traceable")
	}
	parent, err := api.blockByNumberAndHash(ctx, rpc.BlockNumber(block.NumberU64()-1), block.ParentHash())
	if err != nil {
		return nil, err
	}
	reexec := defaultTraceReexec
	if config != nil && config.Reexec != nil {
		reexec = *config.Reexec
	}
	statedb, release, err := api.backend.StateAtNextBlock(ctx, parent, block, reexec, nil, true, false)
	if err != nil {
		return nil, err
	}
	defer release()
	// Retrieve the tracing configurations, or use default values
	var (
		logConfig logger.Config
		txHash    common.Hash
	)
	if config != nil {
		logConfig = config.Config
		txHash = config.TxHash
	}
	logConfig.Debug = true

	// Execute transaction, either tracing all or just the requested one
	var (
		dumps       []string
		signer      = types.MakeSigner(api.backend.ChainConfig(), block.Number(), block.Time())
		chainConfig = api.backend.ChainConfig()
		vmctx       = core.NewEVMBlockContext(block.Header(), api.chainContext(ctx), nil)
		canon       = true
	)
	// Check if there are any overrides: the caller may wish to enable a future
	// fork when executing this block. Note, such overrides are only applicable to the
	// actual specified block, not any preceding blocks that we have to go through
	// in order to obtain the state.
	// Therefore, it's perfectly valid to specify `"futureForkBlock": 0`, to enable `futureFork`
	if config != nil && config.Overrides != nil {
		// Note: This copies the config, to not screw up the main config
		chainConfig, canon = overrideConfig(chainConfig, config.Overrides)
	}
	if beaconRoot := block.BeaconRoot(); beaconRoot != nil {
		vmenv := vm.NewEVM(vmctx, vm.TxContext{}, statedb, chainConfig, vm.Config{})
		core.ProcessBeaconBlockRoot(*beaconRoot, vmenv, statedb)
	}
	for i, tx := range block.Transactions() {
		// Prepare the transaction for un-traced execution
		var (
			msg, _    = core.TransactionToMessage(tx, signer, block.BaseFee())
			txContext = core.NewEVMTxContext(msg)
			vmConf    vm.Config
			dump      *os.File
			writer    *bufio.Writer
			err       error
		)
		// If the transaction needs tracing, swap out the configs
		if tx.Hash() == txHash || txHash == (common.Hash{}) {
			// Generate a unique temporary file to dump it into
			prefix := fmt.Sprintf("block_%#x-%d-%#x-", block.Hash().Bytes()[:4], i, tx.Hash().Bytes()[:4])
			if !canon {
				prefix = fmt.Sprintf("%valt-", prefix)
			}
			dump, err = os.CreateTemp(os.TempDir(), prefix)
			if err != nil {
				return nil, err
			}
			dumps = append(dumps, dump.Name())

			// Swap out the noop logger to the standard tracer
			writer = bufio.NewWriter(dump)
			vmConf = vm.Config{
				Tracer:                  logger.NewJSONLogger(&logConfig, writer),
				EnablePreimageRecording: true,
			}
		}
		// Execute the transaction and flush any traces to disk
		vmenv := vm.NewEVM(vmctx, txContext, statedb, chainConfig, vmConf)
		statedb.SetTxContext(tx.Hash(), i)
		if vmConf.Tracer.OnTxStart != nil {
			vmConf.Tracer.OnTxStart(vmenv.GetVMContext(), tx, msg.From)
		}
		vmRet, err := core.ApplyMessage(vmenv, msg, new(core.GasPool).AddGas(msg.GasLimit))
		if vmConf.Tracer.OnTxEnd != nil {
			vmConf.Tracer.OnTxEnd(&types.Receipt{GasUsed: vmRet.UsedGas}, err)
		}
		if writer != nil {
			writer.Flush()
		}
		if dump != nil {
			dump.Close()
			log.Info("Wrote standard trace", "file", dump.Name())
		}
		if err != nil {
			return dumps, err
		}
		// Finalize the state so any modifications are written to the trie
		// Only delete empty objects if EIP158/161 (a.k.a Spurious Dragon) is in effect
		statedb.Finalise(vmenv.ChainConfig().IsEIP158(block.Number()))

		// If we've traced the transaction we were looking for, abort
		if tx.Hash() == txHash {
			break
		}
	}
	return dumps, nil
}

// containsTx reports whether the transaction with a certain hash
// is contained within the specified block.
func containsTx(block *types.Block, hash common.Hash) bool {
	for _, tx := range block.Transactions() {
		if tx.Hash() == hash {
			return true
		}
	}
	return false
}

// TraceTransaction returns the structured logs created during the execution of EVM
// and returns them as a JSON object.
func (api *API) TraceTransaction(ctx context.Context, hash common.Hash, config *TraceConfig) (interface{}, error) {
	found, _, blockHash, blockNumber, index, err := api.backend.GetTransaction(ctx, hash)
	if err != nil {
		return nil, ethapi.NewTxIndexingError()
	}
	// Only mined txes are supported
	if !found {
		return nil, errTxNotFound
	}
	// It shouldn't happen in practice.
	if blockNumber == 0 {
		return nil, errors.New("genesis is not traceable")
	}
	reexec := defaultTraceReexec
	if config != nil && config.Reexec != nil {
		reexec = *config.Reexec
	}
	block, err := api.blockByNumberAndHash(ctx, rpc.BlockNumber(blockNumber), blockHash)
	if err != nil {
		return nil, err
	}
	tx, vmctx, statedb, release, err := api.backend.StateAtTransaction(ctx, block, int(index), reexec)
	if err != nil {
		return nil, err
	}
	defer release()
	msg, err := core.TransactionToMessage(tx, types.MakeSigner(api.backend.ChainConfig(), block.Number(), block.Time()), block.BaseFee())
	if err != nil {
		return nil, err
	}

	txctx := &Context{
		BlockHash:   blockHash,
		BlockNumber: block.Number(),
		TxIndex:     int(index),
		TxHash:      hash,
	}
	return api.traceTx(ctx, tx, msg, txctx, vmctx, statedb, config)
}

// TraceCall lets you trace a given eth_call. It collects the structured logs
// created during the execution of EVM if the given transaction was added on
// top of the provided block and returns them as a JSON object.
// If no transaction index is specified, the trace will be conducted on the state
// after executing the specified block. However, if a transaction index is provided,
// the trace will be conducted on the state after executing the specified transaction
// within the specified block.
func (api *API) TraceCall(ctx context.Context, args ethapi.TransactionArgs, blockNrOrHash rpc.BlockNumberOrHash, config *TraceCallConfig) (interface{}, error) {
	// Try to retrieve the specified block
	var (
		err     error
		block   *types.Block
		statedb *state.StateDB
		release StateReleaseFunc
	)
	if hash, ok := blockNrOrHash.Hash(); ok {
		block, err = api.blockByHash(ctx, hash)
	} else if number, ok := blockNrOrHash.Number(); ok {
		if number == rpc.PendingBlockNumber {
			// We don't have access to the miner here. For tracing 'future' transactions,
			// it can be done with block- and state-overrides instead, which offers
			// more flexibility and stability than trying to trace on 'pending', since
			// the contents of 'pending' is unstable and probably not a true representation
			// of what the next actual block is likely to contain.
			return nil, errors.New("tracing on top of pending is not supported")
		}
		block, err = api.blockByNumber(ctx, number)
	} else {
		return nil, errors.New("invalid arguments; neither block nor hash specified")
	}
	if err != nil {
		return nil, err
	}
	// try to recompute the state
	reexec := defaultTraceReexec
	if config != nil && config.Reexec != nil {
		reexec = *config.Reexec
	}

	if config != nil && config.TxIndex != nil {
		_, _, statedb, release, err = api.backend.StateAtTransaction(ctx, block, int(*config.TxIndex), reexec)
	} else {
		statedb, release, err = api.backend.StateAtBlock(ctx, block, reexec, nil, true, false)
	}
	if err != nil {
		return nil, err
	}
	defer release()

	vmctx := core.NewEVMBlockContext(block.Header(), api.chainContext(ctx), nil)
	// Apply the customization rules if required.
	if config != nil {
		originalTime := block.Time()
		config.BlockOverrides.Apply(&vmctx)
		// Apply all relevant upgrades from [originalTime] to the block time set in the override.
		// Should be applied before the state overrides.
		err = core.ApplyUpgrades(api.backend.ChainConfig(), &originalTime, &vmctx, statedb)
		if err != nil {
			return nil, err
		}

		if err := config.StateOverrides.Apply(statedb); err != nil {
			return nil, err
		}
	}
	// Execute the trace
	if err := args.CallDefaults(api.backend.RPCGasCap(), vmctx.BaseFee, api.backend.ChainConfig().ChainID); err != nil {
		return nil, err
	}
	var (
		msg         = args.ToMessage(vmctx.BaseFee)
		tx          = args.ToTransaction()
		traceConfig *TraceConfig
	)
	if config != nil {
		traceConfig = &config.TraceConfig
	}
	return api.traceTx(ctx, tx, msg, new(Context), vmctx, statedb, traceConfig)
}

// traceTx configures a new tracer according to the provided configuration, and
// executes the given message in the provided environment. The return value will
// be tracer dependent.
<<<<<<< HEAD
func (api *baseAPI) traceTx(ctx context.Context, message *core.Message, txctx *Context, vmctx vm.BlockContext, statedb *state.StateDB, config *TraceConfig) (interface{}, error) {
=======
func (api *API) traceTx(ctx context.Context, tx *types.Transaction, message *core.Message, txctx *Context, vmctx vm.BlockContext, statedb *state.StateDB, config *TraceConfig) (interface{}, error) {
>>>>>>> aa55f5ea
	var (
		tracer  *Tracer
		err     error
		timeout = defaultTraceTimeout
		usedGas uint64
	)
	if config == nil {
		config = &TraceConfig{}
	}
	// Default tracer is the struct logger
	if config.Tracer == nil {
		logger := logger.NewStructLogger(config.Config)
		tracer = &Tracer{
			Hooks:     logger.Hooks(),
			GetResult: logger.GetResult,
			Stop:      logger.Stop,
		}
	} else {
		tracer, err = DefaultDirectory.New(*config.Tracer, txctx, config.TracerConfig)
		if err != nil {
			return nil, err
		}
	}
	// The actual TxContext will be created as part of ApplyTransactionWithEVM.
	vmenv := vm.NewEVM(vmctx, vm.TxContext{GasPrice: message.GasPrice, BlobFeeCap: message.BlobGasFeeCap}, statedb, api.backend.ChainConfig(), vm.Config{Tracer: tracer.Hooks, NoBaseFee: true})
	statedb.SetLogger(tracer.Hooks)

	// Define a meaningful timeout of a single transaction trace
	if config.Timeout != nil {
		if timeout, err = time.ParseDuration(*config.Timeout); err != nil {
			return nil, err
		}
	}
	deadlineCtx, cancel := context.WithTimeout(ctx, timeout)
	go func() {
		<-deadlineCtx.Done()
		if errors.Is(deadlineCtx.Err(), context.DeadlineExceeded) {
			tracer.Stop(errors.New("execution timeout"))
			// Stop evm execution. Note cancellation is not necessarily immediate.
			vmenv.Cancel()
		}
	}()
	defer cancel()

	// Call Prepare to clear out the statedb access list
	statedb.SetTxContext(txctx.TxHash, txctx.TxIndex)
	_, err = core.ApplyTransactionWithEVM(message, api.backend.ChainConfig(), new(core.GasPool).AddGas(message.GasLimit), statedb, vmctx.BlockNumber, txctx.BlockHash, tx, &usedGas, vmenv)
	if err != nil {
		return nil, fmt.Errorf("tracing failed: %w", err)
	}
	return tracer.GetResult()
}

// APIs return the collection of RPC services the tracer package offers.
func APIs(backend Backend) []rpc.API {
	// Append all the local APIs and return
	return []rpc.API{
		{
			Namespace: "debug",
			Service:   NewAPI(backend),
			Name:      "debug-tracer",
		},
		{
			Namespace: "debug",
			Service:   NewFileTracerAPI(backend),
			Name:      "debug-file-tracer",
		},
	}
}

// overrideConfig returns a copy of [original] with network upgrades enabled by [override] enabled,
// along with a boolean that indicates whether the copy is canonical (equivalent to the original).
func overrideConfig(original *params.ChainConfig, override *params.ChainConfig) (*params.ChainConfig, bool) {
	copy := new(params.ChainConfig)
	*copy = *original
	canon := true

	if timestamp := override.SubnetEVMTimestamp; timestamp != nil {
		copy.SubnetEVMTimestamp = timestamp
		canon = false
	}
	if timestamp := override.DurangoTimestamp; timestamp != nil {
		copy.DurangoTimestamp = timestamp
		canon = false
	}
	if timestamp := override.EUpgradeTimestamp; timestamp != nil {
		copy.EUpgradeTimestamp = timestamp
		canon = false
	}
	if timestamp := override.CancunTime; timestamp != nil {
		copy.CancunTime = timestamp
		canon = false
	}
	if timestamp := override.VerkleTime; timestamp != nil {
		copy.VerkleTime = timestamp
		canon = false
	}

	return copy, canon
}<|MERGE_RESOLUTION|>--- conflicted
+++ resolved
@@ -86,12 +86,8 @@
 	Engine() consensus.Engine
 	ChainDb() ethdb.Database
 	StateAtBlock(ctx context.Context, block *types.Block, reexec uint64, base *state.StateDB, readOnly bool, preferDisk bool) (*state.StateDB, StateReleaseFunc, error)
-<<<<<<< HEAD
 	StateAtNextBlock(ctx context.Context, parent, block *types.Block, reexec uint64, base *state.StateDB, readOnly bool, preferDisk bool) (*state.StateDB, StateReleaseFunc, error)
-	StateAtTransaction(ctx context.Context, block *types.Block, txIndex int, reexec uint64) (*core.Message, vm.BlockContext, *state.StateDB, StateReleaseFunc, error)
-=======
 	StateAtTransaction(ctx context.Context, block *types.Block, txIndex int, reexec uint64) (*types.Transaction, vm.BlockContext, *state.StateDB, StateReleaseFunc, error)
->>>>>>> aa55f5ea
 }
 
 // baseAPI holds the collection of common methods for API and FileTracerAPI.
@@ -1011,11 +1007,7 @@
 // traceTx configures a new tracer according to the provided configuration, and
 // executes the given message in the provided environment. The return value will
 // be tracer dependent.
-<<<<<<< HEAD
-func (api *baseAPI) traceTx(ctx context.Context, message *core.Message, txctx *Context, vmctx vm.BlockContext, statedb *state.StateDB, config *TraceConfig) (interface{}, error) {
-=======
-func (api *API) traceTx(ctx context.Context, tx *types.Transaction, message *core.Message, txctx *Context, vmctx vm.BlockContext, statedb *state.StateDB, config *TraceConfig) (interface{}, error) {
->>>>>>> aa55f5ea
+func (api *baseAPI) traceTx(ctx context.Context, tx *types.Transaction, message *core.Message, txctx *Context, vmctx vm.BlockContext, statedb *state.StateDB, config *TraceConfig) (interface{}, error) {
 	var (
 		tracer  *Tracer
 		err     error
