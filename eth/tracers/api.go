// (c) 2019-2020, Ava Labs, Inc.
//
// This file is a derived work, based on the go-ethereum library whose original
// notices appear below.
//
// It is distributed under a license compatible with the licensing terms of the
// original code from which it is derived.
//
// Much love to the original authors for their work.
// **********
// Copyright 2021 The go-ethereum Authors
// This file is part of the go-ethereum library.
//
// The go-ethereum library is free software: you can redistribute it and/or modify
// it under the terms of the GNU Lesser General Public License as published by
// the Free Software Foundation, either version 3 of the License, or
// (at your option) any later version.
//
// The go-ethereum library is distributed in the hope that it will be useful,
// but WITHOUT ANY WARRANTY; without even the implied warranty of
// MERCHANTABILITY or FITNESS FOR A PARTICULAR PURPOSE. See the
// GNU Lesser General Public License for more details.
//
// You should have received a copy of the GNU Lesser General Public License
// along with the go-ethereum library. If not, see <http://www.gnu.org/licenses/>.

package tracers

import (
	"bufio"
	"bytes"
	"context"
	"encoding/json"
	"errors"
	"fmt"
	"os"
	"runtime"
	"sync"
	"time"

	"github.com/ava-labs/subnet-evm/consensus"
	"github.com/ava-labs/subnet-evm/core"
	"github.com/ava-labs/subnet-evm/core/state"
	"github.com/ava-labs/subnet-evm/core/types"
	"github.com/ava-labs/subnet-evm/core/vm"
	"github.com/ava-labs/subnet-evm/eth/tracers/logger"
	"github.com/ava-labs/subnet-evm/ethdb"
	"github.com/ava-labs/subnet-evm/internal/ethapi"
	"github.com/ava-labs/subnet-evm/params"
	"github.com/ava-labs/subnet-evm/rpc"
	"github.com/ethereum/go-ethereum/common"
	"github.com/ethereum/go-ethereum/common/hexutil"
	"github.com/ethereum/go-ethereum/log"
	"github.com/ethereum/go-ethereum/rlp"
)

const (
	// defaultTraceTimeout is the amount of time a single transaction can execute
	// by default before being forcefully aborted.
	defaultTraceTimeout = 5 * time.Second

	// defaultTraceReexec is the number of blocks the tracer is willing to go back
	// and reexecute to produce missing historical state necessary to run a specific
	// trace.
	defaultTraceReexec = uint64(128)

	// defaultTracechainMemLimit is the size of the triedb, at which traceChain
	// switches over and tries to use a disk-backed database instead of building
	// on top of memory.
	// For non-archive nodes, this limit _will_ be overblown, as disk-backed tries
	// will only be found every ~15K blocks or so.
	defaultTracechainMemLimit = common.StorageSize(500 * 1024 * 1024)

	// maximumPendingTraceStates is the maximum number of states allowed waiting
	// for tracing. The creation of trace state will be paused if the unused
	// trace states exceed this limit.
	maximumPendingTraceStates = 128
)

var errTxNotFound = errors.New("transaction not found")

// StateReleaseFunc is used to deallocate resources held by constructing a
// historical state for tracing purposes.
type StateReleaseFunc func()

// Backend interface provides the common API services (that are provided by
// both full and light clients) with access to necessary functions.
type Backend interface {
	HeaderByHash(ctx context.Context, hash common.Hash) (*types.Header, error)
	HeaderByNumber(ctx context.Context, number rpc.BlockNumber) (*types.Header, error)
	BlockByHash(ctx context.Context, hash common.Hash) (*types.Block, error)
	BlockByNumber(ctx context.Context, number rpc.BlockNumber) (*types.Block, error)
	BadBlocks() ([]*types.Block, []*core.BadBlockReason)
	GetTransaction(ctx context.Context, txHash common.Hash) (*types.Transaction, common.Hash, uint64, uint64, error)
	RPCGasCap() uint64
	ChainConfig() *params.ChainConfig
	Engine() consensus.Engine
	ChainDb() ethdb.Database
	StateAtBlock(ctx context.Context, block *types.Block, reexec uint64, base *state.StateDB, readOnly bool, preferDisk bool) (*state.StateDB, StateReleaseFunc, error)
	StateAtNextBlock(ctx context.Context, parent, block *types.Block, reexec uint64, base *state.StateDB, readOnly bool, preferDisk bool) (*state.StateDB, StateReleaseFunc, error)
	StateAtTransaction(ctx context.Context, block *types.Block, txIndex int, reexec uint64) (*core.Message, vm.BlockContext, *state.StateDB, StateReleaseFunc, error)
}

// baseAPI holds the collection of common methods for API and FileTracerAPI.
type baseAPI struct {
	backend Backend
}

// API is the collection of tracing APIs exposed over the private debugging endpoint.
type API struct {
	baseAPI
}

// NewAPI creates a new API definition for the tracing methods of the Ethereum service.
func NewAPI(backend Backend) *API {
	return &API{baseAPI{backend: backend}}
}

// FileTracerAPI is the collection of additional tracing APIs exposed over the private
// debugging endpoint that log their output to a file.
type FileTracerAPI struct {
	baseAPI
}

// NewFileTracerAPI creates a new API definition for the tracing methods of the Ethererum
// service that log their output to a file.
func NewFileTracerAPI(backend Backend) *FileTracerAPI {
	return &FileTracerAPI{baseAPI{backend: backend}}
}

// chainContext constructs the context reader which is used by the evm for reading
// the necessary chain context.
func (api *baseAPI) chainContext(ctx context.Context) core.ChainContext {
	return ethapi.NewChainContext(ctx, api.backend)
}

// blockByNumber is the wrapper of the chain access function offered by the backend.
// It will return an error if the block is not found.
func (api *baseAPI) blockByNumber(ctx context.Context, number rpc.BlockNumber) (*types.Block, error) {
	block, err := api.backend.BlockByNumber(ctx, number)
	if err != nil {
		return nil, err
	}
	if block == nil {
		return nil, fmt.Errorf("block #%d not found", number)
	}
	return block, nil
}

// blockByHash is the wrapper of the chain access function offered by the backend.
// It will return an error if the block is not found.
func (api *baseAPI) blockByHash(ctx context.Context, hash common.Hash) (*types.Block, error) {
	block, err := api.backend.BlockByHash(ctx, hash)
	if err != nil {
		return nil, err
	}
	if block == nil {
		return nil, fmt.Errorf("block %s not found", hash.Hex())
	}
	return block, nil
}

// blockByNumberAndHash is the wrapper of the chain access function offered by
// the backend. It will return an error if the block is not found.
//
// Note this function is friendly for the light client which can only retrieve the
// historical(before the CHT) header/block by number.
func (api *baseAPI) blockByNumberAndHash(ctx context.Context, number rpc.BlockNumber, hash common.Hash) (*types.Block, error) {
	block, err := api.blockByNumber(ctx, number)
	if err != nil {
		return nil, err
	}
	if block.Hash() == hash {
		return block, nil
	}
	return api.blockByHash(ctx, hash)
}

// TraceConfig holds extra parameters to trace functions.
type TraceConfig struct {
	*logger.Config
	Tracer  *string
	Timeout *string
	Reexec  *uint64
	// Config specific to given tracer. Note struct logger
	// config are historically embedded in main object.
	TracerConfig json.RawMessage
}

// TraceCallConfig is the config for traceCall API. It holds one more
// field to override the state for tracing.
type TraceCallConfig struct {
	TraceConfig
	StateOverrides *ethapi.StateOverride
	BlockOverrides *ethapi.BlockOverrides
}

// StdTraceConfig holds extra parameters to standard-json trace functions.
type StdTraceConfig struct {
	logger.Config
	Reexec *uint64
	TxHash common.Hash
}

// txTraceResult is the result of a single transaction trace.
type txTraceResult struct {
	TxHash common.Hash `json:"txHash"`           // transaction hash
	Result interface{} `json:"result,omitempty"` // Trace results produced by the tracer
	Error  string      `json:"error,omitempty"`  // Trace failure produced by the tracer
}

func (t *txTraceResult) String() string {
	return fmt.Sprintf("result: %s, error: %s", t.Result, t.Error)
}

// blockTraceTask represents a single block trace task when an entire chain is
// being traced.
type blockTraceTask struct {
	statedb *state.StateDB   // Intermediate state prepped for tracing
	block   *types.Block     // Block to trace the transactions from
	release StateReleaseFunc // The function to release the held resource for this task
	results []*txTraceResult // Trace results procudes by the task
}

// blockTraceResult represets the results of tracing a single block when an entire
// chain is being traced.
type blockTraceResult struct {
	Block  hexutil.Uint64   `json:"block"`  // Block number corresponding to this trace
	Hash   common.Hash      `json:"hash"`   // Block hash corresponding to this trace
	Traces []*txTraceResult `json:"traces"` // Trace results produced by the task
}

// txTraceTask represents a single transaction trace task when an entire block
// is being traced.
type txTraceTask struct {
	statedb *state.StateDB // Intermediate state prepped for tracing
	index   int            // Transaction offset in the block
}

// TraceChain returns the structured logs created during the execution of EVM
// between two blocks (excluding start) and returns them as a JSON object.
func (api *API) TraceChain(ctx context.Context, start, end rpc.BlockNumber, config *TraceConfig) (*rpc.Subscription, error) { // Fetch the block interval that we want to trace
	from, err := api.blockByNumber(ctx, start)
	if err != nil {
		return nil, err
	}
	to, err := api.blockByNumber(ctx, end)
	if err != nil {
		return nil, err
	}
	if from.Number().Cmp(to.Number()) >= 0 {
		return nil, fmt.Errorf("end block (#%d) needs to come after start block (#%d)", end, start)
	}
	// Tracing a chain is a **long** operation, only do with subscriptions
	notifier, supported := rpc.NotifierFromContext(ctx)
	if !supported {
		return &rpc.Subscription{}, rpc.ErrNotificationsUnsupported
	}
	sub := notifier.CreateSubscription()

	resCh := api.traceChain(from, to, config, notifier.Closed())
	go func() {
		for result := range resCh {
			notifier.Notify(sub.ID, result)
		}
	}()
	return sub, nil
}

// traceChain configures a new tracer according to the provided configuration, and
// executes all the transactions contained within. The tracing chain range includes
// the end block but excludes the start one. The return value will be one item per
// transaction, dependent on the requested tracer.
// The tracing procedure should be aborted in case the closed signal is received.
func (api *API) traceChain(start, end *types.Block, config *TraceConfig, closed <-chan interface{}) chan *blockTraceResult {
	reexec := defaultTraceReexec
	if config != nil && config.Reexec != nil {
		reexec = *config.Reexec
	}
	blocks := int(end.NumberU64() - start.NumberU64())
	threads := runtime.NumCPU()
	if threads > blocks {
		threads = blocks
	}
	var (
		pend    = new(sync.WaitGroup)
		ctx     = context.Background()
		taskCh  = make(chan *blockTraceTask, threads)
		resCh   = make(chan *blockTraceTask, threads)
		tracker = newStateTracker(maximumPendingTraceStates, start.NumberU64())
	)
	for th := 0; th < threads; th++ {
		pend.Add(1)
		go func() {
			defer pend.Done()

			// Fetch and execute the block trace taskCh
			for task := range taskCh {
				var (
					signer   = types.MakeSigner(api.backend.ChainConfig(), task.block.Number(), task.block.Time())
					blockCtx = core.NewEVMBlockContext(task.block.Header(), api.chainContext(ctx), nil)
				)
				// Trace all the transactions contained within
				for i, tx := range task.block.Transactions() {
					msg, _ := core.TransactionToMessage(tx, signer, task.block.BaseFee())
					txctx := &Context{
						BlockHash:   task.block.Hash(),
						BlockNumber: task.block.Number(),
						TxIndex:     i,
						TxHash:      tx.Hash(),
					}
					res, err := api.traceTx(ctx, msg, txctx, blockCtx, task.statedb, config)
					if err != nil {
						task.results[i] = &txTraceResult{TxHash: tx.Hash(), Error: err.Error()}
						log.Warn("Tracing failed", "hash", tx.Hash(), "block", task.block.NumberU64(), "err", err)
						break
					}
					// Only delete empty objects if EIP158/161 (a.k.a Spurious Dragon) is in effect
					task.statedb.Finalise(api.backend.ChainConfig().IsEIP158(task.block.Number()))
					task.results[i] = &txTraceResult{TxHash: tx.Hash(), Result: res}
				}
				// Tracing state is used up, queue it for de-referencing. Note the
				// state is the parent state of trace block, use block.number-1 as
				// the state number.
				tracker.releaseState(task.block.NumberU64()-1, task.release)

				// Stream the result back to the result catcher or abort on teardown
				select {
				case resCh <- task:
				case <-closed:
					return
				}
			}
		}()
	}
	// Start a goroutine to feed all the blocks into the tracers
	go func() {
		var (
			logged  time.Time
			begin   = time.Now()
			number  uint64
			traced  uint64
			failed  error
			statedb *state.StateDB
			release StateReleaseFunc
		)
		// Ensure everything is properly cleaned up on any exit path
		defer func() {
			close(taskCh)
			pend.Wait()

			// Clean out any pending release functions of trace states.
			tracker.callReleases()

			// Log the chain result
			switch {
			case failed != nil:
				log.Warn("Chain tracing failed", "start", start.NumberU64(), "end", end.NumberU64(), "transactions", traced, "elapsed", time.Since(begin), "err", failed)
			case number < end.NumberU64():
				log.Warn("Chain tracing aborted", "start", start.NumberU64(), "end", end.NumberU64(), "abort", number, "transactions", traced, "elapsed", time.Since(begin))
			default:
				log.Info("Chain tracing finished", "start", start.NumberU64(), "end", end.NumberU64(), "transactions", traced, "elapsed", time.Since(begin))
			}
			close(resCh)
		}()
		// Feed all the blocks both into the tracer, as well as fast process concurrently
		for number = start.NumberU64(); number < end.NumberU64(); number++ {
			// Stop tracing if interruption was requested
			select {
			case <-closed:
				return
			default:
			}
			// Print progress logs if long enough time elapsed
			if time.Since(logged) > 8*time.Second {
				logged = time.Now()
				log.Info("Tracing chain segment", "start", start.NumberU64(), "end", end.NumberU64(), "current", number, "transactions", traced, "elapsed", time.Since(begin))
			}
			// Retrieve the parent block and target block for tracing.
			block, err := api.blockByNumber(ctx, rpc.BlockNumber(number))
			if err != nil {
				failed = err
				break
			}
			next, err := api.blockByNumber(ctx, rpc.BlockNumber(number+1))
			if err != nil {
				failed = err
				break
			}
			// Make sure the state creator doesn't go too far. Too many unprocessed
			// trace state may cause the oldest state to become stale(e.g. in
			// path-based scheme).
			if err = tracker.wait(number); err != nil {
				failed = err
				break
			}
			// Prepare the statedb for tracing. Don't use the live database for
			// tracing to avoid persisting state junks into the database. Switch
			// over to `preferDisk` mode only if the memory usage exceeds the
			// limit, the trie database will be reconstructed from scratch only
			// if the relevant state is available in disk.
			var preferDisk bool
			if statedb != nil {
				s1, s2 := statedb.Database().TrieDB().Size()
				preferDisk = s1+s2 > defaultTracechainMemLimit
			}
			statedb, release, err = api.backend.StateAtNextBlock(ctx, block, next, reexec, statedb, false, preferDisk)
			if err != nil {
				failed = err
				break
			}
			// Clean out any pending release functions of trace state. Note this
			// step must be done after constructing tracing state, because the
			// tracing state of block next depends on the parent state and construction
			// may fail if we release too early.
			tracker.callReleases()

			// Send the block over to the concurrent tracers (if not in the fast-forward phase)
			txs := next.Transactions()
			select {
			case taskCh <- &blockTraceTask{statedb: statedb.Copy(), block: next, release: release, results: make([]*txTraceResult, len(txs))}:
			case <-closed:
				tracker.releaseState(number, release)
				return
			}
			traced += uint64(len(txs))
		}
	}()

	// Keep reading the trace results and stream them to result channel.
	retCh := make(chan *blockTraceResult)
	go func() {
		defer close(retCh)
		var (
			next = start.NumberU64() + 1
			done = make(map[uint64]*blockTraceResult)
		)
		for res := range resCh {
			// Queue up next received result
			result := &blockTraceResult{
				Block:  hexutil.Uint64(res.block.NumberU64()),
				Hash:   res.block.Hash(),
				Traces: res.results,
			}
			done[uint64(result.Block)] = result

			// Stream completed traces to the result channel
			for result, ok := done[next]; ok; result, ok = done[next] {
				if len(result.Traces) > 0 || next == end.NumberU64() {
					// It will be blocked in case the channel consumer doesn't take the
					// tracing result in time(e.g. the websocket connect is not stable)
					// which will eventually block the entire chain tracer. It's the
					// expected behavior to not waste node resources for a non-active user.
					retCh <- result
				}
				delete(done, next)
				next++
			}
		}
	}()
	return retCh
}

// TraceBlockByNumber returns the structured logs created during the execution of
// EVM and returns them as a JSON object.
func (api *API) TraceBlockByNumber(ctx context.Context, number rpc.BlockNumber, config *TraceConfig) ([]*txTraceResult, error) {
	block, err := api.blockByNumber(ctx, number)
	if err != nil {
		return nil, err
	}
	return api.traceBlock(ctx, block, config)
}

// TraceBlockByHash returns the structured logs created during the execution of
// EVM and returns them as a JSON object.
func (api *API) TraceBlockByHash(ctx context.Context, hash common.Hash, config *TraceConfig) ([]*txTraceResult, error) {
	block, err := api.blockByHash(ctx, hash)
	if err != nil {
		return nil, err
	}
	return api.traceBlock(ctx, block, config)
}

// TraceBlock returns the structured logs created during the execution of EVM
// and returns them as a JSON object.
func (api *baseAPI) TraceBlock(ctx context.Context, blob hexutil.Bytes, config *TraceConfig) ([]*txTraceResult, error) {
	block := new(types.Block)
	if err := rlp.Decode(bytes.NewReader(blob), block); err != nil {
		return nil, fmt.Errorf("could not decode block: %v", err)
	}
	return api.traceBlock(ctx, block, config)
}

// TraceBlockFromFile returns the structured logs created during the execution of
// EVM and returns them as a JSON object.
func (api *FileTracerAPI) TraceBlockFromFile(ctx context.Context, file string, config *TraceConfig) ([]*txTraceResult, error) {
	blob, err := os.ReadFile(file)
	if err != nil {
		return nil, fmt.Errorf("could not read file: %v", err)
	}
	return api.TraceBlock(ctx, blob, config)
}

// TraceBadBlock returns the structured logs created during the execution of
// EVM against a block pulled from the pool of bad ones and returns them as a JSON
// object.
func (api *API) TraceBadBlock(ctx context.Context, hash common.Hash, config *TraceConfig) ([]*txTraceResult, error) {
	// Search for the bad block corresponding to [hash].
	var (
		badBlocks, _ = api.backend.BadBlocks()
		block        *types.Block
	)
	for _, badBlock := range badBlocks {
		if hash == block.Hash() {
			block = badBlock
			break
		}
	}
	if block == nil {
		return nil, fmt.Errorf("bad block %#x not found", hash)
	}
	return api.traceBlock(ctx, block, config)
}

// StandardTraceBlockToFile dumps the structured logs created during the
// execution of EVM to the local file system and returns a list of files
// to the caller.
func (api *FileTracerAPI) StandardTraceBlockToFile(ctx context.Context, hash common.Hash, config *StdTraceConfig) ([]string, error) {
	block, err := api.blockByHash(ctx, hash)
	if err != nil {
		return nil, err
	}
	return api.standardTraceBlockToFile(ctx, block, config)
}

// IntermediateRoots executes a block (bad- or canon- or side-), and returns a list
// of intermediate roots: the stateroot after each transaction.
func (api *API) IntermediateRoots(ctx context.Context, hash common.Hash, config *TraceConfig) ([]common.Hash, error) {
	block, _ := api.blockByHash(ctx, hash)
	if block == nil {
		return nil, fmt.Errorf("block %#x not found", hash)
	}
	if block.NumberU64() == 0 {
		return nil, errors.New("genesis is not traceable")
	}
	parent, err := api.blockByNumberAndHash(ctx, rpc.BlockNumber(block.NumberU64()-1), block.ParentHash())
	if err != nil {
		return nil, err
	}
	reexec := defaultTraceReexec
	if config != nil && config.Reexec != nil {
		reexec = *config.Reexec
	}
	statedb, release, err := api.backend.StateAtNextBlock(ctx, parent, block, reexec, nil, true, false)
	if err != nil {
		return nil, err
	}
	defer release()

	var (
		roots              []common.Hash
		signer             = types.MakeSigner(api.backend.ChainConfig(), block.Number(), block.Time())
		chainConfig        = api.backend.ChainConfig()
		vmctx              = core.NewEVMBlockContext(block.Header(), api.chainContext(ctx), nil)
		deleteEmptyObjects = chainConfig.IsEIP158(block.Number())
	)
	for i, tx := range block.Transactions() {
		if err := ctx.Err(); err != nil {
			return nil, err
		}
		var (
			msg, _    = core.TransactionToMessage(tx, signer, block.BaseFee())
			txContext = core.NewEVMTxContext(msg)
			vmenv     = vm.NewEVM(vmctx, txContext, statedb, chainConfig, vm.Config{})
		)
		statedb.SetTxContext(tx.Hash(), i)
		if _, err := core.ApplyMessage(vmenv, msg, new(core.GasPool).AddGas(msg.GasLimit)); err != nil {
			log.Warn("Tracing intermediate roots did not complete", "txindex", i, "txhash", tx.Hash(), "err", err)
			// We intentionally don't return the error here: if we do, then the RPC server will not
			// return the roots. Most likely, the caller already knows that a certain transaction fails to
			// be included, but still want the intermediate roots that led to that point.
			// It may happen the tx_N causes an erroneous state, which in turn causes tx_N+M to not be
			// executable.
			// N.B: This should never happen while tracing canon blocks, only when tracing bad blocks.
			return roots, nil
		}
		// calling IntermediateRoot will internally call Finalize on the state
		// so any modifications are written to the trie
		roots = append(roots, statedb.IntermediateRoot(deleteEmptyObjects))
	}
	return roots, nil
}

// StandardTraceBadBlockToFile dumps the structured logs created during the
// execution of EVM against a block pulled from the pool of bad ones to the
// local file system and returns a list of files to the caller.
func (api *FileTracerAPI) StandardTraceBadBlockToFile(ctx context.Context, hash common.Hash, config *StdTraceConfig) ([]string, error) {
	// Search for the bad block corresponding to [hash].
	var (
		badBlocks, _ = api.backend.BadBlocks()
		block        *types.Block
	)
	for _, badBlock := range badBlocks {
		if hash == block.Hash() {
			block = badBlock
			break
		}
	}
	if block == nil {
		return nil, fmt.Errorf("bad block %#x not found", hash)
	}
	return api.standardTraceBlockToFile(ctx, block, config)
}

// traceBlock configures a new tracer according to the provided configuration, and
// executes all the transactions contained within. The return value will be one item
// per transaction, dependent on the requested tracer.
func (api *baseAPI) traceBlock(ctx context.Context, block *types.Block, config *TraceConfig) ([]*txTraceResult, error) {
	if block.NumberU64() == 0 {
		return nil, errors.New("genesis is not traceable")
	}
	// Prepare base state
	parent, err := api.blockByNumberAndHash(ctx, rpc.BlockNumber(block.NumberU64()-1), block.ParentHash())
	if err != nil {
		return nil, err
	}
	reexec := defaultTraceReexec
	if config != nil && config.Reexec != nil {
		reexec = *config.Reexec
	}
	statedb, release, err := api.backend.StateAtNextBlock(ctx, parent, block, reexec, nil, true, false)
	if err != nil {
		return nil, err
	}
	defer release()

	// JS tracers have high overhead. In this case run a parallel
	// process that generates states in one thread and traces txes
	// in separate worker threads.
	if config != nil && config.Tracer != nil && *config.Tracer != "" {
		if isJS := DefaultDirectory.IsJS(*config.Tracer); isJS {
			return api.traceBlockParallel(ctx, block, statedb, config)
		}
	}
	// Native tracers have low overhead
	var (
		txs       = block.Transactions()
		blockHash = block.Hash()
		is158     = api.backend.ChainConfig().IsEIP158(block.Number())
		blockCtx  = core.NewEVMBlockContext(block.Header(), api.chainContext(ctx), nil)
		signer    = types.MakeSigner(api.backend.ChainConfig(), block.Number(), block.Time())
		results   = make([]*txTraceResult, len(txs))
	)
	for i, tx := range txs {
		// Generate the next state snapshot fast without tracing
		msg, _ := core.TransactionToMessage(tx, signer, block.BaseFee())
		txctx := &Context{
			BlockHash:   blockHash,
			BlockNumber: block.Number(),
			TxIndex:     i,
			TxHash:      tx.Hash(),
		}
		res, err := api.traceTx(ctx, msg, txctx, blockCtx, statedb, config)
		if err != nil {
			return nil, err
		}
		results[i] = &txTraceResult{TxHash: tx.Hash(), Result: res}
		// Finalize the state so any modifications are written to the trie
		// Only delete empty objects if EIP158/161 (a.k.a Spurious Dragon) is in effect
		statedb.Finalise(is158)
	}
	return results, nil
}

// traceBlockParallel is for tracers that have a high overhead (read JS tracers). One thread
// runs along and executes txes without tracing enabled to generate their prestate.
// Worker threads take the tasks and the prestate and trace them.
func (api *baseAPI) traceBlockParallel(ctx context.Context, block *types.Block, statedb *state.StateDB, config *TraceConfig) ([]*txTraceResult, error) {
	// Execute all the transaction contained within the block concurrently
	var (
		txs       = block.Transactions()
		blockHash = block.Hash()
		blockCtx  = core.NewEVMBlockContext(block.Header(), api.chainContext(ctx), nil)
		signer    = types.MakeSigner(api.backend.ChainConfig(), block.Number(), block.Time())
		results   = make([]*txTraceResult, len(txs))
		pend      sync.WaitGroup
	)
	threads := runtime.NumCPU()
	if threads > len(txs) {
		threads = len(txs)
	}
	jobs := make(chan *txTraceTask, threads)
	for th := 0; th < threads; th++ {
		pend.Add(1)
		go func() {
			defer pend.Done()
			// Fetch and execute the next transaction trace tasks
			for task := range jobs {
				msg, _ := core.TransactionToMessage(txs[task.index], signer, block.BaseFee())
				txctx := &Context{
					BlockHash:   blockHash,
					BlockNumber: block.Number(),
					TxIndex:     task.index,
					TxHash:      txs[task.index].Hash(),
				}
				res, err := api.traceTx(ctx, msg, txctx, blockCtx, task.statedb, config)
				if err != nil {
					results[task.index] = &txTraceResult{TxHash: txs[task.index].Hash(), Error: err.Error()}
					continue
				}
				results[task.index] = &txTraceResult{TxHash: txs[task.index].Hash(), Result: res}
			}
		}()
	}

	// Feed the transactions into the tracers and return
	var failed error
txloop:
	for i, tx := range txs {
		// Send the trace task over for execution
		task := &txTraceTask{statedb: statedb.Copy(), index: i}
		select {
		case <-ctx.Done():
			failed = ctx.Err()
			break txloop
		case jobs <- task:
		}

		// Generate the next state snapshot fast without tracing
		msg, _ := core.TransactionToMessage(tx, signer, block.BaseFee())
		statedb.SetTxContext(tx.Hash(), i)
		vmenv := vm.NewEVM(blockCtx, core.NewEVMTxContext(msg), statedb, api.backend.ChainConfig(), vm.Config{})
		if _, err := core.ApplyMessage(vmenv, msg, new(core.GasPool).AddGas(msg.GasLimit)); err != nil {
			failed = err
			break txloop
		}
		// Finalize the state so any modifications are written to the trie
		// Only delete empty objects if EIP158/161 (a.k.a Spurious Dragon) is in effect
		statedb.Finalise(vmenv.ChainConfig().IsEIP158(block.Number()))
	}

	close(jobs)
	pend.Wait()

	// If execution failed in between, abort
	if failed != nil {
		return nil, failed
	}
	return results, nil
}

// standardTraceBlockToFile configures a new tracer which uses standard JSON output,
// and traces either a full block or an individual transaction. The return value will
// be one filename per transaction traced.
func (api *FileTracerAPI) standardTraceBlockToFile(ctx context.Context, block *types.Block, config *StdTraceConfig) ([]string, error) {
	// If we're tracing a single transaction, make sure it's present
	if config != nil && config.TxHash != (common.Hash{}) {
		if !containsTx(block, config.TxHash) {
			return nil, fmt.Errorf("transaction %#x not found in block", config.TxHash)
		}
	}
	if block.NumberU64() == 0 {
		return nil, errors.New("genesis is not traceable")
	}
	parent, err := api.blockByNumberAndHash(ctx, rpc.BlockNumber(block.NumberU64()-1), block.ParentHash())
	if err != nil {
		return nil, err
	}
	reexec := defaultTraceReexec
	if config != nil && config.Reexec != nil {
		reexec = *config.Reexec
	}
	statedb, release, err := api.backend.StateAtNextBlock(ctx, parent, block, reexec, nil, true, false)
	if err != nil {
		return nil, err
	}
	defer release()

	// Retrieve the tracing configurations, or use default values
	var (
		logConfig logger.Config
		txHash    common.Hash
	)
	if config != nil {
		logConfig = config.Config
		txHash = config.TxHash
	}
	logConfig.Debug = true

	// Execute transaction, either tracing all or just the requested one
	var (
		dumps       []string
		signer      = types.MakeSigner(api.backend.ChainConfig(), block.Number(), block.Time())
		chainConfig = api.backend.ChainConfig()
		vmctx       = core.NewEVMBlockContext(block.Header(), api.chainContext(ctx), nil)
		canon       = true
	)
	// Check if there are any overrides: the caller may wish to enable a future
	// fork when executing this block. Note, such overrides are only applicable to the
	// actual specified block, not any preceding blocks that we have to go through
	// in order to obtain the state.
	// Therefore, it's perfectly valid to specify `"futureForkBlock": 0`, to enable `futureFork`
	if config != nil && config.Overrides != nil {
		// Note: This copies the config, to not screw up the main config
		chainConfig, canon = overrideConfig(chainConfig, config.Overrides)
	}
	for i, tx := range block.Transactions() {
		// Prepare the transaction for un-traced execution
		var (
			msg, _    = core.TransactionToMessage(tx, signer, block.BaseFee())
			txContext = core.NewEVMTxContext(msg)
			vmConf    vm.Config
			dump      *os.File
			writer    *bufio.Writer
			err       error
		)
		// If the transaction needs tracing, swap out the configs
		if tx.Hash() == txHash || txHash == (common.Hash{}) {
			// Generate a unique temporary file to dump it into
			prefix := fmt.Sprintf("block_%#x-%d-%#x-", block.Hash().Bytes()[:4], i, tx.Hash().Bytes()[:4])
			if !canon {
				prefix = fmt.Sprintf("%valt-", prefix)
			}
			dump, err = os.CreateTemp(os.TempDir(), prefix)
			if err != nil {
				return nil, err
			}
			dumps = append(dumps, dump.Name())

			// Swap out the noop logger to the standard tracer
			writer = bufio.NewWriter(dump)
			vmConf = vm.Config{
				Tracer:                  logger.NewJSONLogger(&logConfig, writer),
				EnablePreimageRecording: true,
			}
		}
		// Execute the transaction and flush any traces to disk
		vmenv := vm.NewEVM(vmctx, txContext, statedb, chainConfig, vmConf)
		statedb.SetTxContext(tx.Hash(), i)
		_, err = core.ApplyMessage(vmenv, msg, new(core.GasPool).AddGas(msg.GasLimit))
		if writer != nil {
			writer.Flush()
		}
		if dump != nil {
			dump.Close()
			log.Info("Wrote standard trace", "file", dump.Name())
		}
		if err != nil {
			return dumps, err
		}
		// Finalize the state so any modifications are written to the trie
		// Only delete empty objects if EIP158/161 (a.k.a Spurious Dragon) is in effect
		statedb.Finalise(vmenv.ChainConfig().IsEIP158(block.Number()))

		// If we've traced the transaction we were looking for, abort
		if tx.Hash() == txHash {
			break
		}
	}
	return dumps, nil
}

// containsTx reports whether the transaction with a certain hash
// is contained within the specified block.
func containsTx(block *types.Block, hash common.Hash) bool {
	for _, tx := range block.Transactions() {
		if tx.Hash() == hash {
			return true
		}
	}
	return false
}

// TraceTransaction returns the structured logs created during the execution of EVM
// and returns them as a JSON object.
func (api *API) TraceTransaction(ctx context.Context, hash common.Hash, config *TraceConfig) (interface{}, error) {
	tx, blockHash, blockNumber, index, err := api.backend.GetTransaction(ctx, hash)
	if err != nil {
		return nil, err
	}
	// Only mined txes are supported
	if tx == nil {
		return nil, errTxNotFound
	}
	// It shouldn't happen in practice.
	if blockNumber == 0 {
		return nil, errors.New("genesis is not traceable")
	}
	reexec := defaultTraceReexec
	if config != nil && config.Reexec != nil {
		reexec = *config.Reexec
	}
	block, err := api.blockByNumberAndHash(ctx, rpc.BlockNumber(blockNumber), blockHash)
	if err != nil {
		return nil, err
	}
	msg, vmctx, statedb, release, err := api.backend.StateAtTransaction(ctx, block, int(index), reexec)
	if err != nil {
		return nil, err
	}
	defer release()

	txctx := &Context{
		BlockHash:   blockHash,
		BlockNumber: block.Number(),
		TxIndex:     int(index),
		TxHash:      hash,
	}
	return api.traceTx(ctx, msg, txctx, vmctx, statedb, config)
}

// TraceCall lets you trace a given eth_call. It collects the structured logs
// created during the execution of EVM if the given transaction was added on
// top of the provided block and returns them as a JSON object.
func (api *API) TraceCall(ctx context.Context, args ethapi.TransactionArgs, blockNrOrHash rpc.BlockNumberOrHash, config *TraceCallConfig) (interface{}, error) {
	// Try to retrieve the specified block
	var (
		err   error
		block *types.Block
	)
	if hash, ok := blockNrOrHash.Hash(); ok {
		block, err = api.blockByHash(ctx, hash)
	} else if number, ok := blockNrOrHash.Number(); ok {
		if number == rpc.PendingBlockNumber {
			// We don't have access to the miner here. For tracing 'future' transactions,
			// it can be done with block- and state-overrides instead, which offers
			// more flexibility and stability than trying to trace on 'pending', since
			// the contents of 'pending' is unstable and probably not a true representation
			// of what the next actual block is likely to contain.
			return nil, errors.New("tracing on top of pending is not supported")
		}
		block, err = api.blockByNumber(ctx, number)
	} else {
		return nil, errors.New("invalid arguments; neither block nor hash specified")
	}
	if err != nil {
		return nil, err
	}
	// try to recompute the state
	reexec := defaultTraceReexec
	if config != nil && config.Reexec != nil {
		reexec = *config.Reexec
	}
	statedb, release, err := api.backend.StateAtBlock(ctx, block, reexec, nil, true, false)
	if err != nil {
		return nil, err
	}
	defer release()

	vmctx := core.NewEVMBlockContext(block.Header(), api.chainContext(ctx), nil)
	// Apply the customization rules if required.
	if config != nil {
		originalTime := block.Time()
		config.BlockOverrides.Apply(&vmctx)
		// Apply upgrades here as if the block was mined at the modified time.
		// Should be applied before the state overrides.
		err = core.ApplyUpgrades(api.backend.ChainConfig(), &originalTime, &vmctx, statedb)
		if err != nil {
			return nil, err
		}

<<<<<<< HEAD
		if err := config.StateOverrides.Apply(statedb); err != nil {
			return nil, err
=======
		config.BlockOverrides.Apply(&vmctx)
		if doApplyUpgrades {
			// Apply all relevant upgrades from [originalTime] to the block time set in the override.
			err = core.ApplyUpgrades(api.backend.ChainConfig(), &originalTime, &vmctx, statedb)
			if err != nil {
				return nil, err
			}
>>>>>>> f6e8008e
		}
	}
	// Execute the trace
	msg, err := args.ToMessage(api.backend.RPCGasCap(), block.BaseFee())
	if err != nil {
		return nil, err
	}

	var traceConfig *TraceConfig
	if config != nil {
		traceConfig = &config.TraceConfig
	}
	return api.traceTx(ctx, msg, new(Context), vmctx, statedb, traceConfig)
}

// traceTx configures a new tracer according to the provided configuration, and
// executes the given message in the provided environment. The return value will
// be tracer dependent.
func (api *baseAPI) traceTx(ctx context.Context, message *core.Message, txctx *Context, vmctx vm.BlockContext, statedb *state.StateDB, config *TraceConfig) (interface{}, error) {
	var (
		tracer    Tracer
		err       error
		timeout   = defaultTraceTimeout
		txContext = core.NewEVMTxContext(message)
	)
	if config == nil {
		config = &TraceConfig{}
	}
	// Default tracer is the struct logger
	tracer = logger.NewStructLogger(config.Config)
	if config.Tracer != nil {
		tracer, err = DefaultDirectory.New(*config.Tracer, txctx, config.TracerConfig)
		if err != nil {
			return nil, err
		}
	}
	vmenv := vm.NewEVM(vmctx, txContext, statedb, api.backend.ChainConfig(), vm.Config{Tracer: tracer, NoBaseFee: true})

	// Define a meaningful timeout of a single transaction trace
	if config.Timeout != nil {
		if timeout, err = time.ParseDuration(*config.Timeout); err != nil {
			return nil, err
		}
	}
	deadlineCtx, cancel := context.WithTimeout(ctx, timeout)
	go func() {
		<-deadlineCtx.Done()
		if errors.Is(deadlineCtx.Err(), context.DeadlineExceeded) {
			tracer.Stop(errors.New("execution timeout"))
			// Stop evm execution. Note cancellation is not necessarily immediate.
			vmenv.Cancel()
		}
	}()
	defer cancel()

	// Call Prepare to clear out the statedb access list
	statedb.SetTxContext(txctx.TxHash, txctx.TxIndex)
	if _, err = core.ApplyMessage(vmenv, message, new(core.GasPool).AddGas(message.GasLimit)); err != nil {
		return nil, fmt.Errorf("tracing failed: %w", err)
	}
	return tracer.GetResult()
}

// APIs return the collection of RPC services the tracer package offers.
func APIs(backend Backend) []rpc.API {
	// Append all the local APIs and return
	return []rpc.API{
		{
			Namespace: "debug",
			Service:   NewAPI(backend),
			Name:      "debug-tracer",
		},
		{
			Namespace: "debug",
			Service:   NewFileTracerAPI(backend),
			Name:      "debug-file-tracer",
		},
	}
}

// overrideConfig returns a copy of [original] with network upgrades enabled by [override] enabled,
// along with a boolean that indicates whether the copy is canonical (equivalent to the original).
func overrideConfig(original *params.ChainConfig, override *params.ChainConfig) (*params.ChainConfig, bool) {
	copy := new(params.ChainConfig)
	*copy = *original
	canon := true

	if timestamp := override.SubnetEVMTimestamp; timestamp != nil {
		copy.SubnetEVMTimestamp = timestamp
		canon = false
	}
	if timestamp := override.DUpgradeTimestamp; timestamp != nil {
		copy.DUpgradeTimestamp = timestamp
		canon = false
	}
	if timestamp := override.CancunTime; timestamp != nil {
		copy.CancunTime = timestamp
		canon = false
	}

	return copy, canon
}<|MERGE_RESOLUTION|>--- conflicted
+++ resolved
@@ -952,25 +952,15 @@
 	if config != nil {
 		originalTime := block.Time()
 		config.BlockOverrides.Apply(&vmctx)
-		// Apply upgrades here as if the block was mined at the modified time.
+		// Apply all relevant upgrades from [originalTime] to the block time set in the override.
 		// Should be applied before the state overrides.
 		err = core.ApplyUpgrades(api.backend.ChainConfig(), &originalTime, &vmctx, statedb)
 		if err != nil {
 			return nil, err
 		}
 
-<<<<<<< HEAD
 		if err := config.StateOverrides.Apply(statedb); err != nil {
 			return nil, err
-=======
-		config.BlockOverrides.Apply(&vmctx)
-		if doApplyUpgrades {
-			// Apply all relevant upgrades from [originalTime] to the block time set in the override.
-			err = core.ApplyUpgrades(api.backend.ChainConfig(), &originalTime, &vmctx, statedb)
-			if err != nil {
-				return nil, err
-			}
->>>>>>> f6e8008e
 		}
 	}
 	// Execute the trace
