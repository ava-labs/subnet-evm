// Copyright (C) 2019-2025, Ava Labs, Inc. All rights reserved.
// See the file LICENSE for licensing terms.

package tracers

import (
	"encoding/json"
	"fmt"
	"math/big"
	"os"
	"reflect"
	"sync/atomic"
	"testing"

	"github.com/ava-labs/libevm/common"
	"github.com/ava-labs/libevm/common/hexutil"
	"github.com/ava-labs/libevm/common/math"
	"github.com/ava-labs/libevm/core/rawdb"
	"github.com/ava-labs/libevm/core/types"
	"github.com/ava-labs/libevm/eth/tracers/logger"
	"github.com/stretchr/testify/require"

	"github.com/ava-labs/subnet-evm/core"
	"github.com/ava-labs/subnet-evm/internal/ethapi"
	"github.com/ava-labs/subnet-evm/params"
	"github.com/ava-labs/subnet-evm/params/extras"
	"github.com/ava-labs/subnet-evm/plugin/evm/customrawdb"
	"github.com/ava-labs/subnet-evm/plugin/evm/customtypes"
	"github.com/ava-labs/subnet-evm/precompile/contracts/txallowlist"
	"github.com/ava-labs/subnet-evm/rpc"

	ethparams "github.com/ava-labs/libevm/params"
)

func TestMain(m *testing.M) {
	customtypes.Register()
	params.RegisterExtras()
	os.Exit(m.Run())
}

var schemes = []string{rawdb.HashScheme, customrawdb.FirewoodScheme}

func TestTraceBlockPrecompileActivation(t *testing.T) {
	for _, scheme := range schemes {
		t.Run(scheme, func(t *testing.T) {
			testTraceBlockPrecompileActivation(t, scheme)
		})
	}
}

func testTraceBlockPrecompileActivation(t *testing.T, scheme string) {
	t.Parallel()

	// Initialize test accounts
	accounts := newAccounts(3)
	copyConfig := params.Copy(params.TestChainConfig)
	genesis := &core.Genesis{
		Config: &copyConfig,
		Alloc: types.GenesisAlloc{
			accounts[0].addr: {Balance: big.NewInt(params.Ether)},
			accounts[1].addr: {Balance: big.NewInt(params.Ether)},
			accounts[2].addr: {Balance: big.NewInt(params.Ether)},
		},
	}
	activateAllowlistBlock := 3
	// assumes gap is 10 sec
	activateAllowListTime := uint64(activateAllowlistBlock * 10)
	activateTxAllowListConfig := extras.PrecompileUpgrade{
		Config: txallowlist.NewConfig(&activateAllowListTime, []common.Address{accounts[0].addr}, nil, nil),
	}

	deactivateAllowlistBlock := activateAllowlistBlock + 3
	deactivateAllowListTime := uint64(deactivateAllowlistBlock) * 10
	deactivateTxAllowListConfig := extras.PrecompileUpgrade{
		Config: txallowlist.NewDisableConfig(&deactivateAllowListTime),
	}

	params.GetExtra(genesis.Config).PrecompileUpgrades = []extras.PrecompileUpgrade{
		activateTxAllowListConfig,
		deactivateTxAllowListConfig,
	}
	genBlocks := 10
	signer := types.HomesteadSigner{}
	txHashes := make([]common.Hash, genBlocks)
	backend := newTestBackend(t, genBlocks, genesis, scheme, func(i int, b *core.BlockGen) {
		// Transfer from account[0] to account[1]
		//    value: 1000 wei
		//    fee:   0 wei
		tx, _ := types.SignTx(types.NewTransaction(uint64(i), accounts[1].addr, big.NewInt(1000), ethparams.TxGas, b.BaseFee(), nil), signer, accounts[0].key)
		b.AddTx(tx)
		txHashes[i] = tx.Hash()
	})
	defer backend.chain.Stop()
	api := NewAPI(backend)

	testSuite := []struct {
		blockNumber rpc.BlockNumber
		config      *TraceConfig
		want        string
		expectErr   error
	}{
		// Trace head block
		{
			blockNumber: rpc.BlockNumber(genBlocks),
			want:        fmt.Sprintf(`[{"txHash":"%v","result":{"gas":21000,"failed":false,"returnValue":"","structLogs":[]}}]`, txHashes[genBlocks-1]),
		},
		// Trace block before activation
		{
			blockNumber: rpc.BlockNumber(activateAllowlistBlock - 1),
			want:        fmt.Sprintf(`[{"txHash":"%v","result":{"gas":21000,"failed":false,"returnValue":"","structLogs":[]}}]`, txHashes[activateAllowlistBlock-2]),
		},
		// Trace block activation
		{
			blockNumber: rpc.BlockNumber(activateAllowlistBlock),
			want:        fmt.Sprintf(`[{"txHash":"%v","result":{"gas":21000,"failed":false,"returnValue":"","structLogs":[]}}]`, txHashes[activateAllowlistBlock-1]),
		},
		// Trace block after activation
		{
			blockNumber: rpc.BlockNumber(activateAllowlistBlock + 1),
			want:        fmt.Sprintf(`[{"txHash":"%v","result":{"gas":21000,"failed":false,"returnValue":"","structLogs":[]}}]`, txHashes[activateAllowlistBlock]),
		},
		// Trace block deactivation
		{
			blockNumber: rpc.BlockNumber(deactivateAllowlistBlock),
			want:        fmt.Sprintf(`[{"txHash":"%v","result":{"gas":21000,"failed":false,"returnValue":"","structLogs":[]}}]`, txHashes[deactivateAllowlistBlock-1]),
		},
		// Trace block after deactivation
		{
			blockNumber: rpc.BlockNumber(deactivateAllowlistBlock + 1),
			want:        fmt.Sprintf(`[{"txHash":"%v","result":{"gas":21000,"failed":false,"returnValue":"","structLogs":[]}}]`, txHashes[deactivateAllowlistBlock]),
		},
	}
	for i, tc := range testSuite {
<<<<<<< HEAD
		result, err := api.TraceBlockByNumber(context.Background(), tc.blockNumber, tc.config)
		require.ErrorIs(t, err, tc.expectErr, "test %d", i)
=======
		result, err := api.TraceBlockByNumber(t.Context(), tc.blockNumber, tc.config)
>>>>>>> e90a3a3b
		if tc.expectErr != nil {
			continue
		}
		have, _ := json.Marshal(result)
		require.Equal(t, tc.want, string(have), "test %d", i)
	}
}

func TestTraceTransactionPrecompileActivation(t *testing.T) {
	for _, scheme := range schemes {
		t.Run(scheme, func(t *testing.T) {
			testTraceTransactionPrecompileActivation(t, scheme)
		})
	}
}

func testTraceTransactionPrecompileActivation(t *testing.T, scheme string) {
	t.Parallel()

	// Initialize test accounts
	accounts := newAccounts(3)
	copyConfig := params.Copy(params.TestChainConfig)
	genesis := &core.Genesis{
		Config: &copyConfig,
		Alloc: types.GenesisAlloc{
			accounts[0].addr: {Balance: big.NewInt(params.Ether)},
			accounts[1].addr: {Balance: big.NewInt(params.Ether)},
			accounts[2].addr: {Balance: big.NewInt(params.Ether)},
		},
	}
	activateAllowlistBlock := uint64(2)
	// assumes gap is 10 sec
	activateAllowListTime := activateAllowlistBlock * 10
	activateTxAllowListConfig := extras.PrecompileUpgrade{
		Config: txallowlist.NewConfig(&activateAllowListTime, []common.Address{accounts[0].addr}, nil, nil),
	}

	deactivateAllowlistBlock := activateAllowlistBlock + 2
	deactivateAllowListTime := deactivateAllowlistBlock * 10
	deactivateTxAllowListConfig := extras.PrecompileUpgrade{
		Config: txallowlist.NewDisableConfig(&deactivateAllowListTime),
	}

	params.GetExtra(genesis.Config).PrecompileUpgrades = []extras.PrecompileUpgrade{
		activateTxAllowListConfig,
		deactivateTxAllowListConfig,
	}
	signer := types.HomesteadSigner{}
	blockNoTxMap := make(map[uint64]common.Hash)

	backend := newTestBackend(t, 5, genesis, scheme, func(i int, b *core.BlockGen) {
		// Transfer from account[0] to account[1]
		//    value: 1000 wei
		//    fee:   0 wei
		tx, _ := types.SignTx(types.NewTransaction(uint64(i), accounts[1].addr, big.NewInt(1000), ethparams.TxGas, new(big.Int).Add(b.BaseFee(), big.NewInt(int64(500*params.GWei))), nil), signer, accounts[0].key)
		b.AddTx(tx)
		blockNoTxMap[uint64(i)] = tx.Hash()
	})

	defer backend.chain.Stop()
	api := NewAPI(backend)
	for i, target := range blockNoTxMap {
		t.Run(fmt.Sprintf("blockNumber %d", i), func(t *testing.T) {
			result, err := api.TraceTransaction(t.Context(), target, nil)
			require := require.New(t)
			require.NoError(err)
			var have *logger.ExecutionResult
			require.NoError(json.Unmarshal(result.(json.RawMessage), &have))
			expected := &logger.ExecutionResult{
				Gas:         ethparams.TxGas,
				Failed:      false,
				ReturnValue: "",
				StructLogs:  []logger.StructLogRes{},
			}
			eq := reflect.DeepEqual(have, expected)
			require.True(eq, "have %v, want %v", have, expected)
		})
	}
}

func TestTraceChainPrecompileActivation(t *testing.T) {
	for _, scheme := range schemes {
		t.Run(scheme, func(t *testing.T) {
			testTraceChainPrecompileActivation(t, scheme)
		})
	}
}

func testTraceChainPrecompileActivation(t *testing.T, scheme string) {
	// Initialize test accounts
	// Note: the balances in this test have been increased compared to go-ethereum.
	accounts := newAccounts(3)
	copyConfig := params.Copy(params.TestChainConfig)
	genesis := &core.Genesis{
		Config: &copyConfig,
		Alloc: types.GenesisAlloc{
			accounts[0].addr: {Balance: big.NewInt(5 * params.Ether)},
			accounts[1].addr: {Balance: big.NewInt(5 * params.Ether)},
			accounts[2].addr: {Balance: big.NewInt(5 * params.Ether)},
		},
	}
	activateAllowlistBlock := uint64(20)
	// assumes gap is 10 sec
	activateAllowListTime := activateAllowlistBlock * 10
	activateTxAllowListConfig := extras.PrecompileUpgrade{
		Config: txallowlist.NewConfig(&activateAllowListTime, []common.Address{accounts[0].addr}, nil, nil),
	}

	deactivateAllowlistBlock := activateAllowlistBlock + 10
	deactivateAllowListTime := deactivateAllowlistBlock * 10
	deactivateTxAllowListConfig := extras.PrecompileUpgrade{
		Config: txallowlist.NewDisableConfig(&deactivateAllowListTime),
	}

	params.GetExtra(genesis.Config).PrecompileUpgrades = []extras.PrecompileUpgrade{
		activateTxAllowListConfig,
		deactivateTxAllowListConfig,
	}
	genBlocks := 50
	signer := types.HomesteadSigner{}

	var (
		ref   atomic.Uint32 // total refs has made
		rel   atomic.Uint32 // total rels has made
		nonce uint64
	)
	backend := newTestBackend(t, genBlocks, genesis, scheme, func(i int, b *core.BlockGen) {
		// Transfer from account[0] to account[1]
		//    value: 1000 wei
		//    fee:   0 wei
		for j := 0; j < i+1; j++ {
			tx, _ := types.SignTx(types.NewTransaction(nonce, accounts[1].addr, big.NewInt(1000), ethparams.TxGas, b.BaseFee(), nil), signer, accounts[0].key)
			b.AddTx(tx)
			nonce += 1
		}
	})
	backend.refHook = func() { ref.Add(1) }
	backend.relHook = func() { rel.Add(1) }
	api := NewAPI(backend)

	single := `{"txHash":"0x0000000000000000000000000000000000000000000000000000000000000000","result":{"gas":21000,"failed":false,"returnValue":"","structLogs":[]}}`
	cases := []struct {
		start  uint64
		end    uint64
		config *TraceConfig
	}{
		{0, 50, nil},  // the entire chain range, blocks [1, 50]
		{10, 20, nil}, // the middle chain range, blocks [11, 20]
	}
	for _, c := range cases {
		ref.Store(0)
		rel.Store(0)

		from, _ := api.blockByNumber(t.Context(), rpc.BlockNumber(c.start))
		to, _ := api.blockByNumber(t.Context(), rpc.BlockNumber(c.end))
		resCh := api.traceChain(from, to, c.config, nil)

		next := c.start + 1
		for result := range resCh {
			require.Equal(t, next, uint64(result.Block), "unexpected tracing block")
			require.Len(t, result.Traces, int(next), "unexpected result length")
			for _, trace := range result.Traces {
				trace.TxHash = common.Hash{}
				blob, _ := json.Marshal(trace)
				require.Equal(t, single, string(blob), "unexpected tracing result")
			}
			next += 1
		}
		require.Equal(t, c.end+1, next, "Missing tracing block")

		nref, nrel := ref.Load(), rel.Load()
		require.Equal(t, nrel, nref, "Ref and deref actions are not equal")
	}
}

func TestTraceCallWithOverridesStateUpgrade(t *testing.T) {
	for _, scheme := range schemes {
		t.Run(scheme, func(t *testing.T) {
			testTraceCallWithOverridesStateUpgrade(t, scheme)
		})
	}
}

func testTraceCallWithOverridesStateUpgrade(t *testing.T, scheme string) {
	t.Parallel()

	// Initialize test accounts
	accounts := newAccounts(3)
	copyConfig := params.Copy(params.TestChainConfig)
	genesis := &core.Genesis{
		Config: &copyConfig,
		Alloc: types.GenesisAlloc{
			accounts[0].addr: {Balance: big.NewInt(5 * params.Ether)},
			accounts[1].addr: {Balance: big.NewInt(5 * params.Ether)},
			accounts[2].addr: {Balance: big.NewInt(5 * params.Ether)},
		},
	}
	activateStateUpgradeBlock := uint64(2)
	// assumes gap is 10 sec
	activateStateUpgradeTime := activateStateUpgradeBlock * 10
	activateStateUpgradeConfig := extras.StateUpgrade{
		BlockTimestamp: &activateStateUpgradeTime,
		StateUpgradeAccounts: map[common.Address]extras.StateUpgradeAccount{
			accounts[2].addr: {
				// deplete all balance
				BalanceChange: (*math.HexOrDecimal256)(new(big.Int).Neg(big.NewInt(5 * params.Ether))),
			},
		},
	}

	params.GetExtra(genesis.Config).StateUpgrades = []extras.StateUpgrade{
		activateStateUpgradeConfig,
	}
	genBlocks := 3
	// assumes gap is 10 sec
	signer := types.HomesteadSigner{}
	fastForwardTime := activateStateUpgradeTime + 10
	backend := newTestBackend(t, genBlocks, genesis, scheme, func(i int, b *core.BlockGen) {
		// Transfer from account[0] to account[1]
		//    value: 1000 wei
		//    fee:   0 wei
		tx, _ := types.SignTx(types.NewTransaction(uint64(i), accounts[1].addr, big.NewInt(1000), ethparams.TxGas, b.BaseFee(), nil), signer, accounts[0].key)
		b.AddTx(tx)
	})
	defer backend.teardown()
	api := NewAPI(backend)
	testSuite := []struct {
		blockNumber rpc.BlockNumber
		call        ethapi.TransactionArgs
		config      *TraceCallConfig
		expectErr   error
		expect      string
	}{
		{
			blockNumber: rpc.BlockNumber(0),
			call: ethapi.TransactionArgs{
				From:  &accounts[0].addr,
				To:    &accounts[1].addr,
				Value: (*hexutil.Big)(big.NewInt(1000)),
			},
			config:    nil,
			expectErr: nil,
			expect:    `{"gas":21000,"failed":false,"returnValue":"","structLogs":[]}`,
		},
		{
			blockNumber: rpc.BlockNumber(activateStateUpgradeBlock - 1),
			call: ethapi.TransactionArgs{
				From:  &accounts[2].addr,
				To:    &accounts[1].addr,
				Value: (*hexutil.Big)(big.NewInt(1000)),
			},
			config:    nil,
			expectErr: nil,
			expect:    `{"gas":21000,"failed":false,"returnValue":"","structLogs":[]}`,
		},
		{
			blockNumber: rpc.BlockNumber(activateStateUpgradeBlock + 1),
			call: ethapi.TransactionArgs{
				From:  &accounts[2].addr,
				To:    &accounts[1].addr,
				Value: (*hexutil.Big)(big.NewInt(1000)),
			},
			config:    nil,
			expectErr: core.ErrInsufficientFunds,
			expect:    `{"gas":21000,"failed":true,"returnValue":"","structLogs":[]}`,
		},
		{
			// Test that state upgrades are NOT applied when only time is overridden.
			// Even though we override time to after the state upgrade, the upgrade
			// should not be applied because it uses the original block time.
			blockNumber: rpc.BlockNumber(activateStateUpgradeBlock - 1),
			call: ethapi.TransactionArgs{
				From:  &accounts[2].addr,
				To:    &accounts[1].addr,
				Value: (*hexutil.Big)(big.NewInt(1000)),
			},
			config: &TraceCallConfig{
				BlockOverrides: &ethapi.BlockOverrides{
					Number: (*hexutil.Big)(big.NewInt(int64(activateStateUpgradeBlock - 1))),
					Time:   (*hexutil.Uint64)(&fastForwardTime),
				},
			},
			expectErr: nil,
			expect:    `{"gas":21000,"failed":false,"returnValue":"","structLogs":[]}`,
		},
	}
	for i, testspec := range testSuite {
<<<<<<< HEAD
		result, err := api.TraceCall(context.Background(), testspec.call, rpc.BlockNumberOrHash{BlockNumber: &testspec.blockNumber}, testspec.config)
		require.ErrorIs(t, err, testspec.expectErr, "test %d", i)
		if err != nil {
=======
		result, err := api.TraceCall(t.Context(), testspec.call, rpc.BlockNumberOrHash{BlockNumber: &testspec.blockNumber}, testspec.config)
		if testspec.expectErr != nil {
			require.ErrorIs(t, err, testspec.expectErr, "test %d", i)
>>>>>>> e90a3a3b
			continue
		}
		var have *logger.ExecutionResult
		require.NoError(t, json.Unmarshal(result.(json.RawMessage), &have), "test %d: failed to unmarshal result", i)
		var want *logger.ExecutionResult
		require.NoError(t, json.Unmarshal([]byte(testspec.expect), &want), "test %d: failed to unmarshal result", i)
		require.Equal(t, want, have, "test %d: result mismatch", i)
	}
}<|MERGE_RESOLUTION|>--- conflicted
+++ resolved
@@ -131,12 +131,8 @@
 		},
 	}
 	for i, tc := range testSuite {
-<<<<<<< HEAD
-		result, err := api.TraceBlockByNumber(context.Background(), tc.blockNumber, tc.config)
+		result, err := api.TraceBlockByNumber(t.Context(), tc.blockNumber, tc.config)
 		require.ErrorIs(t, err, tc.expectErr, "test %d", i)
-=======
-		result, err := api.TraceBlockByNumber(t.Context(), tc.blockNumber, tc.config)
->>>>>>> e90a3a3b
 		if tc.expectErr != nil {
 			continue
 		}
@@ -424,15 +420,9 @@
 		},
 	}
 	for i, testspec := range testSuite {
-<<<<<<< HEAD
-		result, err := api.TraceCall(context.Background(), testspec.call, rpc.BlockNumberOrHash{BlockNumber: &testspec.blockNumber}, testspec.config)
+		result, err := api.TraceCall(t.Context(), testspec.call, rpc.BlockNumberOrHash{BlockNumber: &testspec.blockNumber}, testspec.config)
 		require.ErrorIs(t, err, testspec.expectErr, "test %d", i)
 		if err != nil {
-=======
-		result, err := api.TraceCall(t.Context(), testspec.call, rpc.BlockNumberOrHash{BlockNumber: &testspec.blockNumber}, testspec.config)
-		if testspec.expectErr != nil {
-			require.ErrorIs(t, err, testspec.expectErr, "test %d", i)
->>>>>>> e90a3a3b
 			continue
 		}
 		var have *logger.ExecutionResult
