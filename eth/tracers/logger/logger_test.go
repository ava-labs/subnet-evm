// Copyright 2021 The go-ethereum Authors
// This file is part of the go-ethereum library.
//
// The go-ethereum library is free software: you can redistribute it and/or modify
// it under the terms of the GNU Lesser General Public License as published by
// the Free Software Foundation, either version 3 of the License, or
// (at your option) any later version.
//
// The go-ethereum library is distributed in the hope that it will be useful,
// but WITHOUT ANY WARRANTY; without even the implied warranty of
// MERCHANTABILITY or FITNESS FOR A PARTICULAR PURPOSE. See the
// GNU Lesser General Public License for more details.
//
// You should have received a copy of the GNU Lesser General Public License
// along with the go-ethereum library. If not, see <http://www.gnu.org/licenses/>.

package logger

import (
	"encoding/json"
	"errors"
	"math/big"
	"testing"

	"github.com/ethereum/go-ethereum/common"
	"github.com/ethereum/go-ethereum/core/rawdb"
	"github.com/ethereum/go-ethereum/core/state"
	"github.com/ethereum/go-ethereum/core/vm"
	"github.com/ethereum/go-ethereum/params"
	"github.com/holiman/uint256"
)

type dummyContractRef struct {
	calledForEach bool
}

func (dummyContractRef) Address() common.Address     { return common.Address{} }
func (dummyContractRef) Value() *big.Int             { return new(big.Int) }
func (dummyContractRef) SetCode(common.Hash, []byte) {}
func (d *dummyContractRef) ForEachStorage(callback func(key, value common.Hash) bool) {
	d.calledForEach = true
}
func (d *dummyContractRef) SubBalance(amount *big.Int) {}
func (d *dummyContractRef) AddBalance(amount *big.Int) {}
func (d *dummyContractRef) SetBalance(*big.Int)        {}
func (d *dummyContractRef) SetNonce(uint64)            {}
func (d *dummyContractRef) Balance() *big.Int          { return new(big.Int) }

func TestStoreCapture(t *testing.T) {
	var (
<<<<<<< HEAD
		logger     = NewStructLogger(nil)
		statedb, _ = state.New(common.Hash{}, state.NewDatabase(rawdb.NewMemoryDatabase()), nil)
		env        = vm.NewEVM(vm.BlockContext{}, vm.TxContext{}, statedb, params.TestChainConfig, vm.Config{Tracer: logger})
		contract   = vm.NewContract(&dummyContractRef{}, &dummyContractRef{}, new(big.Int), 100000)
=======
		logger   = NewStructLogger(nil)
		env      = vm.NewEVM(vm.BlockContext{}, vm.TxContext{}, &dummyStatedb{}, params.TestChainConfig, vm.Config{Tracer: logger})
		contract = vm.NewContract(&dummyContractRef{}, &dummyContractRef{}, new(uint256.Int), 100000)
>>>>>>> 2bd6bd01
	)
	contract.Code = []byte{byte(vm.PUSH1), 0x1, byte(vm.PUSH1), 0x0, byte(vm.SSTORE)}
	var index common.Hash
	logger.CaptureStart(env, common.Address{}, contract.Address(), false, nil, 0, nil)
	statedb.Prepare(params.TestRules, common.Address{}, common.Address{}, nil, nil, nil)
	_, err := env.Interpreter().Run(contract, []byte{}, false)
	if err != nil {
		t.Fatal(err)
	}
	if len(logger.storage[contract.Address()]) == 0 {
		t.Fatalf("expected exactly 1 changed value on address %x, got %d", contract.Address(),
			len(logger.storage[contract.Address()]))
	}
	exp := common.BigToHash(big.NewInt(1))
	if logger.storage[contract.Address()][index] != exp {
		t.Errorf("expected %x, got %x", exp, logger.storage[contract.Address()][index])
	}
}

// Tests that blank fields don't appear in logs when JSON marshalled, to reduce
// logs bloat and confusion. See https://github.com/ethereum/go-ethereum/issues/24487
func TestStructLogMarshalingOmitEmpty(t *testing.T) {
	tests := []struct {
		name string
		log  *StructLog
		want string
	}{
		{"empty err and no fields", &StructLog{},
			`{"pc":0,"op":0,"gas":"0x0","gasCost":"0x0","memSize":0,"stack":null,"depth":0,"refund":0,"opName":"STOP"}`},
		{"with err", &StructLog{Err: errors.New("this failed")},
			`{"pc":0,"op":0,"gas":"0x0","gasCost":"0x0","memSize":0,"stack":null,"depth":0,"refund":0,"opName":"STOP","error":"this failed"}`},
		{"with mem", &StructLog{Memory: make([]byte, 2), MemorySize: 2},
			`{"pc":0,"op":0,"gas":"0x0","gasCost":"0x0","memory":"0x0000","memSize":2,"stack":null,"depth":0,"refund":0,"opName":"STOP"}`},
		{"with 0-size mem", &StructLog{Memory: make([]byte, 0)},
			`{"pc":0,"op":0,"gas":"0x0","gasCost":"0x0","memSize":0,"stack":null,"depth":0,"refund":0,"opName":"STOP"}`},
	}

	for _, tt := range tests {
		t.Run(tt.name, func(t *testing.T) {
			blob, err := json.Marshal(tt.log)
			if err != nil {
				t.Fatal(err)
			}
			if have, want := string(blob), tt.want; have != want {
				t.Fatalf("mismatched results\n\thave: %v\n\twant: %v", have, want)
			}
		})
	}
}<|MERGE_RESOLUTION|>--- conflicted
+++ resolved
@@ -48,16 +48,10 @@
 
 func TestStoreCapture(t *testing.T) {
 	var (
-<<<<<<< HEAD
 		logger     = NewStructLogger(nil)
 		statedb, _ = state.New(common.Hash{}, state.NewDatabase(rawdb.NewMemoryDatabase()), nil)
 		env        = vm.NewEVM(vm.BlockContext{}, vm.TxContext{}, statedb, params.TestChainConfig, vm.Config{Tracer: logger})
-		contract   = vm.NewContract(&dummyContractRef{}, &dummyContractRef{}, new(big.Int), 100000)
-=======
-		logger   = NewStructLogger(nil)
-		env      = vm.NewEVM(vm.BlockContext{}, vm.TxContext{}, &dummyStatedb{}, params.TestChainConfig, vm.Config{Tracer: logger})
-		contract = vm.NewContract(&dummyContractRef{}, &dummyContractRef{}, new(uint256.Int), 100000)
->>>>>>> 2bd6bd01
+		contract   = vm.NewContract(&dummyContractRef{}, &dummyContractRef{}, new(uint256.Int), 100000)
 	)
 	contract.Code = []byte{byte(vm.PUSH1), 0x1, byte(vm.PUSH1), 0x0, byte(vm.SSTORE)}
 	var index common.Hash
