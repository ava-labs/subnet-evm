// Copyright 2014 The go-ethereum Authors
// This file is part of the go-ethereum library.
//
// The go-ethereum library is free software: you can redistribute it and/or modify
// it under the terms of the GNU Lesser General Public License as published by
// the Free Software Foundation, either version 3 of the License, or
// (at your option) any later version.
//
// The go-ethereum library is distributed in the hope that it will be useful,
// but WITHOUT ANY WARRANTY; without even the implied warranty of
// MERCHANTABILITY or FITNESS FOR A PARTICULAR PURPOSE. See the
// GNU Lesser General Public License for more details.
//
// You should have received a copy of the GNU Lesser General Public License
// along with the go-ethereum library. If not, see <http://www.gnu.org/licenses/>.

// Package eth implements the Ethereum protocol.
package eth

import (
	"encoding/json"
	"fmt"
	"sync"
	"time"

	"github.com/ava-labs/avalanchego/utils/timer/mockable"
	"github.com/ethereum/go-ethereum/accounts"
	"github.com/ethereum/go-ethereum/common"
	"github.com/ethereum/go-ethereum/consensus"
	"github.com/ethereum/go-ethereum/core"
	"github.com/ethereum/go-ethereum/core/bloombits"
	"github.com/ethereum/go-ethereum/core/rawdb"
	"github.com/ethereum/go-ethereum/core/state/pruner"
	"github.com/ethereum/go-ethereum/core/txpool"
	"github.com/ethereum/go-ethereum/core/txpool/legacypool"
	"github.com/ethereum/go-ethereum/core/types"
	"github.com/ethereum/go-ethereum/core/vm"
	"github.com/ethereum/go-ethereum/eth/ethconfig"
	"github.com/ethereum/go-ethereum/eth/filters"
	"github.com/ethereum/go-ethereum/eth/gasprice"
<<<<<<< HEAD
=======
	"github.com/ethereum/go-ethereum/eth/protocols/eth"
	"github.com/ethereum/go-ethereum/eth/protocols/snap"
>>>>>>> aa55f5ea
	"github.com/ethereum/go-ethereum/eth/tracers"
	"github.com/ethereum/go-ethereum/ethdb"
	"github.com/ethereum/go-ethereum/event"
	"github.com/ethereum/go-ethereum/internal/ethapi"
	"github.com/ethereum/go-ethereum/internal/shutdowncheck"
	"github.com/ethereum/go-ethereum/log"
	"github.com/ethereum/go-ethereum/miner"
	"github.com/ethereum/go-ethereum/node"
	"github.com/ethereum/go-ethereum/params"
	"github.com/ethereum/go-ethereum/rpc"
)

// Config contains the configuration options of the ETH protocol.
// Deprecated: use ethconfig.Config instead.
type Config = ethconfig.Config

var DefaultSettings Settings = Settings{MaxBlocksPerRequest: 2000}

type Settings struct {
	MaxBlocksPerRequest int64 // Maximum number of blocks to serve per getLogs request
}

// PushGossiper sends pushes pending transactions to peers until they are
// removed from the mempool.
type PushGossiper interface {
	Add(*types.Transaction)
}

// Ethereum implements the Ethereum full node service.
type Ethereum struct {
	config *Config

	// Handlers
	txPool *txpool.TxPool

<<<<<<< HEAD
	blockchain *core.BlockChain
	gossiper   PushGossiper
=======
	blockchain         *core.BlockChain
	handler            *handler
	ethDialCandidates  enode.Iterator
	snapDialCandidates enode.Iterator
>>>>>>> aa55f5ea

	// DB interfaces
	chainDb ethdb.Database // Block chain database

	eventMux       *event.TypeMux
	engine         consensus.Engine
	accountManager *accounts.Manager

	bloomRequests     chan chan *bloombits.Retrieval // Channel receiving bloom data retrieval requests
	bloomIndexer      *core.ChainIndexer             // Bloom indexer operating during block imports
	closeBloomHandler chan struct{}

	APIBackend *EthAPIBackend

<<<<<<< HEAD
	miner     *miner.Miner
	etherbase common.Address
=======
	miner    *miner.Miner
	gasPrice *big.Int
>>>>>>> aa55f5ea

	networkID     uint64
	netRPCService *ethapi.NetAPI

	lock sync.RWMutex // Protects the variadic fields (e.g. gas price and etherbase)

	shutdownTracker *shutdowncheck.ShutdownTracker // Tracks if and when the node has shutdown ungracefully

	stackRPCs []rpc.API

	settings Settings // Settings for Ethereum API
}

// roundUpCacheSize returns [input] rounded up to the next multiple of [allocSize]
func roundUpCacheSize(input int, allocSize int) int {
	cacheChunks := (input + allocSize - 1) / allocSize
	return cacheChunks * allocSize
}

<<<<<<< HEAD
// New creates a new Ethereum object (including the
// initialisation of the common Ethereum object)
func New(
	stack *node.Node,
	config *Config,
	gossiper PushGossiper,
	chainDb ethdb.Database,
	settings Settings,
	lastAcceptedHash common.Hash,
	engine consensus.Engine,
	clock *mockable.Clock,
) (*Ethereum, error) {
	if chainDb == nil {
		return nil, errors.New("chainDb cannot be nil")
	}

	// round TrieCleanCache and SnapshotCache up to nearest 64MB, since fastcache will mmap
	// memory in 64MBs chunks.
	config.TrieCleanCache = roundUpCacheSize(config.TrieCleanCache, 64)
	config.SnapshotCache = roundUpCacheSize(config.SnapshotCache, 64)

	log.Info(
		"Allocated memory caches",
		"trie clean", common.StorageSize(config.TrieCleanCache)*1024*1024,
		"trie dirty", common.StorageSize(config.TrieDirtyCache)*1024*1024,
		"snapshot clean", common.StorageSize(config.SnapshotCache)*1024*1024,
	)
=======
// New creates a new Ethereum object (including the initialisation of the common Ethereum object),
// whose lifecycle will be managed by the provided node.
func New(stack *node.Node, config *ethconfig.Config) (*Ethereum, error) {
	// Ensure configuration values are compatible and sane
	if !config.SyncMode.IsValid() {
		return nil, fmt.Errorf("invalid sync mode %d", config.SyncMode)
	}
	if config.Miner.GasPrice == nil || config.Miner.GasPrice.Sign() <= 0 {
		log.Warn("Sanitizing invalid miner gas price", "provided", config.Miner.GasPrice, "updated", ethconfig.Defaults.Miner.GasPrice)
		config.Miner.GasPrice = new(big.Int).Set(ethconfig.Defaults.Miner.GasPrice)
	}
	if config.NoPruning && config.TrieDirtyCache > 0 {
		if config.SnapshotCache > 0 {
			config.TrieCleanCache += config.TrieDirtyCache * 3 / 5
			config.SnapshotCache += config.TrieDirtyCache * 2 / 5
		} else {
			config.TrieCleanCache += config.TrieDirtyCache
		}
		config.TrieDirtyCache = 0
	}
	log.Info("Allocated trie memory caches", "clean", common.StorageSize(config.TrieCleanCache)*1024*1024, "dirty", common.StorageSize(config.TrieDirtyCache)*1024*1024)
>>>>>>> aa55f5ea

	scheme, err := rawdb.ParseStateScheme(config.StateScheme, chainDb)
	if err != nil {
		return nil, err
	}
	// Try to recover offline state pruning only in hash-based.
	if scheme == rawdb.HashScheme {
		// Note: RecoverPruning must be called to handle the case that we are midway through offline pruning.
		// If the data directory is changed in between runs preventing RecoverPruning from performing its job correctly,
		// it may cause DB corruption.
		// Since RecoverPruning will only continue a pruning run that already began, we do not need to ensure that
		// reprocessState has already been called and completed successfully. To ensure this, we must maintain
		// that Prune is only run after reprocessState has finished successfully.
		if err := pruner.RecoverPruning(config.OfflinePruningDataDirectory, chainDb); err != nil {
			log.Error("Failed to recover state", "error", err)
		}
	}

	networkID := config.NetworkId
	if networkID == 0 {
		networkID = config.Genesis.Config.ChainID.Uint64()
	}
	eth := &Ethereum{
		config:            config,
<<<<<<< HEAD
		gossiper:          gossiper,
=======
>>>>>>> aa55f5ea
		chainDb:           chainDb,
		eventMux:          new(event.TypeMux),
		accountManager:    stack.AccountManager(),
		engine:            engine,
		closeBloomHandler: make(chan struct{}),
		networkID:         networkID,
<<<<<<< HEAD
		etherbase:         config.Miner.Etherbase,
=======
		gasPrice:          config.Miner.GasPrice,
>>>>>>> aa55f5ea
		bloomRequests:     make(chan chan *bloombits.Retrieval),
		bloomIndexer:      core.NewBloomIndexer(chainDb, params.BloomBitsBlocks, params.BloomConfirms),
		settings:          settings,
		shutdownTracker:   shutdowncheck.NewShutdownTracker(chainDb),
	}
	bcVersion := rawdb.ReadDatabaseVersion(chainDb)
	dbVer := "<nil>"
	if bcVersion != nil {
		dbVer = fmt.Sprintf("%d", *bcVersion)
	}
	log.Info("Initialising Ethereum protocol", "network", networkID, "dbversion", dbVer)

	if !config.SkipBcVersionCheck {
		if bcVersion != nil && *bcVersion > core.BlockChainVersion {
			return nil, fmt.Errorf("database version is v%d, Subnet-EVM %s only supports v%d", *bcVersion, params.VersionWithMeta, core.BlockChainVersion)
		} else if bcVersion == nil || *bcVersion < core.BlockChainVersion {
			log.Warn("Upgrade blockchain database version", "from", dbVer, "to", core.BlockChainVersion)
			rawdb.WriteDatabaseVersion(chainDb, core.BlockChainVersion)
		}
	}
	var (
		vmConfig = vm.Config{
			EnablePreimageRecording: config.EnablePreimageRecording,
			EnableWitnessCollection: config.EnableWitnessCollection,
		}
		cacheConfig = &core.CacheConfig{
			TrieCleanLimit:                  config.TrieCleanCache,
			TrieDirtyLimit:                  config.TrieDirtyCache,
			TrieDirtyCommitTarget:           config.TrieDirtyCommitTarget,
			TriePrefetcherParallelism:       config.TriePrefetcherParallelism,
			Pruning:                         config.Pruning,
			AcceptorQueueLimit:              config.AcceptorQueueLimit,
			CommitInterval:                  config.CommitInterval,
			PopulateMissingTries:            config.PopulateMissingTries,
			PopulateMissingTriesParallelism: config.PopulateMissingTriesParallelism,
			AllowMissingTries:               config.AllowMissingTries,
			SnapshotDelayInit:               config.SnapshotDelayInit,
			SnapshotLimit:                   config.SnapshotCache,
			SnapshotWait:                    config.SnapshotWait,
			SnapshotVerify:                  config.SnapshotVerify,
			SnapshotNoBuild:                 config.SkipSnapshotRebuild,
			Preimages:                       config.Preimages,
			AcceptedCacheSize:               config.AcceptedCacheSize,
			TransactionHistory:              config.TransactionHistory,
			SkipTxIndexing:                  config.SkipTxIndexing,
			StateHistory:                    config.StateHistory,
			StateScheme:                     scheme,
		}
	)
<<<<<<< HEAD

	if err := eth.precheckPopulateMissingTries(); err != nil {
		return nil, err
	}
	eth.blockchain, err = core.NewBlockChain(chainDb, cacheConfig, config.Genesis, eth.engine, vmConfig, lastAcceptedHash, config.SkipUpgradeCheck)
=======
	if config.VMTrace != "" {
		var traceConfig json.RawMessage
		if config.VMTraceJsonConfig != "" {
			traceConfig = json.RawMessage(config.VMTraceJsonConfig)
		}
		t, err := tracers.LiveDirectory.New(config.VMTrace, traceConfig)
		if err != nil {
			return nil, fmt.Errorf("failed to create tracer %s: %v", config.VMTrace, err)
		}
		vmConfig.Tracer = t
	}
	// Override the chain config with provided settings.
	var overrides core.ChainOverrides
	if config.OverrideCancun != nil {
		overrides.OverrideCancun = config.OverrideCancun
	}
	if config.OverrideVerkle != nil {
		overrides.OverrideVerkle = config.OverrideVerkle
	}
	// TODO (MariusVanDerWijden) get rid of shouldPreserve in a follow-up PR
	shouldPreserve := func(header *types.Header) bool {
		return false
	}
	eth.blockchain, err = core.NewBlockChain(chainDb, cacheConfig, config.Genesis, &overrides, eth.engine, vmConfig, shouldPreserve, &config.TransactionHistory)
>>>>>>> aa55f5ea
	if err != nil {
		return nil, err
	}

	// Free airdrop data to save memory usage
	defer func() {
		config.Genesis.AirdropData = nil
	}()

	if err := eth.handleOfflinePruning(cacheConfig, config.Genesis, vmConfig, lastAcceptedHash); err != nil {
		return nil, err
	}

	eth.bloomIndexer.Start(eth.blockchain)

	// config.BlobPool.Datadir = ""
	// blobPool := blobpool.New(config.BlobPool, &chainWithFinalBlock{eth.blockchain})

	legacyPool := legacypool.New(config.TxPool, eth.blockchain)

	eth.txPool, err = txpool.New(config.TxPool.PriceLimit, eth.blockchain, []txpool.SubPool{legacyPool}) //, blobPool})
	if err != nil {
		return nil, err
	}
<<<<<<< HEAD

	eth.miner = miner.New(eth, &config.Miner, eth.blockchain.Config(), eth.EventMux(), eth.engine, clock)
=======
	// Permit the downloader to use the trie cache allowance during fast sync
	cacheLimit := cacheConfig.TrieCleanLimit + cacheConfig.TrieDirtyLimit + cacheConfig.SnapshotLimit
	if eth.handler, err = newHandler(&handlerConfig{
		NodeID:         eth.p2pServer.Self().ID(),
		Database:       chainDb,
		Chain:          eth.blockchain,
		TxPool:         eth.txPool,
		Network:        networkID,
		Sync:           config.SyncMode,
		BloomCache:     uint64(cacheLimit),
		EventMux:       eth.eventMux,
		RequiredBlocks: config.RequiredBlocks,
	}); err != nil {
		return nil, err
	}

	eth.miner = miner.New(eth, config.Miner, eth.engine)
	eth.miner.SetExtra(makeExtraData(config.Miner.ExtraData))
>>>>>>> aa55f5ea

	allowUnprotectedTxHashes := make(map[common.Hash]struct{})
	for _, txHash := range config.AllowUnprotectedTxHashes {
		allowUnprotectedTxHashes[txHash] = struct{}{}
	}

	eth.APIBackend = &EthAPIBackend{
		extRPCEnabled:            stack.Config().ExtRPCEnabled(),
		allowUnprotectedTxs:      config.AllowUnprotectedTxs,
		allowUnprotectedTxHashes: allowUnprotectedTxHashes,
		allowUnfinalizedQueries:  config.AllowUnfinalizedQueries,
		eth:                      eth,
	}
	if config.AllowUnprotectedTxs {
		log.Info("Unprotected transactions allowed")
	}
	gpoParams := config.GPO
	eth.APIBackend.gpo, err = gasprice.NewOracle(eth.APIBackend, gpoParams)
	if err != nil {
		return nil, err
	}

	// Start the RPC service
	eth.netRPCService = ethapi.NewNetAPI(eth.NetVersion())

	eth.stackRPCs = stack.APIs()

	// Successful startup; push a marker and check previous unclean shutdowns.
	eth.shutdownTracker.MarkStartup()

	return eth, nil
}

// APIs return the collection of RPC services the ethereum package offers.
// NOTE, some of these services probably need to be moved to somewhere else.
func (s *Ethereum) APIs() []rpc.API {
	apis := ethapi.GetAPIs(s.APIBackend)

	// Append tracing APIs
	apis = append(apis, tracers.APIs(s.APIBackend)...)

	// Add the APIs from the node
	apis = append(apis, s.stackRPCs...)

	// Create [filterSystem] with the log cache size set in the config.
	filterSystem := filters.NewFilterSystem(s.APIBackend, filters.Config{
		Timeout: 5 * time.Minute,
	})

	// Append all the local APIs and return
	return append(apis, []rpc.API{
		{
<<<<<<< HEAD
			Namespace: "eth",
			Service:   NewEthereumAPI(s),
			Name:      "eth",
=======
			Namespace: "miner",
			Service:   NewMinerAPI(s),
>>>>>>> aa55f5ea
		}, {
			Namespace: "eth",
			Service:   filters.NewFilterAPI(filterSystem),
			Name:      "eth-filter",
		}, {
			Namespace: "admin",
			Service:   NewAdminAPI(s),
			Name:      "admin",
		}, {
			Namespace: "debug",
			Service:   NewDebugAPI(s),
			Name:      "debug",
		}, {
			Namespace: "net",
			Service:   s.netRPCService,
			Name:      "net",
		},
	}...)
}

<<<<<<< HEAD
func (s *Ethereum) Etherbase() (eb common.Address, err error) {
	s.lock.RLock()
	etherbase := s.etherbase
	s.lock.RUnlock()

	if etherbase != (common.Address{}) {
		return etherbase, nil
	}
	return common.Address{}, fmt.Errorf("etherbase must be explicitly specified")
}

// SetEtherbase sets the mining reward address.
func (s *Ethereum) SetEtherbase(etherbase common.Address) {
	s.lock.Lock()
	s.etherbase = etherbase
	s.lock.Unlock()

	s.miner.SetEtherbase(etherbase)
=======
func (s *Ethereum) ResetWithGenesisBlock(gb *types.Block) {
	s.blockchain.ResetWithGenesisBlock(gb)
>>>>>>> aa55f5ea
}

func (s *Ethereum) Miner() *miner.Miner { return s.miner }

<<<<<<< HEAD
func (s *Ethereum) AccountManager() *accounts.Manager { return s.accountManager }
func (s *Ethereum) BlockChain() *core.BlockChain      { return s.blockchain }
func (s *Ethereum) TxPool() *txpool.TxPool            { return s.txPool }
func (s *Ethereum) EventMux() *event.TypeMux          { return s.eventMux }
func (s *Ethereum) Engine() consensus.Engine          { return s.engine }
func (s *Ethereum) ChainDb() ethdb.Database           { return s.chainDb }
=======
func (s *Ethereum) AccountManager() *accounts.Manager  { return s.accountManager }
func (s *Ethereum) BlockChain() *core.BlockChain       { return s.blockchain }
func (s *Ethereum) TxPool() *txpool.TxPool             { return s.txPool }
func (s *Ethereum) EventMux() *event.TypeMux           { return s.eventMux }
func (s *Ethereum) Engine() consensus.Engine           { return s.engine }
func (s *Ethereum) ChainDb() ethdb.Database            { return s.chainDb }
func (s *Ethereum) IsListening() bool                  { return true } // Always listening
func (s *Ethereum) Downloader() *downloader.Downloader { return s.handler.downloader }
func (s *Ethereum) Synced() bool                       { return s.handler.synced.Load() }
func (s *Ethereum) SetSynced()                         { s.handler.enableSyncedFeatures() }
func (s *Ethereum) ArchiveMode() bool                  { return s.config.NoPruning }
func (s *Ethereum) BloomIndexer() *core.ChainIndexer   { return s.bloomIndexer }
>>>>>>> aa55f5ea

func (s *Ethereum) NetVersion() uint64               { return s.networkID }
func (s *Ethereum) ArchiveMode() bool                { return !s.config.Pruning }
func (s *Ethereum) BloomIndexer() *core.ChainIndexer { return s.bloomIndexer }

// Start implements node.Lifecycle, starting all internal goroutines needed by the
// Ethereum protocol implementation.
func (s *Ethereum) Start() {
	// Start the bloom bits servicing goroutines
	s.startBloomHandlers(params.BloomBitsBlocks)

	// Regularly update shutdown marker
	s.shutdownTracker.Start()
}

// Stop implements node.Lifecycle, terminating all internal goroutines used by the
// Ethereum protocol.
// FIXME remove error from type if this will never return an error
func (s *Ethereum) Stop() error {
	s.bloomIndexer.Close()
	close(s.closeBloomHandler)
	s.txPool.Close()
	s.blockchain.Stop()
	s.engine.Close()

	// Clean shutdown marker as the last thing before closing db
	s.shutdownTracker.Stop()
	log.Info("Stopped shutdownTracker")

	s.chainDb.Close()
	log.Info("Closed chaindb")
	s.eventMux.Stop()
	log.Info("Stopped EventMux")
	return nil
}

func (s *Ethereum) LastAcceptedBlock() *types.Block {
	return s.blockchain.LastAcceptedBlock()
}

// precheckPopulateMissingTries returns an error if config flags should prevent
// [populateMissingTries]
//
// NOTE: [populateMissingTries] is called from [New] to ensure all
// state is repaired before any async processes (specifically snapshot re-generation)
// are started which could interfere with historical re-generation.
func (s *Ethereum) precheckPopulateMissingTries() error {
	if s.config.PopulateMissingTries != nil && (s.config.Pruning || s.config.OfflinePruning) {
		return fmt.Errorf("cannot run populate missing tries when pruning (enabled: %t)/offline pruning (enabled: %t) is enabled", s.config.Pruning, s.config.OfflinePruning)
	}

	if s.config.PopulateMissingTries == nil {
		// Delete the populate missing tries marker to indicate that the node started with
		// populate missing tries disabled.
		if err := rawdb.DeletePopulateMissingTries(s.chainDb); err != nil {
			return fmt.Errorf("failed to write populate missing tries disabled marker: %w", err)
		}
		return nil
	}

	if lastRun, err := rawdb.ReadPopulateMissingTries(s.chainDb); err == nil {
		log.Error("Populate missing tries is not meant to be left enabled permanently. Please disable populate missing tries and allow your node to start successfully before running again.")
		return fmt.Errorf("cannot start chain with populate missing tries enabled on consecutive starts (last=%v)", lastRun)
	}

	// Note: Time Marker is written inside of [populateMissingTries] once it
	// succeeds inside of [NewBlockChain]
	return nil
}

func (s *Ethereum) handleOfflinePruning(cacheConfig *core.CacheConfig, gspec *core.Genesis, vmConfig vm.Config, lastAcceptedHash common.Hash) error {
	if s.config.OfflinePruning && !s.config.Pruning {
		return core.ErrRefuseToCorruptArchiver
	}

	if !s.config.OfflinePruning {
		// Delete the offline pruning marker to indicate that the node started with offline pruning disabled.
		if err := rawdb.DeleteOfflinePruning(s.chainDb); err != nil {
			return fmt.Errorf("failed to write offline pruning disabled marker: %w", err)
		}
		return nil
	}

	// Perform offline pruning after NewBlockChain has been called to ensure that we have rolled back the chain
	// to the last accepted block before pruning begins.
	// If offline pruning marker is on disk, then we force the node to be started with offline pruning disabled
	// before allowing another run of offline pruning.
	if lastRun, err := rawdb.ReadOfflinePruning(s.chainDb); err == nil {
		log.Error("Offline pruning is not meant to be left enabled permanently. Please disable offline pruning and allow your node to start successfully before running offline pruning again.")
		return fmt.Errorf("cannot start chain with offline pruning enabled on consecutive starts (last=%v)", lastRun)
	}

	// Clean up middle roots
	if err := s.blockchain.CleanBlockRootsAboveLastAccepted(); err != nil {
		return err
	}
	targetRoot := s.blockchain.LastAcceptedBlock().Root()

	// Allow the blockchain to be garbage collected immediately, since we will shut down the chain after offline pruning completes.
	s.blockchain.Stop()
	s.blockchain = nil
	log.Info("Starting offline pruning", "dataDir", s.config.OfflinePruningDataDirectory, "bloomFilterSize", s.config.OfflinePruningBloomFilterSize)
	prunerConfig := pruner.Config{
		BloomSize: s.config.OfflinePruningBloomFilterSize,
		Datadir:   s.config.OfflinePruningDataDirectory,
	}

	pruner, err := pruner.NewPruner(s.chainDb, prunerConfig)
	if err != nil {
		return fmt.Errorf("failed to create new pruner with data directory: %s, size: %d, due to: %w", s.config.OfflinePruningDataDirectory, s.config.OfflinePruningBloomFilterSize, err)
	}
	if err := pruner.Prune(targetRoot); err != nil {
		return fmt.Errorf("failed to prune blockchain with target root: %s due to: %w", targetRoot, err)
	}
	// Note: Time Marker is written inside of [Prune] before compaction begins
	// (considered an optional optimization)
	s.blockchain, err = core.NewBlockChain(s.chainDb, cacheConfig, gspec, s.engine, vmConfig, lastAcceptedHash, s.config.SkipUpgradeCheck)
	if err != nil {
		return fmt.Errorf("failed to re-initialize blockchain after offline pruning: %w", err)
	}

	return nil
}

// SyncMode retrieves the current sync mode, either explicitly set, or derived
// from the chain status.
func (s *Ethereum) SyncMode() downloader.SyncMode {
	// If we're in snap sync mode, return that directly
	if s.handler.snapSync.Load() {
		return downloader.SnapSync
	}
	// We are probably in full sync, but we might have rewound to before the
	// snap sync pivot, check if we should re-enable snap sync.
	head := s.blockchain.CurrentBlock()
	if pivot := rawdb.ReadLastPivotNumber(s.chainDb); pivot != nil {
		if head.Number.Uint64() < *pivot {
			return downloader.SnapSync
		}
	}
	// We are in a full sync, but the associated head state is missing. To complete
	// the head state, forcefully rerun the snap sync. Note it doesn't mean the
	// persistent state is corrupted, just mismatch with the head block.
	if !s.blockchain.HasState(head.Root) {
		log.Info("Reenabled snap sync as chain is stateless")
		return downloader.SnapSync
	}
	// Nope, we're really full syncing
	return downloader.FullSync
}<|MERGE_RESOLUTION|>--- conflicted
+++ resolved
@@ -19,6 +19,7 @@
 
 import (
 	"encoding/json"
+	"errors"
 	"fmt"
 	"sync"
 	"time"
@@ -35,14 +36,10 @@
 	"github.com/ethereum/go-ethereum/core/txpool/legacypool"
 	"github.com/ethereum/go-ethereum/core/types"
 	"github.com/ethereum/go-ethereum/core/vm"
+	"github.com/ethereum/go-ethereum/eth/downloader"
 	"github.com/ethereum/go-ethereum/eth/ethconfig"
 	"github.com/ethereum/go-ethereum/eth/filters"
 	"github.com/ethereum/go-ethereum/eth/gasprice"
-<<<<<<< HEAD
-=======
-	"github.com/ethereum/go-ethereum/eth/protocols/eth"
-	"github.com/ethereum/go-ethereum/eth/protocols/snap"
->>>>>>> aa55f5ea
 	"github.com/ethereum/go-ethereum/eth/tracers"
 	"github.com/ethereum/go-ethereum/ethdb"
 	"github.com/ethereum/go-ethereum/event"
@@ -78,15 +75,8 @@
 	// Handlers
 	txPool *txpool.TxPool
 
-<<<<<<< HEAD
 	blockchain *core.BlockChain
 	gossiper   PushGossiper
-=======
-	blockchain         *core.BlockChain
-	handler            *handler
-	ethDialCandidates  enode.Iterator
-	snapDialCandidates enode.Iterator
->>>>>>> aa55f5ea
 
 	// DB interfaces
 	chainDb ethdb.Database // Block chain database
@@ -101,13 +91,8 @@
 
 	APIBackend *EthAPIBackend
 
-<<<<<<< HEAD
 	miner     *miner.Miner
 	etherbase common.Address
-=======
-	miner    *miner.Miner
-	gasPrice *big.Int
->>>>>>> aa55f5ea
 
 	networkID     uint64
 	netRPCService *ethapi.NetAPI
@@ -127,7 +112,6 @@
 	return cacheChunks * allocSize
 }
 
-<<<<<<< HEAD
 // New creates a new Ethereum object (including the
 // initialisation of the common Ethereum object)
 func New(
@@ -155,29 +139,6 @@
 		"trie dirty", common.StorageSize(config.TrieDirtyCache)*1024*1024,
 		"snapshot clean", common.StorageSize(config.SnapshotCache)*1024*1024,
 	)
-=======
-// New creates a new Ethereum object (including the initialisation of the common Ethereum object),
-// whose lifecycle will be managed by the provided node.
-func New(stack *node.Node, config *ethconfig.Config) (*Ethereum, error) {
-	// Ensure configuration values are compatible and sane
-	if !config.SyncMode.IsValid() {
-		return nil, fmt.Errorf("invalid sync mode %d", config.SyncMode)
-	}
-	if config.Miner.GasPrice == nil || config.Miner.GasPrice.Sign() <= 0 {
-		log.Warn("Sanitizing invalid miner gas price", "provided", config.Miner.GasPrice, "updated", ethconfig.Defaults.Miner.GasPrice)
-		config.Miner.GasPrice = new(big.Int).Set(ethconfig.Defaults.Miner.GasPrice)
-	}
-	if config.NoPruning && config.TrieDirtyCache > 0 {
-		if config.SnapshotCache > 0 {
-			config.TrieCleanCache += config.TrieDirtyCache * 3 / 5
-			config.SnapshotCache += config.TrieDirtyCache * 2 / 5
-		} else {
-			config.TrieCleanCache += config.TrieDirtyCache
-		}
-		config.TrieDirtyCache = 0
-	}
-	log.Info("Allocated trie memory caches", "clean", common.StorageSize(config.TrieCleanCache)*1024*1024, "dirty", common.StorageSize(config.TrieDirtyCache)*1024*1024)
->>>>>>> aa55f5ea
 
 	scheme, err := rawdb.ParseStateScheme(config.StateScheme, chainDb)
 	if err != nil {
@@ -202,21 +163,14 @@
 	}
 	eth := &Ethereum{
 		config:            config,
-<<<<<<< HEAD
 		gossiper:          gossiper,
-=======
->>>>>>> aa55f5ea
 		chainDb:           chainDb,
 		eventMux:          new(event.TypeMux),
 		accountManager:    stack.AccountManager(),
 		engine:            engine,
 		closeBloomHandler: make(chan struct{}),
 		networkID:         networkID,
-<<<<<<< HEAD
 		etherbase:         config.Miner.Etherbase,
-=======
-		gasPrice:          config.Miner.GasPrice,
->>>>>>> aa55f5ea
 		bloomRequests:     make(chan chan *bloombits.Retrieval),
 		bloomIndexer:      core.NewBloomIndexer(chainDb, params.BloomBitsBlocks, params.BloomConfirms),
 		settings:          settings,
@@ -266,13 +220,10 @@
 			StateScheme:                     scheme,
 		}
 	)
-<<<<<<< HEAD
 
 	if err := eth.precheckPopulateMissingTries(); err != nil {
 		return nil, err
 	}
-	eth.blockchain, err = core.NewBlockChain(chainDb, cacheConfig, config.Genesis, eth.engine, vmConfig, lastAcceptedHash, config.SkipUpgradeCheck)
-=======
 	if config.VMTrace != "" {
 		var traceConfig json.RawMessage
 		if config.VMTraceJsonConfig != "" {
@@ -296,8 +247,8 @@
 	shouldPreserve := func(header *types.Header) bool {
 		return false
 	}
-	eth.blockchain, err = core.NewBlockChain(chainDb, cacheConfig, config.Genesis, &overrides, eth.engine, vmConfig, shouldPreserve, &config.TransactionHistory)
->>>>>>> aa55f5ea
+	// XXX: what is shouldPreserve in upstream?
+	eth.blockchain, err = core.NewBlockChain(chainDb, cacheConfig, config.Genesis, eth.engine, vmConfig, lastAcceptedHash, config.SkipUpgradeCheck)
 	if err != nil {
 		return nil, err
 	}
@@ -322,29 +273,8 @@
 	if err != nil {
 		return nil, err
 	}
-<<<<<<< HEAD
 
 	eth.miner = miner.New(eth, &config.Miner, eth.blockchain.Config(), eth.EventMux(), eth.engine, clock)
-=======
-	// Permit the downloader to use the trie cache allowance during fast sync
-	cacheLimit := cacheConfig.TrieCleanLimit + cacheConfig.TrieDirtyLimit + cacheConfig.SnapshotLimit
-	if eth.handler, err = newHandler(&handlerConfig{
-		NodeID:         eth.p2pServer.Self().ID(),
-		Database:       chainDb,
-		Chain:          eth.blockchain,
-		TxPool:         eth.txPool,
-		Network:        networkID,
-		Sync:           config.SyncMode,
-		BloomCache:     uint64(cacheLimit),
-		EventMux:       eth.eventMux,
-		RequiredBlocks: config.RequiredBlocks,
-	}); err != nil {
-		return nil, err
-	}
-
-	eth.miner = miner.New(eth, config.Miner, eth.engine)
-	eth.miner.SetExtra(makeExtraData(config.Miner.ExtraData))
->>>>>>> aa55f5ea
 
 	allowUnprotectedTxHashes := make(map[common.Hash]struct{})
 	for _, txHash := range config.AllowUnprotectedTxHashes {
@@ -397,15 +327,6 @@
 	// Append all the local APIs and return
 	return append(apis, []rpc.API{
 		{
-<<<<<<< HEAD
-			Namespace: "eth",
-			Service:   NewEthereumAPI(s),
-			Name:      "eth",
-=======
-			Namespace: "miner",
-			Service:   NewMinerAPI(s),
->>>>>>> aa55f5ea
-		}, {
 			Namespace: "eth",
 			Service:   filters.NewFilterAPI(filterSystem),
 			Name:      "eth-filter",
@@ -425,7 +346,6 @@
 	}...)
 }
 
-<<<<<<< HEAD
 func (s *Ethereum) Etherbase() (eb common.Address, err error) {
 	s.lock.RLock()
 	etherbase := s.etherbase
@@ -444,35 +364,16 @@
 	s.lock.Unlock()
 
 	s.miner.SetEtherbase(etherbase)
-=======
-func (s *Ethereum) ResetWithGenesisBlock(gb *types.Block) {
-	s.blockchain.ResetWithGenesisBlock(gb)
->>>>>>> aa55f5ea
 }
 
 func (s *Ethereum) Miner() *miner.Miner { return s.miner }
 
-<<<<<<< HEAD
 func (s *Ethereum) AccountManager() *accounts.Manager { return s.accountManager }
 func (s *Ethereum) BlockChain() *core.BlockChain      { return s.blockchain }
 func (s *Ethereum) TxPool() *txpool.TxPool            { return s.txPool }
 func (s *Ethereum) EventMux() *event.TypeMux          { return s.eventMux }
 func (s *Ethereum) Engine() consensus.Engine          { return s.engine }
 func (s *Ethereum) ChainDb() ethdb.Database           { return s.chainDb }
-=======
-func (s *Ethereum) AccountManager() *accounts.Manager  { return s.accountManager }
-func (s *Ethereum) BlockChain() *core.BlockChain       { return s.blockchain }
-func (s *Ethereum) TxPool() *txpool.TxPool             { return s.txPool }
-func (s *Ethereum) EventMux() *event.TypeMux           { return s.eventMux }
-func (s *Ethereum) Engine() consensus.Engine           { return s.engine }
-func (s *Ethereum) ChainDb() ethdb.Database            { return s.chainDb }
-func (s *Ethereum) IsListening() bool                  { return true } // Always listening
-func (s *Ethereum) Downloader() *downloader.Downloader { return s.handler.downloader }
-func (s *Ethereum) Synced() bool                       { return s.handler.synced.Load() }
-func (s *Ethereum) SetSynced()                         { s.handler.enableSyncedFeatures() }
-func (s *Ethereum) ArchiveMode() bool                  { return s.config.NoPruning }
-func (s *Ethereum) BloomIndexer() *core.ChainIndexer   { return s.bloomIndexer }
->>>>>>> aa55f5ea
 
 func (s *Ethereum) NetVersion() uint64               { return s.networkID }
 func (s *Ethereum) ArchiveMode() bool                { return !s.config.Pruning }
