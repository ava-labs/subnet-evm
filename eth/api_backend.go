--- conflicted
+++ resolved
@@ -26,11 +26,8 @@
 	"github.com/ethereum/go-ethereum/common"
 	"github.com/ethereum/go-ethereum/commontype"
 	"github.com/ethereum/go-ethereum/consensus"
-<<<<<<< HEAD
 	"github.com/ethereum/go-ethereum/consensus/dummy"
-=======
 	"github.com/ethereum/go-ethereum/consensus/misc/eip4844"
->>>>>>> aa55f5ea
 	"github.com/ethereum/go-ethereum/core"
 	"github.com/ethereum/go-ethereum/core/bloombits"
 	"github.com/ethereum/go-ethereum/core/state"
@@ -79,18 +76,8 @@
 }
 
 func (b *EthAPIBackend) HeaderByNumber(ctx context.Context, number rpc.BlockNumber) (*types.Header, error) {
-<<<<<<< HEAD
-	if err := ctx.Err(); err != nil {
-		return nil, err
-=======
-	// Pending block is only known by the miner
-	if number == rpc.PendingBlockNumber {
-		block, _, _ := b.eth.miner.Pending()
-		if block == nil {
-			return nil, errors.New("pending block is not available")
-		}
-		return block.Header(), nil
->>>>>>> aa55f5ea
+	if err := ctx.Err(); err != nil {
+		return nil, err
 	}
 	// Treat requests for the pending, latest, or accepted block
 	// identically.
@@ -156,23 +143,8 @@
 }
 
 func (b *EthAPIBackend) BlockByNumber(ctx context.Context, number rpc.BlockNumber) (*types.Block, error) {
-<<<<<<< HEAD
-	if err := ctx.Err(); err != nil {
-		return nil, err
-=======
-	// Pending block is only known by the miner
-	if number == rpc.PendingBlockNumber {
-		block, _, _ := b.eth.miner.Pending()
-		if block == nil {
-			return nil, errors.New("pending block is not available")
-		}
-		return block, nil
-	}
-	// Otherwise resolve and return the block
-	if number == rpc.LatestBlockNumber {
-		header := b.eth.blockchain.CurrentBlock()
-		return b.eth.blockchain.GetBlock(header.Hash(), header.Number.Uint64()), nil
->>>>>>> aa55f5ea
+	if err := ctx.Err(); err != nil {
+		return nil, err
 	}
 	// Treat requests for the pending, latest, or accepted block
 	// identically.
@@ -249,29 +221,12 @@
 	return nil, errors.New("invalid arguments; neither block nor hash specified")
 }
 
-<<<<<<< HEAD
 func (b *EthAPIBackend) BadBlocks() ([]*types.Block, []*core.BadBlockReason) {
 	return b.eth.blockchain.BadBlocks()
 }
 
 func (b *EthAPIBackend) StateAndHeaderByNumber(ctx context.Context, number rpc.BlockNumber) (*state.StateDB, *types.Header, error) {
 	// Request the block by its number and retrieve its state
-=======
-func (b *EthAPIBackend) Pending() (*types.Block, types.Receipts, *state.StateDB) {
-	return b.eth.miner.Pending()
-}
-
-func (b *EthAPIBackend) StateAndHeaderByNumber(ctx context.Context, number rpc.BlockNumber) (*state.StateDB, *types.Header, error) {
-	// Pending state is only known by the miner
-	if number == rpc.PendingBlockNumber {
-		block, _, state := b.eth.miner.Pending()
-		if block == nil || state == nil {
-			return nil, nil, errors.New("pending state is not available")
-		}
-		return state, block.Header(), nil
-	}
-	// Otherwise resolve the block number and return its state
->>>>>>> aa55f5ea
 	header, err := b.HeaderByNumber(ctx, number)
 	if err != nil {
 		return nil, nil, err
@@ -534,26 +489,19 @@
 	return b.eth.blockchain.CurrentHeader()
 }
 
-<<<<<<< HEAD
 func (b *EthAPIBackend) GetMaxBlocksPerRequest() int64 {
 	return b.eth.settings.MaxBlocksPerRequest
 }
 
-=======
->>>>>>> aa55f5ea
 func (b *EthAPIBackend) StateAtBlock(ctx context.Context, block *types.Block, reexec uint64, base *state.StateDB, readOnly bool, preferDisk bool) (*state.StateDB, tracers.StateReleaseFunc, error) {
 	return b.eth.stateAtBlock(ctx, block, reexec, base, readOnly, preferDisk)
 }
 
-<<<<<<< HEAD
 func (b *EthAPIBackend) StateAtNextBlock(ctx context.Context, parent, nextBlock *types.Block, reexec uint64, base *state.StateDB, readOnly bool, preferDisk bool) (*state.StateDB, tracers.StateReleaseFunc, error) {
 	return b.eth.StateAtNextBlock(ctx, parent, nextBlock, reexec, base, readOnly, preferDisk)
 }
 
-func (b *EthAPIBackend) StateAtTransaction(ctx context.Context, block *types.Block, txIndex int, reexec uint64) (*core.Message, vm.BlockContext, *state.StateDB, tracers.StateReleaseFunc, error) {
-=======
 func (b *EthAPIBackend) StateAtTransaction(ctx context.Context, block *types.Block, txIndex int, reexec uint64) (*types.Transaction, vm.BlockContext, *state.StateDB, tracers.StateReleaseFunc, error) {
->>>>>>> aa55f5ea
 	return b.eth.stateAtTransaction(ctx, block, txIndex, reexec)
 }
 
