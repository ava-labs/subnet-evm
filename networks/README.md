# Networks

The networks directory contains basic subnet information including the genesis.json and upgrade.json used to configure given chains.

The networks directory will be split into two subdirectories:

- testnet
- mainnet

WARNING: this information is provided by the community. Please exercise caution when using this information, especially when clicking links.

## Testnet

<<<<<<< HEAD
| Chain ID | Network |                      Name |
| :------- | ------: | ------------------------: |
| 11111    |    Fuji |                     WAGMI |
| 432201   |    Fuji |       Dexalot Fuji Subnet |
| 335      |    Fuji | DeFi Kingdoms Fuji Subnet |
| 73773    |    Fuji | Swimmer Network Fuji Subnet |

## Mainnet

| Chain ID | Network |                 Name |
| :------- | ------: | -------------------: |
| 53935    | Mainnet | DeFi Kingdoms Subnet |
| 73772    | Mainnet | Swimmer Network Subnet |
=======
| Chain ID | Network |                       Name |
| :------- | ------: | -------------------------: |
| 11111    |    Fuji |                      WAGMI |
| 432201   |    Fuji |        Dexalot Fuji Subnet |
| 335      |    Fuji |  DeFi Kingdoms Fuji Subnet |
| 808      |    Fuji | Portal Fantasy Fuji Subnet |

## Mainnet

| Chain ID | Network |                  Name |
| :------- | ------: | --------------------: |
| 53935    | Mainnet |  DeFi Kingdoms Subnet |
| 909      | Mainnet | Portal Fantasy Subnet |
>>>>>>> f156d2af
<|MERGE_RESOLUTION|>--- conflicted
+++ resolved
@@ -11,12 +11,12 @@
 
 ## Testnet
 
-<<<<<<< HEAD
 | Chain ID | Network |                      Name |
 | :------- | ------: | ------------------------: |
 | 11111    |    Fuji |                     WAGMI |
 | 432201   |    Fuji |       Dexalot Fuji Subnet |
 | 335      |    Fuji | DeFi Kingdoms Fuji Subnet |
+| 808      |    Fuji | Portal Fantasy Fuji Subnet |
 | 73773    |    Fuji | Swimmer Network Fuji Subnet |
 
 ## Mainnet
@@ -24,19 +24,5 @@
 | Chain ID | Network |                 Name |
 | :------- | ------: | -------------------: |
 | 53935    | Mainnet | DeFi Kingdoms Subnet |
-| 73772    | Mainnet | Swimmer Network Subnet |
-=======
-| Chain ID | Network |                       Name |
-| :------- | ------: | -------------------------: |
-| 11111    |    Fuji |                      WAGMI |
-| 432201   |    Fuji |        Dexalot Fuji Subnet |
-| 335      |    Fuji |  DeFi Kingdoms Fuji Subnet |
-| 808      |    Fuji | Portal Fantasy Fuji Subnet |
-
-## Mainnet
-
-| Chain ID | Network |                  Name |
-| :------- | ------: | --------------------: |
-| 53935    | Mainnet |  DeFi Kingdoms Subnet |
 | 909      | Mainnet | Portal Fantasy Subnet |
->>>>>>> f156d2af
+| 73772    | Mainnet | Swimmer Network Subnet |