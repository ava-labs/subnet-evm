// Copyright 2019 The go-ethereum Authors
// This file is part of the go-ethereum library.
//
// The go-ethereum library is free software: you can redistribute it and/or modify
// it under the terms of the GNU Lesser General Public License as published by
// the Free Software Foundation, either version 3 of the License, or
// (at your option) any later version.
//
// The go-ethereum library is distributed in the hope that it will be useful,
// but WITHOUT ANY WARRANTY; without even the implied warranty of
// MERCHANTABILITY or FITNESS FOR A PARTICULAR PURPOSE. See the
// GNU Lesser General Public License for more details.
//
// You should have received a copy of the GNU Lesser General Public License
// along with the go-ethereum library. If not, see <http://www.gnu.org/licenses/>.

package rpc

import (
	"bytes"
	"context"
	"encoding/json"
	"errors"
	"fmt"
	"reflect"
	"strconv"
	"strings"
	"sync"
	"time"

	"github.com/ethereum/go-ethereum/log"
	"github.com/ethereum/go-ethereum/metrics"
	"golang.org/x/time/rate"
)

// handler handles JSON-RPC messages. There is one handler per connection. Note that
// handler is not safe for concurrent use. Message handling never blocks indefinitely
// because RPCs are processed on background goroutines launched by handler.
//
// The entry points for incoming messages are:
//
//	h.handleMsg(message)
//	h.handleBatch(message)
//
// Outgoing calls use the requestOp struct. Register the request before sending it
// on the connection:
//
//	op := &requestOp{ids: ...}
//	h.addRequestOp(op)
//
// Now send the request, then wait for the reply to be delivered through handleMsg:
//
//	if err := op.wait(...); err != nil {
//		h.removeRequestOp(op) // timeout, etc.
//	}
type handler struct {
	reg                  *serviceRegistry
	unsubscribeCb        *callback
	idgen                func() ID                      // subscription ID generator
	respWait             map[string]*requestOp          // active client requests
	clientSubs           map[string]*ClientSubscription // active client subscriptions
	callWG               sync.WaitGroup                 // pending call goroutines
	rootCtx              context.Context                // canceled by close()
	cancelRoot           func()                         // cancel function for rootCtx
	conn                 jsonWriter                     // where responses will be sent
	log                  log.Logger
	allowSubscribe       bool
	batchRequestLimit    int
	batchResponseMaxSize int

	subLock    sync.Mutex
	serverSubs map[ID]*Subscription

	deadlineContext time.Duration // limits execution after some time.Duration
	limiter         *rate.Limiter
}

type callProc struct {
	ctx       context.Context
	notifiers []*Notifier
	callStart time.Time
	procStart time.Time
}

func newHandler(connCtx context.Context, conn jsonWriter, idgen func() ID, reg *serviceRegistry, batchRequestLimit, batchResponseMaxSize int) *handler {
	rootCtx, cancelRoot := context.WithCancel(connCtx)
	h := &handler{
		reg:                  reg,
		idgen:                idgen,
		conn:                 conn,
		respWait:             make(map[string]*requestOp),
		clientSubs:           make(map[string]*ClientSubscription),
		rootCtx:              rootCtx,
		cancelRoot:           cancelRoot,
		allowSubscribe:       true,
		serverSubs:           make(map[ID]*Subscription),
		log:                  log.Root(),
		batchRequestLimit:    batchRequestLimit,
		batchResponseMaxSize: batchResponseMaxSize,
	}
	if conn.remoteAddr() != "" {
		h.log = h.log.New("conn", conn.remoteAddr())
	}
	h.unsubscribeCb = newCallback(reflect.Value{}, reflect.ValueOf(h.unsubscribe))
	return h
}

// batchCallBuffer manages in progress call messages and their responses during a batch
// call. Calls need to be synchronized between the processing and timeout-triggering
// goroutines.
type batchCallBuffer struct {
	mutex sync.Mutex
	calls []*jsonrpcMessage
	resp  []*jsonrpcMessage
	wrote bool
}

// nextCall returns the next unprocessed message.
func (b *batchCallBuffer) nextCall() *jsonrpcMessage {
	b.mutex.Lock()
	defer b.mutex.Unlock()

	if len(b.calls) == 0 {
		return nil
	}
	// The popping happens in `pushAnswer`. The in progress call is kept
	// so we can return an error for it in case of timeout.
	msg := b.calls[0]
	return msg
}

// pushResponse adds the response to last call returned by nextCall.
func (b *batchCallBuffer) pushResponse(answer *jsonrpcMessage) {
	b.mutex.Lock()
	defer b.mutex.Unlock()

	if answer != nil {
		b.resp = append(b.resp, answer)
	}
	b.calls = b.calls[1:]
}

// write sends the responses.
func (b *batchCallBuffer) write(ctx context.Context, conn jsonWriter) {
	b.mutex.Lock()
	defer b.mutex.Unlock()

	b.doWrite(ctx, conn, false)
}

// respondWithError sends the responses added so far. For the remaining unanswered call
// messages, it responds with the given error.
func (b *batchCallBuffer) respondWithError(ctx context.Context, conn jsonWriter, err error) {
	b.mutex.Lock()
	defer b.mutex.Unlock()

	for _, msg := range b.calls {
		if !msg.isNotification() {
			b.resp = append(b.resp, msg.errorResponse(err))
		}
	}
	b.doWrite(ctx, conn, true)
}

// doWrite actually writes the response.
// This assumes b.mutex is held.
func (b *batchCallBuffer) doWrite(ctx context.Context, conn jsonWriter, isErrorResponse bool) {
	if b.wrote {
		return
	}
	b.wrote = true // can only write once
	if len(b.resp) > 0 {
		conn.writeJSONSkipDeadline(ctx, b.resp, isErrorResponse, true)
	}
}

// addLimiter adds a rate limiter to the handler that will allow at most
// [refillRate] cpu to be used per second. At most [maxStored] cpu time will be
// stored for this limiter.
// If any values are provided that would make the rate limiting trivial, then no
// limiter is added.
func (h *handler) addLimiter(refillRate, maxStored time.Duration) {
	if refillRate <= 0 || maxStored < h.deadlineContext || h.deadlineContext <= 0 {
		return
	}
	h.limiter = rate.NewLimiter(rate.Limit(refillRate), int(maxStored))
}

// handleBatch executes all messages in a batch and returns the responses.
func (h *handler) handleBatch(msgs []*jsonrpcMessage) {
	// Emit error response for empty batches:
	if len(msgs) == 0 {
		h.startCallProc(func(cp *callProc) {
			resp := errorMessage(&invalidRequestError{"empty batch"})
			h.conn.writeJSONSkipDeadline(cp.ctx, resp, true, h.deadlineContext > 0)
		})
		return
	}
	// Apply limit on total number of requests.
	if h.batchRequestLimit != 0 && len(msgs) > h.batchRequestLimit {
		h.startCallProc(func(cp *callProc) {
			h.respondWithBatchTooLarge(cp, msgs)
		})
		return
	}

	// Handle non-call messages first.
	// Here we need to find the requestOp that sent the request batch.
	calls := make([]*jsonrpcMessage, 0, len(msgs))
	h.handleResponses(msgs, func(msg *jsonrpcMessage) {
		calls = append(calls, msg)
	})
	if len(calls) == 0 {
		return
	}

	// Process calls on a goroutine because they may block indefinitely:
	h.startCallProc(func(cp *callProc) {
		var (
			timer      *time.Timer
			cancel     context.CancelFunc
			callBuffer = &batchCallBuffer{calls: calls, resp: make([]*jsonrpcMessage, 0, len(calls))}
		)

		cp.ctx, cancel = context.WithCancel(cp.ctx)
		defer cancel()

		// Cancel the request context after timeout and send an error response. Since the
		// currently-running method might not return immediately on timeout, we must wait
		// for the timeout concurrently with processing the request.
		if timeout, ok := ContextRequestTimeout(cp.ctx); ok {
			timer = time.AfterFunc(timeout, func() {
				cancel()
				err := &internalServerError{errcodeTimeout, errMsgTimeout}
				callBuffer.respondWithError(cp.ctx, h.conn, err)
			})
		}

		responseBytes := 0
		for {
			// No need to handle rest of calls if timed out.
			if cp.ctx.Err() != nil {
				break
			}
			msg := callBuffer.nextCall()
			if msg == nil {
				break
			}
			resp := h.handleCallMsg(cp, msg)
			callBuffer.pushResponse(resp)
			if resp != nil && h.batchResponseMaxSize != 0 {
				responseBytes += len(resp.Result)
				if responseBytes > h.batchResponseMaxSize {
					err := &internalServerError{errcodeResponseTooLarge, errMsgResponseTooLarge}
					callBuffer.respondWithError(cp.ctx, h.conn, err)
					break
				}
			}
		}
		if timer != nil {
			timer.Stop()
		}

		h.addSubscriptions(cp.notifiers)
		callBuffer.write(cp.ctx, h.conn)
		for _, n := range cp.notifiers {
			n.activate()
		}
	})
}

func (h *handler) respondWithBatchTooLarge(cp *callProc, batch []*jsonrpcMessage) {
	resp := errorMessage(&invalidRequestError{errMsgBatchTooLarge})
	// Find the first call and add its "id" field to the error.
	// This is the best we can do, given that the protocol doesn't have a way
	// of reporting an error for the entire batch.
	for _, msg := range batch {
		if msg.isCall() {
			resp.ID = msg.ID
			break
		}
	}
	h.conn.writeJSONSkipDeadline(cp.ctx, []*jsonrpcMessage{resp}, true, h.deadlineContext > 0)
}

// handleMsg handles a single non-batch message.
func (h *handler) handleMsg(msg *jsonrpcMessage) {
	msgs := []*jsonrpcMessage{msg}
	h.handleResponses(msgs, func(msg *jsonrpcMessage) {
		h.startCallProc(func(cp *callProc) {
			h.handleNonBatchCall(cp, msg)
		})
	})
}

func (h *handler) handleNonBatchCall(cp *callProc, msg *jsonrpcMessage) {
	var (
		responded sync.Once
		timer     *time.Timer
		cancel    context.CancelFunc
	)
	cp.ctx, cancel = context.WithCancel(cp.ctx)
	defer cancel()

	// Cancel the request context after timeout and send an error response. Since the
	// running method might not return immediately on timeout, we must wait for the
	// timeout concurrently with processing the request.
	if timeout, ok := ContextRequestTimeout(cp.ctx); ok {
		timer = time.AfterFunc(timeout, func() {
			cancel()
			responded.Do(func() {
				resp := msg.errorResponse(&internalServerError{errcodeTimeout, errMsgTimeout})
				h.conn.writeJSONSkipDeadline(cp.ctx, resp, true, h.deadlineContext > 0)
			})
		})
	}

	answer := h.handleCallMsg(cp, msg)
	if timer != nil {
		timer.Stop()
	}
	h.addSubscriptions(cp.notifiers)
	if answer != nil {
		responded.Do(func() {
			h.conn.writeJSONSkipDeadline(cp.ctx, answer, false, h.deadlineContext > 0)
		})
	}
	for _, n := range cp.notifiers {
		n.activate()
	}
}

// close cancels all requests except for inflightReq and waits for
// call goroutines to shut down.
func (h *handler) close(err error, inflightReq *requestOp) {
	h.cancelAllRequests(err, inflightReq)
	h.callWG.Wait()
	h.cancelRoot()
	h.cancelServerSubscriptions(err)
}

// addRequestOp registers a request operation.
func (h *handler) addRequestOp(op *requestOp) {
	for _, id := range op.ids {
		h.respWait[string(id)] = op
	}
}

// removeRequestOp stops waiting for the given request IDs.
func (h *handler) removeRequestOp(op *requestOp) {
	for _, id := range op.ids {
		delete(h.respWait, string(id))
	}
}

// cancelAllRequests unblocks and removes pending requests and active subscriptions.
func (h *handler) cancelAllRequests(err error, inflightReq *requestOp) {
	didClose := make(map[*requestOp]bool)
	if inflightReq != nil {
		didClose[inflightReq] = true
	}

	for id, op := range h.respWait {
		// Remove the op so that later calls will not close op.resp again.
		delete(h.respWait, id)

		if !didClose[op] {
			op.err = err
			close(op.resp)
			didClose[op] = true
		}
	}
	for id, sub := range h.clientSubs {
		delete(h.clientSubs, id)
		sub.close(err)
	}
}

func (h *handler) addSubscriptions(nn []*Notifier) {
	h.subLock.Lock()
	defer h.subLock.Unlock()

	for _, n := range nn {
		if sub := n.takeSubscription(); sub != nil {
			h.serverSubs[sub.ID] = sub
		}
	}
}

// cancelServerSubscriptions removes all subscriptions and closes their error channels.
func (h *handler) cancelServerSubscriptions(err error) {
	h.subLock.Lock()
	defer h.subLock.Unlock()

	for id, s := range h.serverSubs {
		s.err <- err
		close(s.err)
		delete(h.serverSubs, id)
	}
}

// awaitLimit blocks until the context is marked as done or the rate limiter is
// full.
func (h *handler) awaitLimit(ctx context.Context) {
	if h.limiter == nil {
		return
	}

	now := time.Now()
	reservation := h.limiter.ReserveN(now, int(h.deadlineContext))
	delay := reservation.Delay()
	reservation.CancelAt(now)

	timer := time.NewTimer(delay)
	select {
	case <-ctx.Done():
	case <-timer.C:
	}
	timer.Stop()
}

// consumeLimit removes the time since [procStart] from the rate limiter. It is
// assumed that the rate limiter is full.
func (h *handler) consumeLimit(procStart time.Time) {
	if h.limiter == nil {
		return
	}

	stopTime := time.Now()
	processingTime := stopTime.Sub(procStart)
	if processingTime > h.deadlineContext {
		processingTime = h.deadlineContext
	}

	h.limiter.ReserveN(stopTime, int(processingTime))
}

// startCallProc runs fn in a new goroutine and starts tracking it in the h.calls wait group.
func (h *handler) startCallProc(fn func(*callProc)) {
	h.callWG.Add(1)
	callFn := func() {
		var (
			ctx    context.Context
			cancel context.CancelFunc
		)
		if h.deadlineContext > 0 {
			ctx, cancel = context.WithTimeout(h.rootCtx, h.deadlineContext)
		} else {
			ctx, cancel = context.WithCancel(h.rootCtx)
		}
		defer h.callWG.Done()

		// Capture the time before we await for processing
		callStart := time.Now()
		h.awaitLimit(ctx)

		// If we are not limiting CPU, [procStart] will be identical to
		// [callStart]
		procStart := time.Now()
		defer cancel()

		fn(&callProc{ctx: ctx, callStart: callStart, procStart: procStart})
		h.consumeLimit(procStart)
	}
	if h.limiter == nil {
		go callFn()
	} else {
		callFn()
	}
}

// handleResponses processes method call responses.
func (h *handler) handleResponses(batch []*jsonrpcMessage, handleCall func(*jsonrpcMessage)) {
	var resolvedops []*requestOp
	handleResp := func(msg *jsonrpcMessage) {
		op := h.respWait[string(msg.ID)]
		if op == nil {
			h.log.Debug("Unsolicited RPC response", "reqid", idForLog{msg.ID})
			return
		}
		resolvedops = append(resolvedops, op)
		delete(h.respWait, string(msg.ID))

		// For subscription responses, start the subscription if the server
		// indicates success. EthSubscribe gets unblocked in either case through
		// the op.resp channel.
		if op.sub != nil {
			if msg.Error != nil {
				op.err = msg.Error
			} else {
				op.err = json.Unmarshal(msg.Result, &op.sub.subid)
				if op.err == nil {
					go op.sub.run()
					h.clientSubs[op.sub.subid] = op.sub
				}
			}
		}

		if !op.hadResponse {
			op.hadResponse = true
			op.resp <- batch
		}
	}

	for _, msg := range batch {
		start := time.Now()
		switch {
		case msg.isResponse():
			handleResp(msg)
			h.log.Trace("Handled RPC response", "reqid", idForLog{msg.ID}, "duration", time.Since(start))

		case msg.isNotification():
			if strings.HasSuffix(msg.Method, notificationMethodSuffix) {
				h.handleSubscriptionResult(msg)
				continue
			}
			handleCall(msg)

		default:
			handleCall(msg)
		}
	}

	for _, op := range resolvedops {
		h.removeRequestOp(op)
	}
}

// handleSubscriptionResult processes subscription notifications.
func (h *handler) handleSubscriptionResult(msg *jsonrpcMessage) {
	var result subscriptionResult
	if err := json.Unmarshal(msg.Params, &result); err != nil {
		h.log.Debug("Dropping invalid subscription message")
		return
	}
	if h.clientSubs[result.ID] != nil {
		h.clientSubs[result.ID].deliver(result.Result)
	}
}

// handleCallMsg executes a call message and returns the answer.
func (h *handler) handleCallMsg(ctx *callProc, msg *jsonrpcMessage) *jsonrpcMessage {
	// [callStart] is the time the message was enqueued for handler processing
	callStart := ctx.callStart
	// [procStart] is the time the message cleared the [limiter] and began to be
	// processed by the handler
	procStart := ctx.procStart
	// [execStart] is the time the message began to be executed by the handler
	//
	// Note: This can be different than the executionStart in [startCallProc] as
	// the goroutine that handles execution may not be executed right away.
	execStart := time.Now()

	switch {
	case msg.isNotification():
		h.handleCall(ctx, msg)
		h.log.Debug("Served "+msg.Method, "execTime", time.Since(execStart), "procTime", time.Since(procStart), "totalTime", time.Since(callStart))
		return nil

	case msg.isCall():
		resp := h.handleCall(ctx, msg)
		var logctx []any
<<<<<<< HEAD
		logctx = append(logctx, "reqid", idForLog{msg.ID}, "execTime", time.Since(execStart), "procTime", time.Since(procStart), "totalTime", time.Since(callStart))
=======
		logctx = append(logctx, "reqid", idForLog{msg.ID}, "duration", time.Since(start))
>>>>>>> aa55f5ea
		if resp.Error != nil {
			logctx = append(logctx, "err", resp.Error.Message)
			if resp.Error.Data != nil {
				logctx = append(logctx, "errdata", formatErrorData(resp.Error.Data))
			}
<<<<<<< HEAD
			h.log.Info("Served "+msg.Method, logctx...)
=======
			h.log.Warn("Served "+msg.Method, logctx...)
>>>>>>> aa55f5ea
		} else {
			h.log.Debug("Served "+msg.Method, logctx...)
		}
		return resp

	case msg.hasValidID():
		return msg.errorResponse(&invalidRequestError{"invalid request"})

	default:
		return errorMessage(&invalidRequestError{"invalid request"})
	}
}

// handleCall processes method calls.
func (h *handler) handleCall(cp *callProc, msg *jsonrpcMessage) *jsonrpcMessage {
	if msg.isSubscribe() {
		return h.handleSubscribe(cp, msg)
	}
	var callb *callback
	if msg.isUnsubscribe() {
		callb = h.unsubscribeCb
	} else {
		callb = h.reg.callback(msg.Method)
	}
	if callb == nil {
		return msg.errorResponse(&methodNotFoundError{method: msg.Method})
	}

	args, err := parsePositionalArguments(msg.Params, callb.argTypes)
	if err != nil {
		return msg.errorResponse(&invalidParamsError{err.Error()})
	}
	start := time.Now()
	answer := h.runMethod(cp.ctx, msg, callb, args)

	// Collect the statistics for RPC calls if metrics is enabled.
	// We only care about pure rpc call. Filter out subscription.
	if callb != h.unsubscribeCb {
		rpcRequestGauge.Inc(1)
		if answer.Error != nil {
			failedRequestGauge.Inc(1)
		} else {
			successfulRequestGauge.Inc(1)
		}
		rpcServingTimer.UpdateSince(start)
		if metrics.EnabledExpensive {
			updateServeTimeHistogram(msg.Method, answer.Error == nil, time.Since(start))
		}
	}

	return answer
}

// handleSubscribe processes *_subscribe method calls.
func (h *handler) handleSubscribe(cp *callProc, msg *jsonrpcMessage) *jsonrpcMessage {
	if !h.allowSubscribe {
		return msg.errorResponse(ErrNotificationsUnsupported)
	}

	// Subscription method name is first argument.
	name, err := parseSubscriptionName(msg.Params)
	if err != nil {
		return msg.errorResponse(&invalidParamsError{err.Error()})
	}
	namespace := msg.namespace()
	callb := h.reg.subscription(namespace, name)
	if callb == nil {
		return msg.errorResponse(&subscriptionNotFoundError{namespace, name})
	}

	// Parse subscription name arg too, but remove it before calling the callback.
	argTypes := append([]reflect.Type{stringType}, callb.argTypes...)
	args, err := parsePositionalArguments(msg.Params, argTypes)
	if err != nil {
		return msg.errorResponse(&invalidParamsError{err.Error()})
	}
	args = args[1:]

	// Install notifier in context so the subscription handler can find it.
	n := &Notifier{h: h, namespace: namespace}
	cp.notifiers = append(cp.notifiers, n)
	ctx := context.WithValue(cp.ctx, notifierKey{}, n)

	return h.runMethod(ctx, msg, callb, args)
}

// runMethod runs the Go callback for an RPC method.
func (h *handler) runMethod(ctx context.Context, msg *jsonrpcMessage, callb *callback, args []reflect.Value) *jsonrpcMessage {
	result, err := callb.call(ctx, msg.Method, args)
	if err != nil {
		return msg.errorResponse(err)
	}
	return msg.response(result)
}

// unsubscribe is the callback function for all *_unsubscribe calls.
func (h *handler) unsubscribe(ctx context.Context, id ID) (bool, error) {
	h.subLock.Lock()
	defer h.subLock.Unlock()

	s := h.serverSubs[id]
	if s == nil {
		return false, ErrSubscriptionNotFound
	}
	close(s.err)
	delete(h.serverSubs, id)
	return true, nil
}

type idForLog struct{ json.RawMessage }

func (id idForLog) String() string {
	if s, err := strconv.Unquote(string(id.RawMessage)); err == nil {
		return s
	}
	return string(id.RawMessage)
}

var errTruncatedOutput = errors.New("truncated output")

type limitedBuffer struct {
	output []byte
	limit  int
}

func (buf *limitedBuffer) Write(data []byte) (int, error) {
	avail := max(buf.limit, len(buf.output))
	if len(data) < avail {
		buf.output = append(buf.output, data...)
		return len(data), nil
	}
	buf.output = append(buf.output, data[:avail]...)
	return avail, errTruncatedOutput
}

func formatErrorData(v any) string {
	buf := limitedBuffer{limit: 1024}
	err := json.NewEncoder(&buf).Encode(v)
	switch {
	case err == nil:
		return string(bytes.TrimRight(buf.output, "\n"))
	case errors.Is(err, errTruncatedOutput):
		return fmt.Sprintf("%s... (truncated)", buf.output)
	default:
		return fmt.Sprintf("bad error data (err=%v)", err)
	}
}<|MERGE_RESOLUTION|>--- conflicted
+++ resolved
@@ -560,21 +560,13 @@
 	case msg.isCall():
 		resp := h.handleCall(ctx, msg)
 		var logctx []any
-<<<<<<< HEAD
-		logctx = append(logctx, "reqid", idForLog{msg.ID}, "execTime", time.Since(execStart), "procTime", time.Since(procStart), "totalTime", time.Since(callStart))
-=======
 		logctx = append(logctx, "reqid", idForLog{msg.ID}, "duration", time.Since(start))
->>>>>>> aa55f5ea
 		if resp.Error != nil {
 			logctx = append(logctx, "err", resp.Error.Message)
 			if resp.Error.Data != nil {
 				logctx = append(logctx, "errdata", formatErrorData(resp.Error.Data))
 			}
-<<<<<<< HEAD
-			h.log.Info("Served "+msg.Method, logctx...)
-=======
 			h.log.Warn("Served "+msg.Method, logctx...)
->>>>>>> aa55f5ea
 		} else {
 			h.log.Debug("Served "+msg.Method, logctx...)
 		}
