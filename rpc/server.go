--- conflicted
+++ resolved
@@ -62,15 +62,10 @@
 // incoming requests.
 func NewServer(maximumDuration time.Duration) *Server {
 	server := &Server{
-<<<<<<< HEAD
 		idgen:           randomIDGenerator(),
 		codecs:          make(map[ServerCodec]struct{}),
 		maximumDuration: maximumDuration,
-=======
-		idgen:         randomIDGenerator(),
-		codecs:        make(map[ServerCodec]struct{}),
-		httpBodyLimit: defaultBodyLimit,
->>>>>>> 2bd6bd01
+		httpBodyLimit:   defaultBodyLimit,
 	}
 	server.run.Store(true)
 	// Register the default service providing meta information about the RPC service such
