--- conflicted
+++ resolved
@@ -151,11 +151,6 @@
 	Bls12381MapG1Gas          uint64 = 5500   // Gas price for BLS12-381 mapping field element to G1 operation
 	Bls12381MapG2Gas          uint64 = 110000 // Gas price for BLS12-381 mapping field element to G2 operation
 
-<<<<<<< HEAD
-	BlobTxDataGasPerBlob             = 1 << 17 // Gas consumption of a single data blob (== blob byte size)
-	BlobTxMinDataGasprice            = 1       // Minimum gas price for data blobs
-	BlobTxDataGaspriceUpdateFraction = 2225652 // Controls the maximum rate of change for data gas price
-=======
 	// The Refund Quotient is the cap on how much of the used gas can be refunded. Before EIP-3529,
 	// up to half the consumed gas could be refunded. Redefined as 1/5th in EIP-3529
 	RefundQuotient        uint64 = 2
@@ -170,7 +165,6 @@
 	BlobTxMinBlobGasprice              = 1       // Minimum gas price for data blobs
 	BlobTxBlobGaspriceUpdateFraction   = 2225652 // Controls the maximum rate of change for blob gas price
 	BlobTxPointEvaluationPrecompileGas = 50000   // Gas price for the point evaluation precompile.
->>>>>>> bed84606
 )
 
 // Gas discount table for BLS12-381 G1 and G2 multi exponentiation operations
