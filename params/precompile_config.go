// (c) 2022 Ava Labs, Inc. All rights reserved.
// See the file LICENSE for licensing terms.

package params

import (
	"fmt"
	"math/big"

	"github.com/ava-labs/subnet-evm/precompile"
	"github.com/ava-labs/subnet-evm/utils"
	"github.com/ethereum/go-ethereum/common"
	"github.com/ethereum/go-ethereum/log"
)

// PrecompileUpgrade is a helper struct embedded in UpgradeConfig, representing
// each of the possible stateful precompile types that can be activated
// as a network upgrade.
type PrecompileUpgrade struct {
	ContractDeployerAllowListConfig *precompile.ContractDeployerAllowListConfig `json:"contractDeployerAllowListConfig,omitempty"` // Config for the contract deployer allow list precompile
	ContractNativeMinterConfig      *precompile.ContractNativeMinterConfig      `json:"contractNativeMinterConfig,omitempty"`      // Config for the native minter precompile
	TxAllowListConfig               *precompile.TxAllowListConfig               `json:"txAllowListConfig,omitempty"`               // Config for the tx allow list precompile
	FeeManagerConfig                *precompile.FeeConfigManagerConfig          `json:"feeManagerConfig,omitempty"`                // Config for the fee manager precompile
	RewardManagerConfig             *precompile.RewardManagerConfig             `json:"rewardManagerConfig,omitempty"`             // Config for the reward manager precompile
	// ADD YOUR PRECOMPILE HERE
	// {YourPrecompile}Config  *precompile.{YourPrecompile}Config `json:"{yourPrecompile}Config,omitempty"`
}

// getByAddress returns the precompile config for the given address.
func (p *PrecompileUpgrade) getByAddress(address common.Address) (precompile.StatefulPrecompileConfig, bool) {
	switch address {
	case precompile.ContractDeployerAllowListAddress:
		return p.ContractDeployerAllowListConfig, p.ContractDeployerAllowListConfig != nil
	case precompile.ContractNativeMinterAddress:
		return p.ContractNativeMinterConfig, p.ContractNativeMinterConfig != nil
	case precompile.TxAllowListAddress:
		return p.TxAllowListConfig, p.TxAllowListConfig != nil
	case precompile.FeeConfigManagerAddress:
		return p.FeeManagerConfig, p.FeeManagerConfig != nil
	case precompile.RewardManagerAddress:
		return p.RewardManagerConfig, p.RewardManagerConfig != nil
	// ADD YOUR PRECOMPILE HERE
	/*
		case precompile.{YourPrecompile}Address:
			return p.{YourPrecompile}Config, p.{YourPrecompile}Config != nil
	*/
	default:
		panic(fmt.Sprintf("unknown precompile address: %v", address))
	}
}

// verifyPrecompileUpgrades checks [c.PrecompileUpgrades] is well formed:
// - [upgrades] must specify exactly one key per PrecompileUpgrade
// - the specified blockTimestamps must monotonically increase
// - the specified blockTimestamps must be compatible with those
//   specified in the chainConfig by genesis.
// - check a precompile is disabled before it is re-enabled
func (c *ChainConfig) verifyPrecompileUpgrades() error {
	var lastBlockTimestamp *big.Int
	for i, upgrade := range c.PrecompileUpgrades {
		hasKey := false // used to verify if there is only one key per Upgrade

		for _, address := range precompile.UsedAddresses {
			config, ok := upgrade.getByAddress(address)
			if !ok {
				continue
			}
			if hasKey {
				return fmt.Errorf("PrecompileUpgrades[%d] has more than one key set", i)
			}
			configTimestamp := config.Timestamp()
			if configTimestamp == nil {
				return fmt.Errorf("PrecompileUpgrades[%d] cannot have a nil timestamp", i)
			}
			// Verify specified timestamps are monotonically increasing across all precompile keys.
			// Note: It is OK for multiple configs of different keys to specify the same timestamp.
			if lastBlockTimestamp != nil && configTimestamp.Cmp(lastBlockTimestamp) < 0 {
				return fmt.Errorf("PrecompileUpgrades[%d] config timestamp (%v) < previous timestamp (%v)", i, configTimestamp, lastBlockTimestamp)
			}
			lastBlockTimestamp = configTimestamp
			hasKey = true
		}
		if !hasKey {
			return fmt.Errorf("empty precompile upgrade at index %d", i)
		}
	}

	for _, address := range precompile.UsedAddresses {
		var (
			lastUpgraded *big.Int
			disabled     bool
		)
		// check the genesis chain config for any enabled upgrade
		if config, ok := c.PrecompileUpgrade.getByAddress(address); ok {
			if err := config.Verify(); err != nil {
				return err
			}
			disabled = false
			lastUpgraded = config.Timestamp()
		} else {
			disabled = true
		}
		// next range over upgrades to verify correct use of disabled and blockTimestamps.
		for i, upgrade := range c.PrecompileUpgrades {
			config, ok := upgrade.getByAddress(address)
			// Skip the upgrade if it's not relevant to [address].
			if !ok {
				continue
			}

			if disabled == config.IsDisabled() {
				return fmt.Errorf("PrecompileUpgrades[%d] disable should be [%v]", i, !disabled)
			}
			if lastUpgraded != nil && (config.Timestamp().Cmp(lastUpgraded) <= 0) {
				return fmt.Errorf("PrecompileUpgrades[%d] config timestamp (%v) <= previous timestamp (%v)", i, config.Timestamp(), lastUpgraded)
			}

			if err := config.Verify(); err != nil {
				return err
			}

			disabled = config.IsDisabled()
			lastUpgraded = config.Timestamp()
		}
	}

	return nil
}

// getActivePrecompileConfig returns the most recent precompile config corresponding to [address].
// If none have occurred, returns nil.
func (c *ChainConfig) getActivePrecompileConfig(blockTimestamp *big.Int, address common.Address, upgrades []PrecompileUpgrade) precompile.StatefulPrecompileConfig {
	configs := c.getActivatingPrecompileConfigs(nil, blockTimestamp, address, upgrades)
	if len(configs) == 0 {
		return nil
	}
	return configs[len(configs)-1] // return the most recent config
}

// getActivatingPrecompileConfigs returns all forks configured to activate during the state transition from a block with timestamp [from]
// to a block with timestamp [to].
func (c *ChainConfig) getActivatingPrecompileConfigs(from *big.Int, to *big.Int, address common.Address, upgrades []PrecompileUpgrade) []precompile.StatefulPrecompileConfig {
	configs := make([]precompile.StatefulPrecompileConfig, 0)
	// First check the embedded [upgrade] for precompiles configured
	// in the genesis chain config.
	if config, ok := c.PrecompileUpgrade.getByAddress(address); ok {
		if utils.IsForkTransition(config.Timestamp(), from, to) {
			configs = append(configs, config)
		}
	}
	// Loop over all upgrades checking for the requested precompile config.
	for _, upgrade := range upgrades {
		if config, ok := upgrade.getByAddress(address); ok {
			// Check if the precompile activates in the specified range.
			if utils.IsForkTransition(config.Timestamp(), from, to) {
				configs = append(configs, config)
			}
		}
	}
	return configs
}

func (c *ChainConfig) GetPrecompileConfig(address common.Address, blockTimestamp *big.Int) precompile.StatefulPrecompileConfig {
	if val := c.getActivePrecompileConfig(blockTimestamp, address, c.PrecompileUpgrades); val != nil {
		return val
	}
	return nil
}

// TODO: remove this
func (c *ChainConfig) GetActivePrecompileUpgrade(blockTimestamp *big.Int) PrecompileUpgrade {
	pu := PrecompileUpgrade{}
	if config := c.GetPrecompileConfig(precompile.ContractDeployerAllowListAddress, blockTimestamp); config != nil && !config.IsDisabled() {
		pu.ContractDeployerAllowListConfig = config.(*precompile.ContractDeployerAllowListConfig)
	}
	if config := c.GetPrecompileConfig(precompile.ContractNativeMinterAddress, blockTimestamp); config != nil && !config.IsDisabled() {
		pu.ContractNativeMinterConfig = config.(*precompile.ContractNativeMinterConfig)
	}
	if config := c.GetPrecompileConfig(precompile.TxAllowListAddress, blockTimestamp); config != nil && !config.IsDisabled() {
		pu.TxAllowListConfig = config.(*precompile.TxAllowListConfig)
	}
	if config := c.GetPrecompileConfig(precompile.FeeConfigManagerAddress, blockTimestamp); config != nil && !config.IsDisabled() {
		pu.FeeManagerConfig = config.(*precompile.FeeConfigManagerConfig)
	}
	if config := c.GetPrecompileConfig(precompile.RewardManagerAddress, blockTimestamp); config != nil && !config.IsDisabled() {
		pu.RewardManagerConfig = config.(*precompile.RewardManagerConfig)
	}

	// ADD YOUR PRECOMPILE HERE
	// if config := c.GetPrecompileConfig(precompile.{YourPrecompile}Address, blockTimestamp); config != nil && !config.IsDisabled() {
	// 	pu.{YourPrecompile}Config = config.(*precompile.{YourPrecompile}Config)
	// }

	return pu
}

// CheckPrecompilesCompatible checks if [precompileUpgrades] are compatible with [c] at [headTimestamp].
// Returns a ConfigCompatError if upgrades already forked at [headTimestamp] are missing from
// [precompileUpgrades]. Upgrades not already forked may be modified or absent from [precompileUpgrades].
// Returns nil if [precompileUpgrades] is compatible with [c].
// Assumes given timestamp is the last accepted block timestamp.
// This ensures that as long as the node has not accepted a block with a different rule set it will allow a new upgrade to be applied as long as it activates after the last accepted block.
func (c *ChainConfig) CheckPrecompilesCompatible(precompileUpgrades []PrecompileUpgrade, lastTimestamp *big.Int) *ConfigCompatError {
	for _, address := range precompile.UsedAddresses {
		if err := c.checkPrecompileCompatible(address, precompileUpgrades, lastTimestamp); err != nil {
			return err
		}
	}

	return nil
}

// checkPrecompileCompatible verifies that the precompile specified by [address] is compatible between [c] and [precompileUpgrades] at [headTimestamp].
// Returns an error if upgrades already forked at [headTimestamp] are missing from [precompileUpgrades].
// Upgrades that have already gone into effect cannot be modified or absent from [precompileUpgrades].
func (c *ChainConfig) checkPrecompileCompatible(address common.Address, precompileUpgrades []PrecompileUpgrade, lastTimestamp *big.Int) *ConfigCompatError {
	// all active upgrades must match
	activeUpgrades := c.getActivatingPrecompileConfigs(nil, lastTimestamp, address, c.PrecompileUpgrades)
	newUpgrades := c.getActivatingPrecompileConfigs(nil, lastTimestamp, address, precompileUpgrades)

	// first, check existing upgrades are there
	for i, upgrade := range activeUpgrades {
		if len(newUpgrades) <= i {
			// missing upgrade
			return newCompatError(
				fmt.Sprintf("missing PrecompileUpgrade[%d]", i),
				upgrade.Timestamp(),
				nil,
			)
		}
		// All upgrades that have forked must be identical.
		if !upgrade.Equal(newUpgrades[i]) {
			return newCompatError(
				fmt.Sprintf("PrecompileUpgrade[%d]", i),
				upgrade.Timestamp(),
				newUpgrades[i].Timestamp(),
			)
		}
	}
	// then, make sure newUpgrades does not have additional upgrades
	// that are already activated. (cannot perform retroactive upgrade)
	if len(newUpgrades) > len(activeUpgrades) {
		return newCompatError(
			fmt.Sprintf("cannot retroactively enable PrecompileUpgrade[%d]", len(activeUpgrades)),
			nil,
			newUpgrades[len(activeUpgrades)].Timestamp(), // this indexes to the first element in newUpgrades after the end of activeUpgrades
		)
	}

	return nil
}

// EnabledStatefulPrecompiles returns a slice of stateful precompile configs that
// have been activated through an upgrade.
func (c *ChainConfig) EnabledStatefulPrecompiles(blockTimestamp *big.Int) []precompile.StatefulPrecompileConfig {
	statefulPrecompileConfigs := make([]precompile.StatefulPrecompileConfig, 0)
	for _, address := range precompile.UsedAddresses {
		if config := c.getActivePrecompileConfig(blockTimestamp, address, c.PrecompileUpgrades); config != nil {
			statefulPrecompileConfigs = append(statefulPrecompileConfigs, config)
		}
	}

	return statefulPrecompileConfigs
}

// ConfigurePrecompiles checks if any of the precompiles specified by the chain config are enabled or disabled by the block
// transition from [parentTimestamp] to the timestamp set in [blockContext]. If this is the case, it calls [Configure]
// or [Deconfigure] to apply the necessary state transitions for the upgrade.
// This function is called:
// - within genesis setup to configure the starting state for precompiles enabled at genesis,
// - during block processing to update the state before processing the given block.
func (c *ChainConfig) ConfigurePrecompiles(parentTimestamp *big.Int, blockContext precompile.BlockContext, statedb precompile.StateDB) error {
	blockTimestamp := blockContext.Timestamp()
	for _, address := range precompile.UsedAddresses { // Note: configure precompiles in a deterministic order.
		for _, config := range c.getActivatingPrecompileConfigs(parentTimestamp, blockTimestamp, address, c.PrecompileUpgrades) {
			// If this transition activates the upgrade, configure the stateful precompile.
			// (or deconfigure it if it is being disabled.)
			if config.IsDisabled() {
				log.Info("Disabling precompile", "precompileAddress", address) // TODO: use proper names for precompiles
				statedb.Suicide(config.Address())
				// Calling Finalise here effectively commits Suicide call and wipes the contract state.
				// This enables re-configuration of the same contract state in the same block.
				// Without an immediate Finalise call after the Suicide, a reconfigured precompiled state can be wiped out
				// since Suicide will be committed after the reconfiguration.
				statedb.Finalise(true)
			} else {
<<<<<<< HEAD
				log.Info("Activating new precompile", "name", key, "config", config)
				if err := precompile.Configure(c, blockContext, config, statedb); err != nil {
					return err
				}
=======
				log.Info("Activating new precompile", "precompileAddress", address, "config", config)
				precompile.Configure(c, blockContext, config, statedb)
>>>>>>> 77ce3c38
			}
		}
	}
	return nil
}<|MERGE_RESOLUTION|>--- conflicted
+++ resolved
@@ -284,15 +284,10 @@
 				// since Suicide will be committed after the reconfiguration.
 				statedb.Finalise(true)
 			} else {
-<<<<<<< HEAD
-				log.Info("Activating new precompile", "name", key, "config", config)
+				log.Info("Activating new precompile", "precompileAddress", address, "config", config)
 				if err := precompile.Configure(c, blockContext, config, statedb); err != nil {
 					return err
 				}
-=======
-				log.Info("Activating new precompile", "precompileAddress", address, "config", config)
-				precompile.Configure(c, blockContext, config, statedb)
->>>>>>> 77ce3c38
 			}
 		}
 	}
