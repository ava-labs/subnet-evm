// (c) 2022, Ava Labs, Inc. All rights reserved.
// See the file LICENSE for licensing terms.

package params

import (
	"fmt"
	"reflect"

	"github.com/ava-labs/avalanchego/version"
	"github.com/ava-labs/subnet-evm/utils"
)

var (
	errCannotBeNil = fmt.Errorf("timestamp cannot be nil")

	TestNetworkUpgrades = NetworkUpgrades{
		SubnetEVMTimestamp: utils.NewUint64(0),
		DurangoTimestamp:   utils.NewUint64(0),
<<<<<<< HEAD
		EUpgradeTimestamp:  utils.NewUint64(0),
=======
>>>>>>> af70672f
	}
)

// NetworkUpgrades contains timestamps that enable network upgrades.
// Avalanche specific network upgrades are also included here.
type NetworkUpgrades struct {
	// SubnetEVMTimestamp is a placeholder that activates Avalanche Upgrades prior to ApricotPhase6
	SubnetEVMTimestamp *uint64 `json:"subnetEVMTimestamp,omitempty"`
	// Durango activates the Shanghai Execution Spec Upgrade from Ethereum (https://github.com/ethereum/execution-specs/blob/master/network-upgrades/mainnet-upgrades/shanghai.md#included-eips)
	// and Avalanche Warp Messaging.
	// Note: EIP-4895 is excluded since withdrawals are not relevant to the Avalanche C-Chain or Subnets running the EVM.
	DurangoTimestamp *uint64 `json:"durangoTimestamp,omitempty"`
	// Placeholder for EUpgradeTimestamp
	EUpgradeTimestamp *uint64 `json:"eUpgradeTimestamp,omitempty"`
}

func (n *NetworkUpgrades) Equal(other *NetworkUpgrades) bool {
	return reflect.DeepEqual(n, other)
}

func (n *NetworkUpgrades) CheckNetworkUpgradesCompatible(newcfg *NetworkUpgrades, time uint64) *ConfigCompatError {
	if isForkTimestampIncompatible(n.SubnetEVMTimestamp, newcfg.SubnetEVMTimestamp, time) {
		return newTimestampCompatError("SubnetEVM fork block timestamp", n.SubnetEVMTimestamp, newcfg.SubnetEVMTimestamp)
	}
	if isForkTimestampIncompatible(n.DurangoTimestamp, newcfg.DurangoTimestamp, time) {
		return newTimestampCompatError("Durango fork block timestamp", n.DurangoTimestamp, newcfg.DurangoTimestamp)
	}
	if isForkTimestampIncompatible(n.EUpgradeTimestamp, newcfg.EUpgradeTimestamp, time) {
		return newTimestampCompatError("EUpgrade fork block timestamp", n.EUpgradeTimestamp, newcfg.EUpgradeTimestamp)
	}
	return nil
}

func (n *NetworkUpgrades) forkOrder() []fork {
	return []fork{
		{name: "subnetEVMTimestamp", timestamp: n.SubnetEVMTimestamp},
		{name: "durangoTimestamp", timestamp: n.DurangoTimestamp},
		{name: "eUpgradeTimestamp", timestamp: n.EUpgradeTimestamp},
	}
}

// setDefaults sets the default values for the network upgrades.
// This overrides deactivating the network upgrade by providing a timestamp of nil value.
func (n *NetworkUpgrades) setDefaults(networkID uint32) {
	defaults := getDefaultNetworkUpgrades(networkID)
	// If the network upgrade is not set, set it to the default value.
	// If the network upgrade is set to 0, we also treat it as nil and set it default.
	// This is because in prior versions, upgrades were not modifiable and were directly set to their default values.
	// Most of the tools and configurations just provide these as 0, so it is safer to treat 0 as nil and set to default
<<<<<<< HEAD
	// to prevent premature activations of the network upgrades.
=======
	// to prevent premature activations of the network upgrades for live networks.
>>>>>>> af70672f
	if n.SubnetEVMTimestamp == nil || *n.SubnetEVMTimestamp == 0 {
		n.SubnetEVMTimestamp = defaults.SubnetEVMTimestamp
	}
	if n.DurangoTimestamp == nil || *n.DurangoTimestamp == 0 {
		n.DurangoTimestamp = defaults.DurangoTimestamp
	}
	if n.EUpgradeTimestamp == nil || *n.EUpgradeTimestamp == 0 {
		n.EUpgradeTimestamp = defaults.EUpgradeTimestamp
	}
}

// VerifyNetworkUpgrades checks that the network upgrades are well formed.
func (n *NetworkUpgrades) VerifyNetworkUpgrades(networkID uint32) error {
	defaults := getDefaultNetworkUpgrades(networkID)
	if err := verifyWithDefault(n.SubnetEVMTimestamp, defaults.SubnetEVMTimestamp); err != nil {
		return fmt.Errorf("SubnetEVM fork block timestamp is invalid: %w", err)
	}
	if err := verifyWithDefault(n.DurangoTimestamp, defaults.DurangoTimestamp); err != nil {
		return fmt.Errorf("Durango fork block timestamp is invalid: %w", err)
<<<<<<< HEAD
	}
	if err := verifyWithDefault(n.EUpgradeTimestamp, defaults.EUpgradeTimestamp); err != nil {
		return fmt.Errorf("EUpgrade fork block timestamp is invalid: %w", err)
=======
>>>>>>> af70672f
	}
	return nil
}

func (n *NetworkUpgrades) Override(o *NetworkUpgrades) {
	if o.SubnetEVMTimestamp != nil {
		n.SubnetEVMTimestamp = o.SubnetEVMTimestamp
	}
	if o.DurangoTimestamp != nil {
		n.DurangoTimestamp = o.DurangoTimestamp
	}
	if o.EUpgradeTimestamp != nil {
		n.EUpgradeTimestamp = o.EUpgradeTimestamp
	}
}

// IsSubnetEVM returns whether [time] represents a block
// with a timestamp after the SubnetEVM upgrade time.
func (n *NetworkUpgrades) IsSubnetEVM(time uint64) bool {
	return utils.IsTimestampForked(n.SubnetEVMTimestamp, time)
}

// IsDurango returns whether [time] represents a block
// with a timestamp after the Durango upgrade time.
func (n *NetworkUpgrades) IsDurango(time uint64) bool {
	return utils.IsTimestampForked(n.DurangoTimestamp, time)
}

// IsEUpgrade returns whether [time] represents a block
// with a timestamp after the EUpgrade upgrade time.
func (n *NetworkUpgrades) IsEUpgrade(time uint64) bool {
	return utils.IsTimestampForked(n.EUpgradeTimestamp, time)
}

func (n *NetworkUpgrades) Description() string {
	var banner string
	banner += fmt.Sprintf(" - SubnetEVM Timestamp:           @%-10v (https://github.com/ava-labs/avalanchego/releases/tag/v1.10.0)\n", ptrToString(n.SubnetEVMTimestamp))
	banner += fmt.Sprintf(" - Durango Timestamp:            @%-10v (https://github.com/ava-labs/avalanchego/releases/tag/v1.11.0)\n", ptrToString(n.DurangoTimestamp))
	banner += fmt.Sprintf(" - EUpgrade Timestamp:           @%-10v (https://github.com/ava-labs/avalanchego/releases/tag/v1.12.0\n", ptrToString(n.EUpgradeTimestamp))
	return banner
}

type AvalancheRules struct {
	IsSubnetEVM bool
	IsDurango   bool
	IsEUpgrade  bool
}

func (n *NetworkUpgrades) GetAvalancheRules(time uint64) AvalancheRules {
	return AvalancheRules{
		IsSubnetEVM: n.IsSubnetEVM(time),
		IsDurango:   n.IsDurango(time),
		IsEUpgrade:  n.IsEUpgrade(time),
	}
}

// IsSubnetEVM returns whether [time] represents a block
// with a timestamp after the SubnetEVM upgrade time.
func (n *NetworkUpgrades) IsSubnetEVM(time uint64) bool {
	return utils.IsTimestampForked(n.SubnetEVMTimestamp, time)
}

// IsDurango returns whether [time] represents a block
// with a timestamp after the Durango upgrade time.
func (n *NetworkUpgrades) IsDurango(time uint64) bool {
	return utils.IsTimestampForked(n.DurangoTimestamp, time)
}

func (n *NetworkUpgrades) Description() string {
	var banner string
	banner += fmt.Sprintf(" - SubnetEVM Timestamp:           @%-10v (https://github.com/ava-labs/avalanchego/releases/tag/v1.10.0)\n", ptrToString(n.SubnetEVMTimestamp))
	banner += fmt.Sprintf(" - Durango Timestamp:            @%-10v (https://github.com/ava-labs/avalanchego/releases/tag/v1.11.0)\n", ptrToString(n.DurangoTimestamp))
	return banner
}

type AvalancheRules struct {
	IsSubnetEVM bool
	IsDurango   bool
	IsEUpgrade  bool
}

func (n *NetworkUpgrades) GetAvalancheRules(time uint64) AvalancheRules {
	return AvalancheRules{
		IsSubnetEVM: n.IsSubnetEVM(time),
		IsDurango:   n.IsDurango(time),
	}
}

// getDefaultNetworkUpgrades returns the network upgrades for the specified network ID.
// These should not return nil values.
func getDefaultNetworkUpgrades(networkID uint32) NetworkUpgrades {
	return NetworkUpgrades{
		SubnetEVMTimestamp: utils.NewUint64(0),
		DurangoTimestamp:   utils.NewUint64(getUpgradeTime(networkID, version.DurangoTimes)),
<<<<<<< HEAD
		EUpgradeTimestamp:  utils.NewUint64(getUpgradeTime(networkID, version.EUpgradeTimes)),
=======
>>>>>>> af70672f
	}
}

// verifyWithDefault checks that the provided timestamp is greater than or equal to the default timestamp.
func verifyWithDefault(configTimestamp *uint64, defaultTimestamp *uint64) error {
	if configTimestamp == nil {
		return errCannotBeNil
	}

	if *configTimestamp < *defaultTimestamp {
		return fmt.Errorf("provided timestamp (%d) must be greater than or equal to the default timestamp (%d)", *configTimestamp, defaultTimestamp)
	}
	return nil
<<<<<<< HEAD
}

// SetMappedUpgrades sets the mapped upgrades (usually Avalanche > EVM upgrades) for the chain config.
func (c *ChainConfig) SetMappedUpgrades() {
	c.CancunTime = utils.NewUint64(*c.EUpgradeTimestamp)
=======
>>>>>>> af70672f
}<|MERGE_RESOLUTION|>--- conflicted
+++ resolved
@@ -17,10 +17,7 @@
 	TestNetworkUpgrades = NetworkUpgrades{
 		SubnetEVMTimestamp: utils.NewUint64(0),
 		DurangoTimestamp:   utils.NewUint64(0),
-<<<<<<< HEAD
 		EUpgradeTimestamp:  utils.NewUint64(0),
-=======
->>>>>>> af70672f
 	}
 )
 
@@ -70,11 +67,7 @@
 	// If the network upgrade is set to 0, we also treat it as nil and set it default.
 	// This is because in prior versions, upgrades were not modifiable and were directly set to their default values.
 	// Most of the tools and configurations just provide these as 0, so it is safer to treat 0 as nil and set to default
-<<<<<<< HEAD
-	// to prevent premature activations of the network upgrades.
-=======
 	// to prevent premature activations of the network upgrades for live networks.
->>>>>>> af70672f
 	if n.SubnetEVMTimestamp == nil || *n.SubnetEVMTimestamp == 0 {
 		n.SubnetEVMTimestamp = defaults.SubnetEVMTimestamp
 	}
@@ -94,12 +87,9 @@
 	}
 	if err := verifyWithDefault(n.DurangoTimestamp, defaults.DurangoTimestamp); err != nil {
 		return fmt.Errorf("Durango fork block timestamp is invalid: %w", err)
-<<<<<<< HEAD
 	}
 	if err := verifyWithDefault(n.EUpgradeTimestamp, defaults.EUpgradeTimestamp); err != nil {
 		return fmt.Errorf("EUpgrade fork block timestamp is invalid: %w", err)
-=======
->>>>>>> af70672f
 	}
 	return nil
 }
@@ -156,48 +146,13 @@
 	}
 }
 
-// IsSubnetEVM returns whether [time] represents a block
-// with a timestamp after the SubnetEVM upgrade time.
-func (n *NetworkUpgrades) IsSubnetEVM(time uint64) bool {
-	return utils.IsTimestampForked(n.SubnetEVMTimestamp, time)
-}
-
-// IsDurango returns whether [time] represents a block
-// with a timestamp after the Durango upgrade time.
-func (n *NetworkUpgrades) IsDurango(time uint64) bool {
-	return utils.IsTimestampForked(n.DurangoTimestamp, time)
-}
-
-func (n *NetworkUpgrades) Description() string {
-	var banner string
-	banner += fmt.Sprintf(" - SubnetEVM Timestamp:           @%-10v (https://github.com/ava-labs/avalanchego/releases/tag/v1.10.0)\n", ptrToString(n.SubnetEVMTimestamp))
-	banner += fmt.Sprintf(" - Durango Timestamp:            @%-10v (https://github.com/ava-labs/avalanchego/releases/tag/v1.11.0)\n", ptrToString(n.DurangoTimestamp))
-	return banner
-}
-
-type AvalancheRules struct {
-	IsSubnetEVM bool
-	IsDurango   bool
-	IsEUpgrade  bool
-}
-
-func (n *NetworkUpgrades) GetAvalancheRules(time uint64) AvalancheRules {
-	return AvalancheRules{
-		IsSubnetEVM: n.IsSubnetEVM(time),
-		IsDurango:   n.IsDurango(time),
-	}
-}
-
 // getDefaultNetworkUpgrades returns the network upgrades for the specified network ID.
 // These should not return nil values.
 func getDefaultNetworkUpgrades(networkID uint32) NetworkUpgrades {
 	return NetworkUpgrades{
 		SubnetEVMTimestamp: utils.NewUint64(0),
 		DurangoTimestamp:   utils.NewUint64(getUpgradeTime(networkID, version.DurangoTimes)),
-<<<<<<< HEAD
 		EUpgradeTimestamp:  utils.NewUint64(getUpgradeTime(networkID, version.EUpgradeTimes)),
-=======
->>>>>>> af70672f
 	}
 }
 
@@ -211,12 +166,4 @@
 		return fmt.Errorf("provided timestamp (%d) must be greater than or equal to the default timestamp (%d)", *configTimestamp, defaultTimestamp)
 	}
 	return nil
-<<<<<<< HEAD
-}
-
-// SetMappedUpgrades sets the mapped upgrades (usually Avalanche > EVM upgrades) for the chain config.
-func (c *ChainConfig) SetMappedUpgrades() {
-	c.CancunTime = utils.NewUint64(*c.EUpgradeTimestamp)
-=======
->>>>>>> af70672f
 }