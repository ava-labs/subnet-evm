--- conflicted
+++ resolved
@@ -4,18 +4,10 @@
 package params
 
 import (
-<<<<<<< HEAD
-	"time"
-
-	"github.com/ava-labs/avalanchego/utils/constants"
-=======
->>>>>>> a319c048
 	"github.com/ava-labs/subnet-evm/utils"
 )
 
 var (
-	defaultActivationTime = time.Date(2020, time.December, 5, 5, 0, 0, 0, time.UTC)
-
 	LocalNetworkUpgrades = MandatoryNetworkUpgrades{
 		SubnetEVMTimestamp: utils.NewUint64(0),
 		DUpgradeTimestamp:  utils.NewUint64(0),
@@ -33,11 +25,7 @@
 
 	UnitTestNetworkUpgrades = MandatoryNetworkUpgrades{
 		SubnetEVMTimestamp: utils.NewUint64(0),
-<<<<<<< HEAD
-		DUpgradeTimestamp:  utils.TimeToNewUint64(defaultActivationTime),
-=======
 		DUpgradeTimestamp:  utils.NewUint64(0),
->>>>>>> a319c048
 	}
 )
 
@@ -69,22 +57,6 @@
 	}
 }
 
-<<<<<<< HEAD
-func GetMandatoryNetworkUpgrades(networkID uint32) MandatoryNetworkUpgrades {
-	switch networkID {
-	case constants.FujiID:
-		return FujiNetworkUpgrades
-	case constants.MainnetID:
-		return MainnetNetworkUpgrades
-	case constants.UnitTestID:
-		return UnitTestNetworkUpgrades
-	default:
-		return LocalNetworkUpgrades
-	}
-}
-
-=======
->>>>>>> a319c048
 // OptionalNetworkUpgrades includes overridable and optional Subnet-EVM network upgrades.
 // These can be specified in genesis and upgrade configs.
 // Timestamps can be different for each subnet network.
