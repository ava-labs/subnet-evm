// (c) 2019-2020, Ava Labs, Inc.
//
// This file is a derived work, based on the go-ethereum library whose original
// notices appear below.
//
// It is distributed under a license compatible with the licensing terms of the
// original code from which it is derived.
//
// Much love to the original authors for their work.
// **********
// Copyright 2016 The go-ethereum Authors
// This file is part of the go-ethereum library.
//
// The go-ethereum library is free software: you can redistribute it and/or modify
// it under the terms of the GNU Lesser General Public License as published by
// the Free Software Foundation, either version 3 of the License, or
// (at your option) any later version.
//
// The go-ethereum library is distributed in the hope that it will be useful,
// but WITHOUT ANY WARRANTY; without even the implied warranty of
// MERCHANTABILITY or FITNESS FOR A PARTICULAR PURPOSE. See the
// GNU Lesser General Public License for more details.
//
// You should have received a copy of the GNU Lesser General Public License
// along with the go-ethereum library. If not, see <http://www.gnu.org/licenses/>.

package params

import (
	"encoding/json"
	"errors"
	"fmt"
	"math/big"

	"github.com/ava-labs/avalanchego/snow"
	"github.com/ava-labs/subnet-evm/commontype"
	"github.com/ava-labs/subnet-evm/precompile/modules"
	"github.com/ava-labs/subnet-evm/precompile/precompileconfig"
	"github.com/ava-labs/subnet-evm/utils"
	"github.com/ethereum/go-ethereum/common"
)

const maxJSONLen = 64 * 1024 * 1024 // 64MB

var (
	errNonGenesisForkByHeight = errors.New("subnet-evm only supports forking by height at the genesis block")

	SubnetEVMChainID = big.NewInt(43214)

	// For legacy tests
	MinGasPrice        int64 = 225_000_000_000
	TestInitialBaseFee int64 = 225_000_000_000
	TestMaxBaseFee     int64 = 225_000_000_000

	ExtraDataSize        = 80
	RollupWindow  uint64 = 10

	DefaultFeeConfig = commontype.FeeConfig{
		GasLimit:        big.NewInt(8_000_000),
		TargetBlockRate: 2, // in seconds

		MinBaseFee:               big.NewInt(25_000_000_000),
		TargetGas:                big.NewInt(15_000_000),
		BaseFeeChangeDenominator: big.NewInt(36),

		MinBlockGasCost:  big.NewInt(0),
		MaxBlockGasCost:  big.NewInt(1_000_000),
		BlockGasCostStep: big.NewInt(200_000),
	}
)

var (
	// SubnetEVMDefaultConfig is the default configuration
	// without any network upgrades.
	SubnetEVMDefaultChainConfig = &ChainConfig{
		ChainID:            SubnetEVMChainID,
		FeeConfig:          DefaultFeeConfig,
		AllowFeeRecipients: false,

<<<<<<< HEAD
		HomesteadBlock:      big.NewInt(0),
		EIP150Block:         big.NewInt(0),
		EIP150Hash:          common.HexToHash("0x2086799aeebeae135c246c65021c82b4e15a2c451340993aacfd2751886514f0"),
		EIP155Block:         big.NewInt(0),
		EIP158Block:         big.NewInt(0),
		ByzantiumBlock:      big.NewInt(0),
		ConstantinopleBlock: big.NewInt(0),
		PetersburgBlock:     big.NewInt(0),
		IstanbulBlock:       big.NewInt(0),
		MuirGlacierBlock:    big.NewInt(0),
		GenesisPrecompiles:  Precompiles{},
		NetworkUpgrades: NetworkUpgrades{
			SubnetEVMTimestamp: utils.NewUint64(0),
			// TODO Add DUpgrade timestamp
		},
=======
		HomesteadBlock:           big.NewInt(0),
		EIP150Block:              big.NewInt(0),
		EIP150Hash:               common.HexToHash("0x2086799aeebeae135c246c65021c82b4e15a2c451340993aacfd2751886514f0"),
		EIP155Block:              big.NewInt(0),
		EIP158Block:              big.NewInt(0),
		ByzantiumBlock:           big.NewInt(0),
		ConstantinopleBlock:      big.NewInt(0),
		PetersburgBlock:          big.NewInt(0),
		IstanbulBlock:            big.NewInt(0),
		MuirGlacierBlock:         big.NewInt(0),
		MandatoryNetworkUpgrades: MainnetNetworkUpgrades, // This can be changed to correct network (local, test) via VM.
		GenesisPrecompiles:       Precompiles{},
>>>>>>> 75c34861
	}

	TestChainConfig = &ChainConfig{
		AvalancheContext:    AvalancheContext{snow.DefaultContextTest()},
		ChainID:             big.NewInt(1),
		FeeConfig:           DefaultFeeConfig,
		AllowFeeRecipients:  false,
		HomesteadBlock:      big.NewInt(0),
		EIP150Block:         big.NewInt(0),
		EIP150Hash:          common.Hash{},
		EIP155Block:         big.NewInt(0),
		EIP158Block:         big.NewInt(0),
		ByzantiumBlock:      big.NewInt(0),
		ConstantinopleBlock: big.NewInt(0),
		PetersburgBlock:     big.NewInt(0),
		IstanbulBlock:       big.NewInt(0),
		MuirGlacierBlock:    big.NewInt(0),
<<<<<<< HEAD
		NetworkUpgrades: NetworkUpgrades{
			SubnetEVMTimestamp:     utils.NewUint64(0),
			DUpgradeBlockTimestamp: utils.NewUint64(0),
=======
		MandatoryNetworkUpgrades: MandatoryNetworkUpgrades{
			SubnetEVMTimestamp: big.NewInt(0),
			DUpgradeTimestamp:  big.NewInt(0),
>>>>>>> 75c34861
		},
		GenesisPrecompiles: Precompiles{},
		UpgradeConfig:      UpgradeConfig{},
	}

	TestPreSubnetEVMConfig = &ChainConfig{
		AvalancheContext:         AvalancheContext{snow.DefaultContextTest()},
		ChainID:                  big.NewInt(1),
		FeeConfig:                DefaultFeeConfig,
		AllowFeeRecipients:       false,
		HomesteadBlock:           big.NewInt(0),
		EIP150Block:              big.NewInt(0),
		EIP150Hash:               common.Hash{},
		EIP155Block:              big.NewInt(0),
		EIP158Block:              big.NewInt(0),
		ByzantiumBlock:           big.NewInt(0),
		ConstantinopleBlock:      big.NewInt(0),
		PetersburgBlock:          big.NewInt(0),
		IstanbulBlock:            big.NewInt(0),
		MuirGlacierBlock:         big.NewInt(0),
		MandatoryNetworkUpgrades: MandatoryNetworkUpgrades{},
		GenesisPrecompiles:       Precompiles{},
		UpgradeConfig:            UpgradeConfig{},
	}

	SimulatedTestChainConfig = &ChainConfig{
		AvalancheContext:    AvalancheContext{snow.DefaultContextTest()},
		ChainID:             big.NewInt(1337),
		FeeConfig:           DefaultFeeConfig,
		AllowFeeRecipients:  false,
		HomesteadBlock:      big.NewInt(0),
		EIP150Block:         big.NewInt(0),
		EIP150Hash:          common.Hash{},
		EIP155Block:         big.NewInt(0),
		EIP158Block:         big.NewInt(0),
		ByzantiumBlock:      big.NewInt(0),
		ConstantinopleBlock: big.NewInt(0),
		PetersburgBlock:     big.NewInt(0),
		IstanbulBlock:       big.NewInt(0),
		MuirGlacierBlock:    big.NewInt(0),
		MandatoryNetworkUpgrades: MandatoryNetworkUpgrades{
			SubnetEVMTimestamp: big.NewInt(0),
			DUpgradeTimestamp:  big.NewInt(0),
		},
		GenesisPrecompiles: Precompiles{},
		UpgradeConfig:      UpgradeConfig{},
	}

	TestRules = TestChainConfig.AvalancheRules(new(big.Int), 0)
)

// UpgradeConfig includes the following configs that may be specified in upgradeBytes:
// - Timestamps that enable avalanche network upgrades,
// - Enabling or disabling precompiles as network upgrades.
type UpgradeConfig struct {
	// Config for optional timestamps that enable network upgrades.
	// Note: if OptionalUpgrades is specified in the JSON all previously activated
	// forks must be present or upgradeBytes will be rejected.
	OptionalNetworkUpgrades *OptionalNetworkUpgrades `json:"networkUpgrades,omitempty"`

	// Config for modifying state as a network upgrade.
	StateUpgrades []StateUpgrade `json:"stateUpgrades,omitempty"`

	// Config for enabling and disabling precompiles as network upgrades.
	PrecompileUpgrades []PrecompileUpgrade `json:"precompileUpgrades,omitempty"`
}

// AvalancheContext provides Avalanche specific context directly into the EVM.
type AvalancheContext struct {
	SnowCtx *snow.Context
}

// ChainConfig is the core config which determines the blockchain settings.
//
// ChainConfig is stored in the database on a per block basis. This means
// that any network, identified by its genesis block, can have its own
// set of configuration options.
type ChainConfig struct {
	AvalancheContext `json:"-"` // Avalanche specific context set during VM initialization. Not serialized.

	ChainID            *big.Int             `json:"chainId"`                      // chainId identifies the current chain and is used for replay protection
	FeeConfig          commontype.FeeConfig `json:"feeConfig"`                    // Set the configuration for the dynamic fee algorithm
	AllowFeeRecipients bool                 `json:"allowFeeRecipients,omitempty"` // Allows fees to be collected by block builders.

	HomesteadBlock *big.Int `json:"homesteadBlock,omitempty"` // Homestead switch block (nil = no fork, 0 = already homestead)

	// EIP150 implements the Gas price changes (https://github.com/ethereum/EIPs/issues/150)
	EIP150Block *big.Int    `json:"eip150Block,omitempty"` // EIP150 HF block (nil = no fork)
	EIP150Hash  common.Hash `json:"eip150Hash,omitempty"`  // EIP150 HF hash (needed for header only clients as only gas pricing changed)

	EIP155Block *big.Int `json:"eip155Block,omitempty"` // EIP155 HF block
	EIP158Block *big.Int `json:"eip158Block,omitempty"` // EIP158 HF block

	ByzantiumBlock      *big.Int `json:"byzantiumBlock,omitempty"`      // Byzantium switch block (nil = no fork, 0 = already on byzantium)
	ConstantinopleBlock *big.Int `json:"constantinopleBlock,omitempty"` // Constantinople switch block (nil = no fork, 0 = already activated)
	PetersburgBlock     *big.Int `json:"petersburgBlock,omitempty"`     // Petersburg switch block (nil = same as Constantinople)
	IstanbulBlock       *big.Int `json:"istanbulBlock,omitempty"`       // Istanbul switch block (nil = no fork, 0 = already on istanbul)
	MuirGlacierBlock    *big.Int `json:"muirGlacierBlock,omitempty"`    // Eip-2384 (bomb delay) switch block (nil = no fork, 0 = already activated)

	MandatoryNetworkUpgrades             // Config for timestamps that enable mandatory network upgrades. Skip encoding/decoding directly into ChainConfig.
	OptionalNetworkUpgrades              // Config for optional timestamps that enable network upgrades
	GenesisPrecompiles       Precompiles `json:"-"` // Config for enabling precompiles from genesis. JSON encode/decode will be handled by the custom marshaler/unmarshaler.
	UpgradeConfig            `json:"-"`  // Config specified in upgradeBytes (avalanche network upgrades or enable/disabling precompiles). Skip encoding/decoding directly into ChainConfig.
}

// UnmarshalJSON parses the JSON-encoded data and stores the result in the
// object pointed to by c.
// This is a custom unmarshaler to handle the Precompiles field.
// Precompiles was presented as an inline object in the JSON.
// This custom unmarshaler ensures backwards compatibility with the old format.
func (c *ChainConfig) UnmarshalJSON(data []byte) error {
	// Alias ChainConfig to avoid recursion
	type _ChainConfig ChainConfig
	tmp := _ChainConfig{}
	if err := json.Unmarshal(data, &tmp); err != nil {
		return err
	}

	// At this point we have populated all fields except PrecompileUpgrade
	*c = ChainConfig(tmp)

	// Unmarshal inlined PrecompileUpgrade
	return json.Unmarshal(data, &c.GenesisPrecompiles)
}

// MarshalJSON returns the JSON encoding of c.
// This is a custom marshaler to handle the Precompiles field.
func (c ChainConfig) MarshalJSON() ([]byte, error) {
	// Alias ChainConfig to avoid recursion
	type _ChainConfig ChainConfig
	tmp, err := json.Marshal(_ChainConfig(c))
	if err != nil {
		return nil, err
	}

	// To include PrecompileUpgrades, we unmarshal the json representing c
	// then directly add the corresponding keys to the json.
	raw := make(map[string]json.RawMessage)
	if err := json.Unmarshal(tmp, &raw); err != nil {
		return nil, err
	}

	for key, value := range c.GenesisPrecompiles {
		conf, err := json.Marshal(value)
		if err != nil {
			return nil, err
		}
		raw[key] = conf
	}

	return json.Marshal(raw)
}

// Description returns a human-readable description of ChainConfig.
func (c *ChainConfig) Description() string {
	// convert nested data structures to json
	feeBytes, err := json.Marshal(c.FeeConfig)
	if err != nil {
		feeBytes = []byte("cannot marshal FeeConfig")
	}
	networkUpgradesBytes, err := json.Marshal(c.MandatoryNetworkUpgrades)
	if err != nil {
		networkUpgradesBytes = []byte("cannot marshal MandatoryNetworkUpgrades")
	}
	optionalNetworkUpgradeBytes, err := json.Marshal(c.OptionalNetworkUpgrades)
	if err != nil {
		optionalNetworkUpgradeBytes = []byte("cannot marshal OptionalNetworkUpgrades")
	}
	precompileUpgradeBytes, err := json.Marshal(c.GenesisPrecompiles)
	if err != nil {
		precompileUpgradeBytes = []byte("cannot marshal PrecompileUpgrade")
	}
	upgradeConfigBytes, err := json.Marshal(c.UpgradeConfig)
	if err != nil {
		upgradeConfigBytes = []byte("cannot marshal UpgradeConfig")
	}

	return fmt.Sprintf("{ChainID: %v Homestead: %v EIP150: %v EIP155: %v EIP158: %v Byzantium: %v Constantinople: %v Petersburg: %v Istanbul: %v, Muir Glacier: %v, Subnet EVM: %v, DUpgrade: %v, FeeConfig: %v, AllowFeeRecipients: %v, MandatoryNetworkUpgrades: %v, OptionalNetworkUprades: %v, PrecompileUpgrade: %v, UpgradeConfig: %v, Engine: Dummy Consensus Engine}",
		c.ChainID,
		c.HomesteadBlock,
		c.EIP150Block,
		c.EIP155Block,
		c.EIP158Block,
		c.ByzantiumBlock,
		c.ConstantinopleBlock,
		c.PetersburgBlock,
		c.IstanbulBlock,
		c.MuirGlacierBlock,
		c.SubnetEVMTimestamp,
		c.DUpgradeTimestamp,
		string(feeBytes),
		c.AllowFeeRecipients,
		string(networkUpgradesBytes),
		string(optionalNetworkUpgradeBytes),
		string(precompileUpgradeBytes),
		string(upgradeConfigBytes),
	)
}

// IsHomestead returns whether num is either equal to the homestead block or greater.
func (c *ChainConfig) IsHomestead(num *big.Int) bool {
	return utils.IsBlockForked(c.HomesteadBlock, num)
}

// IsEIP150 returns whether num is either equal to the EIP150 fork block or greater.
func (c *ChainConfig) IsEIP150(num *big.Int) bool {
	return utils.IsBlockForked(c.EIP150Block, num)
}

// IsEIP155 returns whether num is either equal to the EIP155 fork block or greater.
func (c *ChainConfig) IsEIP155(num *big.Int) bool {
	return utils.IsBlockForked(c.EIP155Block, num)
}

// IsEIP158 returns whether num is either equal to the EIP158 fork block or greater.
func (c *ChainConfig) IsEIP158(num *big.Int) bool {
	return utils.IsBlockForked(c.EIP158Block, num)
}

// IsByzantium returns whether num is either equal to the Byzantium fork block or greater.
func (c *ChainConfig) IsByzantium(num *big.Int) bool {
	return utils.IsBlockForked(c.ByzantiumBlock, num)
}

// IsConstantinople returns whether num is either equal to the Constantinople fork block or greater.
func (c *ChainConfig) IsConstantinople(num *big.Int) bool {
	return utils.IsBlockForked(c.ConstantinopleBlock, num)
}

// IsMuirGlacier returns whether num is either equal to the Muir Glacier (EIP-2384) fork block or greater.
func (c *ChainConfig) IsMuirGlacier(num *big.Int) bool {
	return utils.IsBlockForked(c.MuirGlacierBlock, num)
}

// IsPetersburg returns whether num is either
// - equal to or greater than the PetersburgBlock fork block,
// - OR is nil, and Constantinople is active
func (c *ChainConfig) IsPetersburg(num *big.Int) bool {
	return utils.IsBlockForked(c.PetersburgBlock, num) || c.PetersburgBlock == nil && utils.IsBlockForked(c.ConstantinopleBlock, num)
}

// IsIstanbul returns whether num is either equal to the Istanbul fork block or greater.
func (c *ChainConfig) IsIstanbul(num *big.Int) bool {
	return utils.IsBlockForked(c.IstanbulBlock, num)
}

<<<<<<< HEAD
// IsSubnetEVM returns whether [time] is either equal to the SubnetEVM fork block timestamp or greater.
func (c *ChainConfig) IsSubnetEVM(time uint64) bool {
	return utils.IsTimestampForked(c.getNetworkUpgrades().SubnetEVMTimestamp, time)
}

// IsDUpgrade returns whether [time] represents a block
// with a timestamp after the DUpgrade upgrade time.
func (c *ChainConfig) IsDUpgrade(time uint64) bool {
	return utils.IsTimestampForked(c.getNetworkUpgrades().DUpgradeBlockTimestamp, time)
=======
// IsSubnetEVM returns whether [blockTimestamp] is either equal to the SubnetEVM fork block timestamp or greater.
func (c *ChainConfig) IsSubnetEVM(blockTimestamp *big.Int) bool {
	return utils.IsForked(c.SubnetEVMTimestamp, blockTimestamp)
>>>>>>> 75c34861
}

func (r *Rules) PredicatesExist() bool {
	return len(r.PredicatePrecompiles) > 0 || len(r.ProposerPredicates) > 0
}

func (r *Rules) PredicateExists(addr common.Address) bool {
	_, predicateExists := r.PredicatePrecompiles[addr]
	if predicateExists {
		return true
	}
	_, proposerPredicateExists := r.ProposerPredicates[addr]
	return proposerPredicateExists
}

// IsPrecompileEnabled returns whether precompile with [address] is enabled at [blockTimestamp].
func (c *ChainConfig) IsPrecompileEnabled(address common.Address, timestamp uint64) bool {
	config := c.getActivePrecompileConfig(address, timestamp)
	return config != nil && !config.IsDisabled()
}

// CheckCompatible checks whether scheduled fork transitions have been imported
// with a mismatching chain configuration.
func (c *ChainConfig) CheckCompatible(newcfg *ChainConfig, height uint64, time uint64) *ConfigCompatError {
	var (
		bhead = new(big.Int).SetUint64(height)
		btime = time
	)
	// Iterate checkCompatible to find the lowest conflict.
	var lasterr *ConfigCompatError
	for {
		err := c.checkCompatible(newcfg, bhead, btime)
		if err == nil || (lasterr != nil && err.RewindToBlock == lasterr.RewindToBlock && err.RewindToTime == lasterr.RewindToTime) {
			break
		}
		lasterr = err

		if err.RewindToTime > 0 {
			btime = err.RewindToTime
		} else {
			bhead.SetUint64(err.RewindToBlock)
		}
	}
	return lasterr
}

// Verify verifies chain config and returns error
func (c *ChainConfig) Verify() error {
	if err := c.FeeConfig.Verify(); err != nil {
		return err
	}

	// Verify the precompile upgrades are internally consistent given the existing chainConfig.
	if err := c.verifyPrecompileUpgrades(); err != nil {
		return fmt.Errorf("invalid precompile upgrades: %w", err)
	}

	// Verify the state upgrades are internally consistent given the existing chainConfig.
	if err := c.verifyStateUpgrades(); err != nil {
		return fmt.Errorf("invalid state upgrades: %w", err)
	}

	return nil
}

type fork struct {
	name     string
	block    *big.Int
	optional bool // if true, the fork may be nil and next fork is still allowed
}

// CheckConfigForkOrder checks that we don't "skip" any forks, geth isn't pluggable enough
// to guarantee that forks can be implemented in a different order than on official networks
func (c *ChainConfig) CheckConfigForkOrder() error {
<<<<<<< HEAD
	type fork struct {
		name      string
		block     *big.Int // some go-ethereum forks use block numbers
		timestamp *uint64  // Avalanche forks use timestamps
		optional  bool     // if true, the fork may be nil and next fork is still allowed
	}
	var lastFork fork
	for _, cur := range []fork{
=======
	ethForks := []fork{
>>>>>>> 75c34861
		{name: "homesteadBlock", block: c.HomesteadBlock},
		{name: "eip150Block", block: c.EIP150Block},
		{name: "eip155Block", block: c.EIP155Block},
		{name: "eip158Block", block: c.EIP158Block},
		{name: "byzantiumBlock", block: c.ByzantiumBlock},
		{name: "constantinopleBlock", block: c.ConstantinopleBlock},
		{name: "petersburgBlock", block: c.PetersburgBlock},
		{name: "istanbulBlock", block: c.IstanbulBlock},
		{name: "muirGlacierBlock", block: c.MuirGlacierBlock, optional: true},
	}

	// Check that forks are enabled in order
	if err := checkForks(ethForks, true); err != nil {
		return err
	}

	// Note: In Avalanche, hard forks must take place via block timestamps instead
	// of block numbers since blocks are produced asynchronously. Therefore, we do not
	// check that the block timestamps in the same way as for
	// the block number forks since it would not be a meaningful comparison.
	// Instead, we check only that Phases are enabled in order.
	// Note: we do not add the optional stateful precompile configs in here because they are optional
	// and independent, such that the ordering they are enabled does not impact the correctness of the
	// chain config.
<<<<<<< HEAD
	lastFork = fork{}
	for _, cur := range []fork{
		{name: "subnetEVMTimestamp", timestamp: c.SubnetEVMTimestamp},
		{name: "dUpgradeBlockTimestamp", timestamp: c.DUpgradeBlockTimestamp},
	} {
=======
	if err := checkForks(c.mandatoryForkOrder(), false); err != nil {
		return err
	}

	// Check optional forks are enabled in order
	if err := checkForks(c.optionalForkOrder(), false); err != nil {
		return err
	}

	return nil
}

func checkForks(forks []fork, heightFork bool) error {
	lastFork := fork{}
	for _, cur := range forks {
		if heightFork && cur.block != nil && common.Big0.Cmp(cur.block) != 0 {
			return errNonGenesisForkByHeight
		}
>>>>>>> 75c34861
		if lastFork.name != "" {
			// Next one must be higher number
			if lastFork.timestamp == nil && cur.timestamp != nil {
				return fmt.Errorf("unsupported fork ordering: %v not enabled, but %v enabled at %v",
					lastFork.name, cur.name, cur.timestamp)
			}
			if lastFork.timestamp != nil && cur.timestamp != nil {
				if *lastFork.timestamp > *cur.timestamp {
					return fmt.Errorf("unsupported fork ordering: %v enabled at %v, but %v enabled at %v",
						lastFork.name, lastFork.timestamp, cur.name, cur.timestamp)
				}
			}
		}
		// If it was optional and not set, then ignore it
		if !cur.optional || cur.timestamp != nil {
			lastFork = cur
		}
	}
	return nil
}

// checkCompatible confirms that [newcfg] is backwards compatible with [c] to upgrade with the given head block height and timestamp.
// This confirms that all Ethereum and Avalanche upgrades are backwards compatible as well as that the precompile config is backwards
// compatible.
func (c *ChainConfig) checkCompatible(newcfg *ChainConfig, height *big.Int, time uint64) *ConfigCompatError {
	if isForkBlockIncompatible(c.HomesteadBlock, newcfg.HomesteadBlock, height) {
		return newBlockCompatError("Homestead fork block", c.HomesteadBlock, newcfg.HomesteadBlock)
	}
	if isForkBlockIncompatible(c.EIP150Block, newcfg.EIP150Block, height) {
		return newBlockCompatError("EIP150 fork block", c.EIP150Block, newcfg.EIP150Block)
	}
	if isForkBlockIncompatible(c.EIP155Block, newcfg.EIP155Block, height) {
		return newBlockCompatError("EIP155 fork block", c.EIP155Block, newcfg.EIP155Block)
	}
	if isForkBlockIncompatible(c.EIP158Block, newcfg.EIP158Block, height) {
		return newBlockCompatError("EIP158 fork block", c.EIP158Block, newcfg.EIP158Block)
	}
	if c.IsEIP158(height) && !configBlockEqual(c.ChainID, newcfg.ChainID) {
		return newBlockCompatError("EIP158 chain ID", c.EIP158Block, newcfg.EIP158Block)
	}
	if isForkBlockIncompatible(c.ByzantiumBlock, newcfg.ByzantiumBlock, height) {
		return newBlockCompatError("Byzantium fork block", c.ByzantiumBlock, newcfg.ByzantiumBlock)
	}
	if isForkBlockIncompatible(c.ConstantinopleBlock, newcfg.ConstantinopleBlock, height) {
		return newBlockCompatError("Constantinople fork block", c.ConstantinopleBlock, newcfg.ConstantinopleBlock)
	}
	if isForkBlockIncompatible(c.PetersburgBlock, newcfg.PetersburgBlock, height) {
		// the only case where we allow Petersburg to be set in the past is if it is equal to Constantinople
		// mainly to satisfy fork ordering requirements which state that Petersburg fork be set if Constantinople fork is set
		if isForkBlockIncompatible(c.ConstantinopleBlock, newcfg.PetersburgBlock, height) {
			return newBlockCompatError("Petersburg fork block", c.PetersburgBlock, newcfg.PetersburgBlock)
		}
	}
	if isForkBlockIncompatible(c.IstanbulBlock, newcfg.IstanbulBlock, height) {
		return newBlockCompatError("Istanbul fork block", c.IstanbulBlock, newcfg.IstanbulBlock)
	}
	if isForkBlockIncompatible(c.MuirGlacierBlock, newcfg.MuirGlacierBlock, height) {
		return newBlockCompatError("Muir Glacier fork block", c.MuirGlacierBlock, newcfg.MuirGlacierBlock)
	}

	// Check avalanhe network upgrades
	if err := c.CheckMandatoryCompatible(&newcfg.MandatoryNetworkUpgrades, lastTimestamp); err != nil {
		return err
	}

	// Check subnet-evm specific activations
	newOptionalNetworkUpgrades := newcfg.getOptionalNetworkUpgrades()
	if c.UpgradeConfig.OptionalNetworkUpgrades != nil && newcfg.UpgradeConfig.OptionalNetworkUpgrades == nil {
		// Note: if the current OptionalNetworkUpgrades are set via UpgradeConfig, then a new config
		// without OptionalNetworkUpgrades will be treated as having specified an empty set of network
		// upgrades (ie., treated as the user intends to cancel scheduled forks)
		newOptionalNetworkUpgrades = &OptionalNetworkUpgrades{}
	}
<<<<<<< HEAD
	if err := c.getNetworkUpgrades().CheckCompatible(newNetworkUpgrades, time); err != nil {
=======
	if err := c.getOptionalNetworkUpgrades().CheckOptionalCompatible(newOptionalNetworkUpgrades, lastTimestamp); err != nil {
>>>>>>> 75c34861
		return err
	}

	// Check that the precompiles on the new config are compatible with the existing precompile config.
	if err := c.CheckPrecompilesCompatible(newcfg.PrecompileUpgrades, time); err != nil {
		return err
	}

	// Check that the state upgrades on the new config are compatible with the existing state upgrade config.
	if err := c.CheckStateUpgradesCompatible(newcfg.StateUpgrades, time); err != nil {
		return err
	}

	// TODO verify that the fee config is fully compatible between [c] and [newcfg].
	return nil
}

// getOptionalNetworkUpgrades returns OptionalNetworkUpgrades from upgrade config if set there,
// otherwise it falls back to the genesis chain config.
func (c *ChainConfig) getOptionalNetworkUpgrades() *OptionalNetworkUpgrades {
	if upgradeConfigOverride := c.UpgradeConfig.OptionalNetworkUpgrades; upgradeConfigOverride != nil {
		return upgradeConfigOverride
	}
	return &c.OptionalNetworkUpgrades
}

// isForkBlockIncompatible returns true if a fork scheduled at s1 cannot be rescheduled to
// block s2 because head is already past the fork.
func isForkBlockIncompatible(s1, s2, head *big.Int) bool {
	return (utils.IsBlockForked(s1, head) || utils.IsBlockForked(s2, head)) && !configBlockEqual(s1, s2)
}

func configBlockEqual(x, y *big.Int) bool {
	if x == nil {
		return y == nil
	}
	if y == nil {
		return x == nil
	}
	return x.Cmp(y) == 0
}

// isForkTimestampIncompatible returns true if a fork scheduled at timestamp s1
// cannot be rescheduled to timestamp s2 because head is already past the fork.
func isForkTimestampIncompatible(s1, s2 *uint64, head uint64) bool {
	return (utils.IsTimestampForked(s1, head) || utils.IsTimestampForked(s2, head)) && !configTimestampEqual(s1, s2)
}

func configTimestampEqual(x, y *uint64) bool {
	if x == nil {
		return y == nil
	}
	if y == nil {
		return x == nil
	}
	return *x == *y
}

// ConfigCompatError is raised if the locally-stored blockchain is initialised with a
// ChainConfig that would alter the past.
type ConfigCompatError struct {
	What string

	// block numbers of the stored and new configurations if block based forking
	StoredBlock, NewBlock *big.Int

	// timestamps of the stored and new configurations if time based forking
	StoredTime, NewTime *uint64

	// the block number to which the local chain must be rewound to correct the error
	RewindToBlock uint64

	// the timestamp to which the local chain must be rewound to correct the error
	RewindToTime uint64
}

func newBlockCompatError(what string, storedblock, newblock *big.Int) *ConfigCompatError {
	var rew *big.Int
	switch {
	case storedblock == nil:
		rew = newblock
	case newblock == nil || storedblock.Cmp(newblock) < 0:
		rew = storedblock
	default:
		rew = newblock
	}
	err := &ConfigCompatError{
		What:          what,
		StoredBlock:   storedblock,
		NewBlock:      newblock,
		RewindToBlock: 0,
	}
	if rew != nil && rew.Sign() > 0 {
		err.RewindToBlock = rew.Uint64() - 1
	}
	return err
}

func newTimestampCompatError(what string, storedtime, newtime *uint64) *ConfigCompatError {
	var rew *uint64
	switch {
	case storedtime == nil:
		rew = newtime
	case newtime == nil || *storedtime < *newtime:
		rew = storedtime
	default:
		rew = newtime
	}
	err := &ConfigCompatError{
		What:         what,
		StoredTime:   storedtime,
		NewTime:      newtime,
		RewindToTime: 0,
	}
	if rew != nil && *rew > 0 {
		err.RewindToTime = *rew - 1
	}
	return err
}

func (err *ConfigCompatError) Error() string {
	if err.StoredBlock != nil {
		return fmt.Sprintf("mismatching %s in database (have block %d, want block %d, rewindto block %d)", err.What, err.StoredBlock, err.NewBlock, err.RewindToBlock)
	}
	return fmt.Sprintf("mismatching %s in database (have timestamp %d, want timestamp %d, rewindto timestamp %d)", err.What, err.StoredTime, err.NewTime, err.RewindToTime)
}

// Rules wraps ChainConfig and is merely syntactic sugar or can be used for functions
// that do not have or require information about the block.
//
// Rules is a one time interface meaning that it shouldn't be used in between transition
// phases.
type Rules struct {
	ChainID                                                 *big.Int
	IsHomestead, IsEIP150, IsEIP155, IsEIP158               bool
	IsByzantium, IsConstantinople, IsPetersburg, IsIstanbul bool

	// Rules for Avalanche releases
	IsSubnetEVM bool
	IsDUpgrade  bool

	// ActivePrecompiles maps addresses to stateful precompiled contracts that are enabled
	// for this rule set.
	// Note: none of these addresses should conflict with the address space used by
	// any existing precompiles.
	ActivePrecompiles map[common.Address]precompileconfig.Config
	// PrecompilePredicates maps addresses to stateful precompile predicate functions
	// that are enabled for this rule set.
	PredicatePrecompiles map[common.Address]precompileconfig.PrecompilePredicater
	// ProposerPredicates maps addresses to stateful precompile predicate functions
	// that are enabled for this rule set and require access to the ProposerVM wrapper.
	ProposerPredicates map[common.Address]precompileconfig.ProposerPredicater
	// AccepterPrecompiles map addresses to stateful precompile accepter functions
	// that are enabled for this rule set.
	AccepterPrecompiles map[common.Address]precompileconfig.Accepter
}

// IsPrecompileEnabled returns true if the precompile at [addr] is enabled for this rule set.
func (r *Rules) IsPrecompileEnabled(addr common.Address) bool {
	_, ok := r.ActivePrecompiles[addr]
	return ok
}

// Rules ensures c's ChainID is not nil.
func (c *ChainConfig) rules(num *big.Int) Rules {
	chainID := c.ChainID
	if chainID == nil {
		chainID = new(big.Int)
	}
	return Rules{
		ChainID:          new(big.Int).Set(chainID),
		IsHomestead:      c.IsHomestead(num),
		IsEIP150:         c.IsEIP150(num),
		IsEIP155:         c.IsEIP155(num),
		IsEIP158:         c.IsEIP158(num),
		IsByzantium:      c.IsByzantium(num),
		IsConstantinople: c.IsConstantinople(num),
		IsPetersburg:     c.IsPetersburg(num),
		IsIstanbul:       c.IsIstanbul(num),
	}
}

// AvalancheRules returns the Avalanche modified rules to support Avalanche
// network upgrades
func (c *ChainConfig) AvalancheRules(blockNum *big.Int, timestamp uint64) Rules {
	rules := c.rules(blockNum)

	rules.IsSubnetEVM = c.IsSubnetEVM(timestamp)
	rules.IsDUpgrade = c.IsDUpgrade(timestamp)

	// Initialize the stateful precompiles that should be enabled at [blockTimestamp].
	rules.ActivePrecompiles = make(map[common.Address]precompileconfig.Config)
	rules.PredicatePrecompiles = make(map[common.Address]precompileconfig.PrecompilePredicater)
	rules.ProposerPredicates = make(map[common.Address]precompileconfig.ProposerPredicater)
	rules.AccepterPrecompiles = make(map[common.Address]precompileconfig.Accepter)
	for _, module := range modules.RegisteredModules() {
		if config := c.getActivePrecompileConfig(module.Address, timestamp); config != nil && !config.IsDisabled() {
			rules.ActivePrecompiles[module.Address] = config
			if precompilePredicate, ok := config.(precompileconfig.PrecompilePredicater); ok {
				rules.PredicatePrecompiles[module.Address] = precompilePredicate
			}
			if proposerPredicate, ok := config.(precompileconfig.ProposerPredicater); ok {
				rules.ProposerPredicates[module.Address] = proposerPredicate
			}
			if precompileAccepter, ok := config.(precompileconfig.Accepter); ok {
				rules.AccepterPrecompiles[module.Address] = precompileAccepter
			}
		}
	}

	return rules
}

// GetFeeConfig returns the original FeeConfig contained in the genesis ChainConfig.
// Implements precompile.ChainConfig interface.
func (c *ChainConfig) GetFeeConfig() commontype.FeeConfig {
	return c.FeeConfig
}

// AllowedFeeRecipients returns the original AllowedFeeRecipients parameter contained in the genesis ChainConfig.
// Implements precompile.ChainConfig interface.
func (c *ChainConfig) AllowedFeeRecipients() bool {
	return c.AllowFeeRecipients
}

type ChainConfigWithUpgradesJSON struct {
	ChainConfig
	UpgradeConfig UpgradeConfig `json:"upgrades,omitempty"`
}

// MarshalJSON implements json.Marshaler. This is a workaround for the fact that
// the embedded ChainConfig struct has a MarshalJSON method, which prevents
// the default JSON marshalling from working for UpgradeConfig.
// TODO: consider removing this method by allowing external tag for the embedded
// ChainConfig struct.
func (cu ChainConfigWithUpgradesJSON) MarshalJSON() ([]byte, error) {
	// embed the ChainConfig struct into the response
	chainConfigJSON, err := json.Marshal(cu.ChainConfig)
	if err != nil {
		return nil, err
	}
	if len(chainConfigJSON) > maxJSONLen {
		return nil, errors.New("value too large")
	}

	type upgrades struct {
		UpgradeConfig UpgradeConfig `json:"upgrades"`
	}

	upgradeJSON, err := json.Marshal(upgrades{cu.UpgradeConfig})
	if err != nil {
		return nil, err
	}
	if len(upgradeJSON) > maxJSONLen {
		return nil, errors.New("value too large")
	}

	// merge the two JSON objects
	mergedJSON := make([]byte, 0, len(chainConfigJSON)+len(upgradeJSON)+1)
	mergedJSON = append(mergedJSON, chainConfigJSON[:len(chainConfigJSON)-1]...)
	mergedJSON = append(mergedJSON, ',')
	mergedJSON = append(mergedJSON, upgradeJSON[1:]...)
	return mergedJSON, nil
}

func (cu *ChainConfigWithUpgradesJSON) UnmarshalJSON(input []byte) error {
	var cc ChainConfig
	if err := json.Unmarshal(input, &cc); err != nil {
		return err
	}

	type upgrades struct {
		UpgradeConfig UpgradeConfig `json:"upgrades"`
	}

	var u upgrades
	if err := json.Unmarshal(input, &u); err != nil {
		return err
	}
	cu.ChainConfig = cc
	cu.UpgradeConfig = u.UpgradeConfig
	return nil
}

// ToWithUpgradesJSON converts the ChainConfig to ChainConfigWithUpgradesJSON with upgrades explicitly displayed.
// ChainConfig does not include upgrades in its JSON output.
// This is a workaround for showing upgrades in the JSON output.
func (c *ChainConfig) ToWithUpgradesJSON() *ChainConfigWithUpgradesJSON {
	return &ChainConfigWithUpgradesJSON{
		ChainConfig:   *c,
		UpgradeConfig: c.UpgradeConfig,
	}
}<|MERGE_RESOLUTION|>--- conflicted
+++ resolved
@@ -77,23 +77,6 @@
 		FeeConfig:          DefaultFeeConfig,
 		AllowFeeRecipients: false,
 
-<<<<<<< HEAD
-		HomesteadBlock:      big.NewInt(0),
-		EIP150Block:         big.NewInt(0),
-		EIP150Hash:          common.HexToHash("0x2086799aeebeae135c246c65021c82b4e15a2c451340993aacfd2751886514f0"),
-		EIP155Block:         big.NewInt(0),
-		EIP158Block:         big.NewInt(0),
-		ByzantiumBlock:      big.NewInt(0),
-		ConstantinopleBlock: big.NewInt(0),
-		PetersburgBlock:     big.NewInt(0),
-		IstanbulBlock:       big.NewInt(0),
-		MuirGlacierBlock:    big.NewInt(0),
-		GenesisPrecompiles:  Precompiles{},
-		NetworkUpgrades: NetworkUpgrades{
-			SubnetEVMTimestamp: utils.NewUint64(0),
-			// TODO Add DUpgrade timestamp
-		},
-=======
 		HomesteadBlock:           big.NewInt(0),
 		EIP150Block:              big.NewInt(0),
 		EIP150Hash:               common.HexToHash("0x2086799aeebeae135c246c65021c82b4e15a2c451340993aacfd2751886514f0"),
@@ -106,7 +89,6 @@
 		MuirGlacierBlock:         big.NewInt(0),
 		MandatoryNetworkUpgrades: MainnetNetworkUpgrades, // This can be changed to correct network (local, test) via VM.
 		GenesisPrecompiles:       Precompiles{},
->>>>>>> 75c34861
 	}
 
 	TestChainConfig = &ChainConfig{
@@ -124,15 +106,9 @@
 		PetersburgBlock:     big.NewInt(0),
 		IstanbulBlock:       big.NewInt(0),
 		MuirGlacierBlock:    big.NewInt(0),
-<<<<<<< HEAD
-		NetworkUpgrades: NetworkUpgrades{
-			SubnetEVMTimestamp:     utils.NewUint64(0),
-			DUpgradeBlockTimestamp: utils.NewUint64(0),
-=======
 		MandatoryNetworkUpgrades: MandatoryNetworkUpgrades{
-			SubnetEVMTimestamp: big.NewInt(0),
-			DUpgradeTimestamp:  big.NewInt(0),
->>>>>>> 75c34861
+			SubnetEVMTimestamp: utils.NewUint64(0),
+			DUpgradeTimestamp:  utils.NewUint64(0),
 		},
 		GenesisPrecompiles: Precompiles{},
 		UpgradeConfig:      UpgradeConfig{},
@@ -174,8 +150,8 @@
 		IstanbulBlock:       big.NewInt(0),
 		MuirGlacierBlock:    big.NewInt(0),
 		MandatoryNetworkUpgrades: MandatoryNetworkUpgrades{
-			SubnetEVMTimestamp: big.NewInt(0),
-			DUpgradeTimestamp:  big.NewInt(0),
+			SubnetEVMTimestamp: utils.NewUint64(0),
+			DUpgradeTimestamp:  utils.NewUint64(0),
 		},
 		GenesisPrecompiles: Precompiles{},
 		UpgradeConfig:      UpgradeConfig{},
@@ -379,21 +355,14 @@
 	return utils.IsBlockForked(c.IstanbulBlock, num)
 }
 
-<<<<<<< HEAD
 // IsSubnetEVM returns whether [time] is either equal to the SubnetEVM fork block timestamp or greater.
 func (c *ChainConfig) IsSubnetEVM(time uint64) bool {
-	return utils.IsTimestampForked(c.getNetworkUpgrades().SubnetEVMTimestamp, time)
-}
-
-// IsDUpgrade returns whether [time] represents a block
-// with a timestamp after the DUpgrade upgrade time.
+	return utils.IsTimestampForked(c.SubnetEVMTimestamp, time)
+}
+
+// IsDUpgrade returns whether [time] is either equal to the DUpgrade fork block timestamp or greater.
 func (c *ChainConfig) IsDUpgrade(time uint64) bool {
-	return utils.IsTimestampForked(c.getNetworkUpgrades().DUpgradeBlockTimestamp, time)
-=======
-// IsSubnetEVM returns whether [blockTimestamp] is either equal to the SubnetEVM fork block timestamp or greater.
-func (c *ChainConfig) IsSubnetEVM(blockTimestamp *big.Int) bool {
-	return utils.IsForked(c.SubnetEVMTimestamp, blockTimestamp)
->>>>>>> 75c34861
+	return utils.IsTimestampForked(c.DUpgradeTimestamp, time)
 }
 
 func (r *Rules) PredicatesExist() bool {
@@ -460,26 +429,16 @@
 }
 
 type fork struct {
-	name     string
-	block    *big.Int
-	optional bool // if true, the fork may be nil and next fork is still allowed
+	name      string
+	block     *big.Int // some go-ethereum forks use block numbers
+	timestamp *uint64  // Avalanche forks use timestamps
+	optional  bool     // if true, the fork may be nil and next fork is still allowed
 }
 
 // CheckConfigForkOrder checks that we don't "skip" any forks, geth isn't pluggable enough
 // to guarantee that forks can be implemented in a different order than on official networks
 func (c *ChainConfig) CheckConfigForkOrder() error {
-<<<<<<< HEAD
-	type fork struct {
-		name      string
-		block     *big.Int // some go-ethereum forks use block numbers
-		timestamp *uint64  // Avalanche forks use timestamps
-		optional  bool     // if true, the fork may be nil and next fork is still allowed
-	}
-	var lastFork fork
-	for _, cur := range []fork{
-=======
 	ethForks := []fork{
->>>>>>> 75c34861
 		{name: "homesteadBlock", block: c.HomesteadBlock},
 		{name: "eip150Block", block: c.EIP150Block},
 		{name: "eip155Block", block: c.EIP155Block},
@@ -504,13 +463,6 @@
 	// Note: we do not add the optional stateful precompile configs in here because they are optional
 	// and independent, such that the ordering they are enabled does not impact the correctness of the
 	// chain config.
-<<<<<<< HEAD
-	lastFork = fork{}
-	for _, cur := range []fork{
-		{name: "subnetEVMTimestamp", timestamp: c.SubnetEVMTimestamp},
-		{name: "dUpgradeBlockTimestamp", timestamp: c.DUpgradeBlockTimestamp},
-	} {
-=======
 	if err := checkForks(c.mandatoryForkOrder(), false); err != nil {
 		return err
 	}
@@ -523,13 +475,14 @@
 	return nil
 }
 
-func checkForks(forks []fork, heightFork bool) error {
+// checkForks checks that forks are enabled in order and returns an error if not
+// [blockFork] is true if the fork is a block number fork, false if it is a timestamp fork
+func checkForks(forks []fork, blockFork bool) error {
 	lastFork := fork{}
 	for _, cur := range forks {
-		if heightFork && cur.block != nil && common.Big0.Cmp(cur.block) != 0 {
+		if blockFork && cur.block != nil && common.Big0.Cmp(cur.block) != 0 {
 			return errNonGenesisForkByHeight
 		}
->>>>>>> 75c34861
 		if lastFork.name != "" {
 			// Next one must be higher number
 			if lastFork.timestamp == nil && cur.timestamp != nil {
@@ -591,7 +544,7 @@
 	}
 
 	// Check avalanhe network upgrades
-	if err := c.CheckMandatoryCompatible(&newcfg.MandatoryNetworkUpgrades, lastTimestamp); err != nil {
+	if err := c.CheckMandatoryCompatible(&newcfg.MandatoryNetworkUpgrades, time); err != nil {
 		return err
 	}
 
@@ -603,11 +556,7 @@
 		// upgrades (ie., treated as the user intends to cancel scheduled forks)
 		newOptionalNetworkUpgrades = &OptionalNetworkUpgrades{}
 	}
-<<<<<<< HEAD
-	if err := c.getNetworkUpgrades().CheckCompatible(newNetworkUpgrades, time); err != nil {
-=======
-	if err := c.getOptionalNetworkUpgrades().CheckOptionalCompatible(newOptionalNetworkUpgrades, lastTimestamp); err != nil {
->>>>>>> 75c34861
+	if err := c.getOptionalNetworkUpgrades().CheckOptionalCompatible(newOptionalNetworkUpgrades, time); err != nil {
 		return err
 	}
 
