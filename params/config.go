// (c) 2019-2020, Ava Labs, Inc.
//
// This file is a derived work, based on the go-ethereum library whose original
// notices appear below.
//
// It is distributed under a license compatible with the licensing terms of the
// original code from which it is derived.
//
// Much love to the original authors for their work.
// **********
// Copyright 2016 The go-ethereum Authors
// This file is part of the go-ethereum library.
//
// The go-ethereum library is free software: you can redistribute it and/or modify
// it under the terms of the GNU Lesser General Public License as published by
// the Free Software Foundation, either version 3 of the License, or
// (at your option) any later version.
//
// The go-ethereum library is distributed in the hope that it will be useful,
// but WITHOUT ANY WARRANTY; without even the implied warranty of
// MERCHANTABILITY or FITNESS FOR A PARTICULAR PURPOSE. See the
// GNU Lesser General Public License for more details.
//
// You should have received a copy of the GNU Lesser General Public License
// along with the go-ethereum library. If not, see <http://www.gnu.org/licenses/>.

package params

import (
	"encoding/json"
	"errors"
	"fmt"
	"math/big"

	"github.com/ava-labs/avalanchego/snow"
	"github.com/ava-labs/subnet-evm/commontype"
	"github.com/ava-labs/subnet-evm/precompile/modules"
	"github.com/ava-labs/subnet-evm/precompile/precompileconfig"
	"github.com/ava-labs/subnet-evm/utils"
	"github.com/ethereum/go-ethereum/common"
)

const maxJSONLen = 64 * 1024 * 1024 // 64MB

var (
	errNonGenesisForkByHeight = errors.New("subnet-evm only supports forking by height at the genesis block")

	SubnetEVMChainID = big.NewInt(43214)

	// For legacy tests
	MinGasPrice        int64 = 225_000_000_000
	TestInitialBaseFee int64 = 225_000_000_000
	TestMaxBaseFee     int64 = 225_000_000_000

	DynamicFeeExtraDataSize        = 80
	RollupWindow            uint64 = 10

	DefaultFeeConfig = commontype.FeeConfig{
		GasLimit:        big.NewInt(8_000_000),
		TargetBlockRate: 2, // in seconds

		MinBaseFee:               big.NewInt(25_000_000_000),
		TargetGas:                big.NewInt(15_000_000),
		BaseFeeChangeDenominator: big.NewInt(36),

		MinBlockGasCost:  big.NewInt(0),
		MaxBlockGasCost:  big.NewInt(1_000_000),
		BlockGasCostStep: big.NewInt(200_000),
	}
)

var (
	// SubnetEVMDefaultConfig is the default configuration
	// without any network upgrades.
	SubnetEVMDefaultChainConfig = &ChainConfig{
		ChainID:            SubnetEVMChainID,
		FeeConfig:          DefaultFeeConfig,
		AllowFeeRecipients: false,

		HomesteadBlock:           big.NewInt(0),
		EIP150Block:              big.NewInt(0),
		EIP150Hash:               common.HexToHash("0x2086799aeebeae135c246c65021c82b4e15a2c451340993aacfd2751886514f0"),
		EIP155Block:              big.NewInt(0),
		EIP158Block:              big.NewInt(0),
		ByzantiumBlock:           big.NewInt(0),
		ConstantinopleBlock:      big.NewInt(0),
		PetersburgBlock:          big.NewInt(0),
		IstanbulBlock:            big.NewInt(0),
		MuirGlacierBlock:         big.NewInt(0),
		MandatoryNetworkUpgrades: MainnetNetworkUpgrades, // This can be changed to correct network (local, test) via VM.
		GenesisPrecompiles:       Precompiles{},
	}

	TestChainConfig = &ChainConfig{
		AvalancheContext:    AvalancheContext{snow.DefaultContextTest()},
		ChainID:             big.NewInt(1),
		FeeConfig:           DefaultFeeConfig,
		AllowFeeRecipients:  false,
		HomesteadBlock:      big.NewInt(0),
		EIP150Block:         big.NewInt(0),
		EIP150Hash:          common.Hash{},
		EIP155Block:         big.NewInt(0),
		EIP158Block:         big.NewInt(0),
		ByzantiumBlock:      big.NewInt(0),
		ConstantinopleBlock: big.NewInt(0),
		PetersburgBlock:     big.NewInt(0),
		IstanbulBlock:       big.NewInt(0),
		MuirGlacierBlock:    big.NewInt(0),
		MandatoryNetworkUpgrades: MandatoryNetworkUpgrades{
			SubnetEVMTimestamp: utils.NewUint64(0),
			DUpgradeTimestamp:  utils.NewUint64(0),
		},
		GenesisPrecompiles: Precompiles{},
		UpgradeConfig:      UpgradeConfig{},
	}

	TestSubnetEVMConfig = &ChainConfig{
		AvalancheContext:    AvalancheContext{snow.DefaultContextTest()},
		ChainID:             big.NewInt(1),
		FeeConfig:           DefaultFeeConfig,
		AllowFeeRecipients:  false,
		HomesteadBlock:      big.NewInt(0),
		EIP150Block:         big.NewInt(0),
		EIP150Hash:          common.Hash{},
		EIP155Block:         big.NewInt(0),
		EIP158Block:         big.NewInt(0),
		ByzantiumBlock:      big.NewInt(0),
		ConstantinopleBlock: big.NewInt(0),
		PetersburgBlock:     big.NewInt(0),
		IstanbulBlock:       big.NewInt(0),
		MuirGlacierBlock:    big.NewInt(0),
		MandatoryNetworkUpgrades: MandatoryNetworkUpgrades{
			SubnetEVMTimestamp: utils.NewUint64(0),
		},
		GenesisPrecompiles: Precompiles{},
		UpgradeConfig:      UpgradeConfig{},
	}

	TestPreSubnetEVMConfig = &ChainConfig{
		AvalancheContext:         AvalancheContext{snow.DefaultContextTest()},
		ChainID:                  big.NewInt(1),
		FeeConfig:                DefaultFeeConfig,
		AllowFeeRecipients:       false,
		HomesteadBlock:           big.NewInt(0),
		EIP150Block:              big.NewInt(0),
		EIP150Hash:               common.Hash{},
		EIP155Block:              big.NewInt(0),
		EIP158Block:              big.NewInt(0),
		ByzantiumBlock:           big.NewInt(0),
		ConstantinopleBlock:      big.NewInt(0),
		PetersburgBlock:          big.NewInt(0),
		IstanbulBlock:            big.NewInt(0),
		MuirGlacierBlock:         big.NewInt(0),
		MandatoryNetworkUpgrades: MandatoryNetworkUpgrades{},
		GenesisPrecompiles:       Precompiles{},
		UpgradeConfig:            UpgradeConfig{},
	}

	TestRules = TestChainConfig.AvalancheRules(new(big.Int), 0)
)

// UpgradeConfig includes the following configs that may be specified in upgradeBytes:
// - Timestamps that enable avalanche network upgrades,
// - Enabling or disabling precompiles as network upgrades.
type UpgradeConfig struct {
	// Config for optional timestamps that enable network upgrades.
	// Note: if OptionalUpgrades is specified in the JSON all previously activated
	// forks must be present or upgradeBytes will be rejected.
	OptionalNetworkUpgrades *OptionalNetworkUpgrades `json:"networkUpgrades,omitempty"`

	// Config for modifying state as a network upgrade.
	StateUpgrades []StateUpgrade `json:"stateUpgrades,omitempty"`

	// Config for enabling and disabling precompiles as network upgrades.
	PrecompileUpgrades []PrecompileUpgrade `json:"precompileUpgrades,omitempty"`
}

// AvalancheContext provides Avalanche specific context directly into the EVM.
type AvalancheContext struct {
	SnowCtx *snow.Context
}

// ChainConfig is the core config which determines the blockchain settings.
//
// ChainConfig is stored in the database on a per block basis. This means
// that any network, identified by its genesis block, can have its own
// set of configuration options.
type ChainConfig struct {
	AvalancheContext `json:"-"` // Avalanche specific context set during VM initialization. Not serialized.

	ChainID            *big.Int             `json:"chainId"`                      // chainId identifies the current chain and is used for replay protection
	FeeConfig          commontype.FeeConfig `json:"feeConfig"`                    // Set the configuration for the dynamic fee algorithm
	AllowFeeRecipients bool                 `json:"allowFeeRecipients,omitempty"` // Allows fees to be collected by block builders.

	HomesteadBlock *big.Int `json:"homesteadBlock,omitempty"` // Homestead switch block (nil = no fork, 0 = already homestead)

	// EIP150 implements the Gas price changes (https://github.com/ethereum/EIPs/issues/150)
	EIP150Block *big.Int    `json:"eip150Block,omitempty"` // EIP150 HF block (nil = no fork)
	EIP150Hash  common.Hash `json:"eip150Hash,omitempty"`  // EIP150 HF hash (needed for header only clients as only gas pricing changed)

	EIP155Block *big.Int `json:"eip155Block,omitempty"` // EIP155 HF block
	EIP158Block *big.Int `json:"eip158Block,omitempty"` // EIP158 HF block

	ByzantiumBlock      *big.Int `json:"byzantiumBlock,omitempty"`      // Byzantium switch block (nil = no fork, 0 = already on byzantium)
	ConstantinopleBlock *big.Int `json:"constantinopleBlock,omitempty"` // Constantinople switch block (nil = no fork, 0 = already activated)
	PetersburgBlock     *big.Int `json:"petersburgBlock,omitempty"`     // Petersburg switch block (nil = same as Constantinople)
	IstanbulBlock       *big.Int `json:"istanbulBlock,omitempty"`       // Istanbul switch block (nil = no fork, 0 = already on istanbul)
	MuirGlacierBlock    *big.Int `json:"muirGlacierBlock,omitempty"`    // Eip-2384 (bomb delay) switch block (nil = no fork, 0 = already activated)

	MandatoryNetworkUpgrades             // Config for timestamps that enable mandatory network upgrades. Skip encoding/decoding directly into ChainConfig.
	OptionalNetworkUpgrades              // Config for optional timestamps that enable network upgrades
	GenesisPrecompiles       Precompiles `json:"-"` // Config for enabling precompiles from genesis. JSON encode/decode will be handled by the custom marshaler/unmarshaler.
	UpgradeConfig            `json:"-"`  // Config specified in upgradeBytes (avalanche network upgrades or enable/disabling precompiles). Skip encoding/decoding directly into ChainConfig.
}

// UnmarshalJSON parses the JSON-encoded data and stores the result in the
// object pointed to by c.
// This is a custom unmarshaler to handle the Precompiles field.
// Precompiles was presented as an inline object in the JSON.
// This custom unmarshaler ensures backwards compatibility with the old format.
func (c *ChainConfig) UnmarshalJSON(data []byte) error {
	// Alias ChainConfig to avoid recursion
	type _ChainConfig ChainConfig
	tmp := _ChainConfig{}
	if err := json.Unmarshal(data, &tmp); err != nil {
		return err
	}

	// At this point we have populated all fields except PrecompileUpgrade
	*c = ChainConfig(tmp)

	// Unmarshal inlined PrecompileUpgrade
	return json.Unmarshal(data, &c.GenesisPrecompiles)
}

// MarshalJSON returns the JSON encoding of c.
// This is a custom marshaler to handle the Precompiles field.
func (c ChainConfig) MarshalJSON() ([]byte, error) {
	// Alias ChainConfig to avoid recursion
	type _ChainConfig ChainConfig
	tmp, err := json.Marshal(_ChainConfig(c))
	if err != nil {
		return nil, err
	}

	// To include PrecompileUpgrades, we unmarshal the json representing c
	// then directly add the corresponding keys to the json.
	raw := make(map[string]json.RawMessage)
	if err := json.Unmarshal(tmp, &raw); err != nil {
		return nil, err
	}

	for key, value := range c.GenesisPrecompiles {
		conf, err := json.Marshal(value)
		if err != nil {
			return nil, err
		}
		raw[key] = conf
	}

	return json.Marshal(raw)
}

// Description returns a human-readable description of ChainConfig.
func (c *ChainConfig) Description() string {
	var banner string

	banner += fmt.Sprintf("Chain ID:  %v\n", c.ChainID)
	banner += "Consensus: Dummy Consensus Engine\n\n"

	// Create a list of forks with a short description of them. Forks that only
	// makes sense for mainnet should be optional at printing to avoid bloating
	// the output for testnets and private networks.
	banner += "Hard Forks:\n"
	banner += fmt.Sprintf(" - Homestead:                   #%-8v (https://github.com/ethereum/execution-specs/blob/master/network-upgrades/mainnet-upgrades/homestead.md)\n", c.HomesteadBlock)
	banner += fmt.Sprintf(" - Tangerine Whistle (EIP 150): #%-8v (https://github.com/ethereum/execution-specs/blob/master/network-upgrades/mainnet-upgrades/tangerine-whistle.md)\n", c.EIP150Block)
	banner += fmt.Sprintf(" - Spurious Dragon/1 (EIP 155): #%-8v (https://github.com/ethereum/execution-specs/blob/master/network-upgrades/mainnet-upgrades/spurious-dragon.md)\n", c.EIP155Block)
	banner += fmt.Sprintf(" - Spurious Dragon/2 (EIP 158): #%-8v (https://github.com/ethereum/execution-specs/blob/master/network-upgrades/mainnet-upgrades/spurious-dragon.md)\n", c.EIP155Block)
	banner += fmt.Sprintf(" - Byzantium:                   #%-8v (https://github.com/ethereum/execution-specs/blob/master/network-upgrades/mainnet-upgrades/byzantium.md)\n", c.ByzantiumBlock)
	banner += fmt.Sprintf(" - Constantinople:              #%-8v (https://github.com/ethereum/execution-specs/blob/master/network-upgrades/mainnet-upgrades/constantinople.md)\n", c.ConstantinopleBlock)
	banner += fmt.Sprintf(" - Petersburg:                  #%-8v (https://github.com/ethereum/execution-specs/blob/master/network-upgrades/mainnet-upgrades/petersburg.md)\n", c.PetersburgBlock)
	banner += fmt.Sprintf(" - Istanbul:                    #%-8v (https://github.com/ethereum/execution-specs/blob/master/network-upgrades/mainnet-upgrades/istanbul.md)\n", c.IstanbulBlock)
	if c.MuirGlacierBlock != nil {
		banner += fmt.Sprintf(" - Muir Glacier:                #%-8v (https://github.com/ethereum/execution-specs/blob/master/network-upgrades/mainnet-upgrades/muir-glacier.md)\n", c.MuirGlacierBlock)
	}
	banner += "Mandatory Upgrades:\n"
	if c.SubnetEVMTimestamp != nil {
		banner += fmt.Sprintf(" - SubnetEVM Timestamp:             @%-10v (https://github.com/ava-labs/avalanchego/releases/tag/v1.10.0)\n", *c.SubnetEVMTimestamp)
	}
	if c.DUpgradeTimestamp != nil {
		banner += fmt.Sprintf(" - DUpgrade Timestamp:              @%-10v (https://github.com/ava-labs/avalanchego/releases/tag/v1.11.0)\n", *c.DUpgradeTimestamp)
	}
	banner += "\n"

	// Add Subnet-EVM custom fields
	optionalNetworkUpgradeBytes, err := json.Marshal(c.OptionalNetworkUpgrades)
	if err != nil {
		optionalNetworkUpgradeBytes = []byte("cannot marshal OptionalNetworkUpgrades")
	}
	banner += fmt.Sprintf("Optional Network Upgrades: %s", string(optionalNetworkUpgradeBytes))
	banner += "\n"

	precompileUpgradeBytes, err := json.Marshal(c.GenesisPrecompiles)
	if err != nil {
		precompileUpgradeBytes = []byte("cannot marshal PrecompileUpgrade")
	}
	banner += fmt.Sprintf("Precompile Upgrades: %s", string(precompileUpgradeBytes))
	banner += "\n"

	upgradeConfigBytes, err := json.Marshal(c.UpgradeConfig)
	if err != nil {
		upgradeConfigBytes = []byte("cannot marshal UpgradeConfig")
	}
	banner += fmt.Sprintf("Upgrade Config: %s", string(upgradeConfigBytes))
	banner += "\n"

	feeBytes, err := json.Marshal(c.FeeConfig)
	if err != nil {
		feeBytes = []byte("cannot marshal FeeConfig")
	}
	banner += fmt.Sprintf("Fee Config: %s", string(feeBytes))
	banner += "\n"

	banner += fmt.Sprintf("Allow Fee Recipients: %v", c.AllowFeeRecipients)
	banner += "\n"
	return banner
}

// IsHomestead returns whether num is either equal to the homestead block or greater.
func (c *ChainConfig) IsHomestead(num *big.Int) bool {
	return utils.IsBlockForked(c.HomesteadBlock, num)
}

// IsEIP150 returns whether num is either equal to the EIP150 fork block or greater.
func (c *ChainConfig) IsEIP150(num *big.Int) bool {
	return utils.IsBlockForked(c.EIP150Block, num)
}

// IsEIP155 returns whether num is either equal to the EIP155 fork block or greater.
func (c *ChainConfig) IsEIP155(num *big.Int) bool {
	return utils.IsBlockForked(c.EIP155Block, num)
}

// IsEIP158 returns whether num is either equal to the EIP158 fork block or greater.
func (c *ChainConfig) IsEIP158(num *big.Int) bool {
	return utils.IsBlockForked(c.EIP158Block, num)
}

// IsByzantium returns whether num is either equal to the Byzantium fork block or greater.
func (c *ChainConfig) IsByzantium(num *big.Int) bool {
	return utils.IsBlockForked(c.ByzantiumBlock, num)
}

// IsConstantinople returns whether num is either equal to the Constantinople fork block or greater.
func (c *ChainConfig) IsConstantinople(num *big.Int) bool {
	return utils.IsBlockForked(c.ConstantinopleBlock, num)
}

// IsMuirGlacier returns whether num is either equal to the Muir Glacier (EIP-2384) fork block or greater.
func (c *ChainConfig) IsMuirGlacier(num *big.Int) bool {
	return utils.IsBlockForked(c.MuirGlacierBlock, num)
}

// IsPetersburg returns whether num is either
// - equal to or greater than the PetersburgBlock fork block,
// - OR is nil, and Constantinople is active
func (c *ChainConfig) IsPetersburg(num *big.Int) bool {
	return utils.IsBlockForked(c.PetersburgBlock, num) || c.PetersburgBlock == nil && utils.IsBlockForked(c.ConstantinopleBlock, num)
}

// IsIstanbul returns whether num is either equal to the Istanbul fork block or greater.
func (c *ChainConfig) IsIstanbul(num *big.Int) bool {
	return utils.IsBlockForked(c.IstanbulBlock, num)
}

// IsSubnetEVM returns whether [time] represents a block
// with a timestamp after the SubnetEVM upgrade time.
func (c *ChainConfig) IsSubnetEVM(time uint64) bool {
	return utils.IsTimestampForked(c.SubnetEVMTimestamp, time)
}

// IsDUpgrade returns whether [time] represents a block
// with a timestamp after the DUpgrade upgrade time.
func (c *ChainConfig) IsDUpgrade(time uint64) bool {
	return utils.IsTimestampForked(c.DUpgradeTimestamp, time)
}

func (r *Rules) PredicatesExist() bool {
<<<<<<< HEAD
	return len(r.PredicatePrecompiles) > 0
}

func (r *Rules) PredicateExists(addr common.Address) bool {
	_, predicateExists := r.PredicatePrecompiles[addr]
=======
	return len(r.Predicates) > 0
}

func (r *Rules) PredicateExists(addr common.Address) bool {
	_, predicateExists := r.Predicates[addr]
>>>>>>> 86d757d9
	return predicateExists
}

// IsPrecompileEnabled returns whether precompile with [address] is enabled at [timestamp].
func (c *ChainConfig) IsPrecompileEnabled(address common.Address, timestamp uint64) bool {
	config := c.getActivePrecompileConfig(address, timestamp)
	return config != nil && !config.IsDisabled()
}

// CheckCompatible checks whether scheduled fork transitions have been imported
// with a mismatching chain configuration.
func (c *ChainConfig) CheckCompatible(newcfg *ChainConfig, height uint64, time uint64) *ConfigCompatError {
	var (
		bhead = new(big.Int).SetUint64(height)
		btime = time
	)
	// Iterate checkCompatible to find the lowest conflict.
	var lasterr *ConfigCompatError
	for {
		err := c.checkCompatible(newcfg, bhead, btime)
		if err == nil || (lasterr != nil && err.RewindToBlock == lasterr.RewindToBlock && err.RewindToTime == lasterr.RewindToTime) {
			break
		}
		lasterr = err

		if err.RewindToTime > 0 {
			btime = err.RewindToTime
		} else {
			bhead.SetUint64(err.RewindToBlock)
		}
	}
	return lasterr
}

// Verify verifies chain config and returns error
func (c *ChainConfig) Verify() error {
	if err := c.FeeConfig.Verify(); err != nil {
		return err
	}

	// Verify the precompile upgrades are internally consistent given the existing chainConfig.
	if err := c.verifyPrecompileUpgrades(); err != nil {
		return fmt.Errorf("invalid precompile upgrades: %w", err)
	}

	// Verify the state upgrades are internally consistent given the existing chainConfig.
	if err := c.verifyStateUpgrades(); err != nil {
		return fmt.Errorf("invalid state upgrades: %w", err)
	}

	return nil
}

type fork struct {
	name      string
	block     *big.Int // some go-ethereum forks use block numbers
	timestamp *uint64  // Avalanche forks use timestamps
	optional  bool     // if true, the fork may be nil and next fork is still allowed
}

// CheckConfigForkOrder checks that we don't "skip" any forks, geth isn't pluggable enough
// to guarantee that forks can be implemented in a different order than on official networks
func (c *ChainConfig) CheckConfigForkOrder() error {
	ethForks := []fork{
		{name: "homesteadBlock", block: c.HomesteadBlock},
		{name: "eip150Block", block: c.EIP150Block},
		{name: "eip155Block", block: c.EIP155Block},
		{name: "eip158Block", block: c.EIP158Block},
		{name: "byzantiumBlock", block: c.ByzantiumBlock},
		{name: "constantinopleBlock", block: c.ConstantinopleBlock},
		{name: "petersburgBlock", block: c.PetersburgBlock},
		{name: "istanbulBlock", block: c.IstanbulBlock},
		{name: "muirGlacierBlock", block: c.MuirGlacierBlock, optional: true},
	}

	// Check that forks are enabled in order
	if err := checkForks(ethForks, true); err != nil {
		return err
	}

	// Note: In Avalanche, hard forks must take place via block timestamps instead
	// of block numbers since blocks are produced asynchronously. Therefore, we do not
	// check that the block timestamps in the same way as for
	// the block number forks since it would not be a meaningful comparison.
	// Instead, we check only that Phases are enabled in order.
	// Note: we do not add the optional stateful precompile configs in here because they are optional
	// and independent, such that the ordering they are enabled does not impact the correctness of the
	// chain config.
	if err := checkForks(c.mandatoryForkOrder(), false); err != nil {
		return err
	}

	// Check optional forks are enabled in order
	if err := checkForks(c.optionalForkOrder(), false); err != nil {
		return err
	}

	return nil
}

// checkForks checks that forks are enabled in order and returns an error if not
// [blockFork] is true if the fork is a block number fork, false if it is a timestamp fork
func checkForks(forks []fork, blockFork bool) error {
	lastFork := fork{}
	for _, cur := range forks {
		if blockFork && cur.block != nil && common.Big0.Cmp(cur.block) != 0 {
			return errNonGenesisForkByHeight
		}
		if lastFork.name != "" {
			// Next one must be higher number
			if lastFork.timestamp == nil && cur.timestamp != nil {
				return fmt.Errorf("unsupported fork ordering: %v not enabled, but %v enabled at %v",
					lastFork.name, cur.name, cur.timestamp)
			}
			if lastFork.timestamp != nil && cur.timestamp != nil {
				if *lastFork.timestamp > *cur.timestamp {
					return fmt.Errorf("unsupported fork ordering: %v enabled at %v, but %v enabled at %v",
						lastFork.name, lastFork.timestamp, cur.name, cur.timestamp)
				}
			}
		}
		// If it was optional and not set, then ignore it
		if !cur.optional || cur.timestamp != nil {
			lastFork = cur
		}
	}
	return nil
}

// checkCompatible confirms that [newcfg] is backwards compatible with [c] to upgrade with the given head block height and timestamp.
// This confirms that all Ethereum and Avalanche upgrades are backwards compatible as well as that the precompile config is backwards
// compatible.
func (c *ChainConfig) checkCompatible(newcfg *ChainConfig, height *big.Int, time uint64) *ConfigCompatError {
	if isForkBlockIncompatible(c.HomesteadBlock, newcfg.HomesteadBlock, height) {
		return newBlockCompatError("Homestead fork block", c.HomesteadBlock, newcfg.HomesteadBlock)
	}
	if isForkBlockIncompatible(c.EIP150Block, newcfg.EIP150Block, height) {
		return newBlockCompatError("EIP150 fork block", c.EIP150Block, newcfg.EIP150Block)
	}
	if isForkBlockIncompatible(c.EIP155Block, newcfg.EIP155Block, height) {
		return newBlockCompatError("EIP155 fork block", c.EIP155Block, newcfg.EIP155Block)
	}
	if isForkBlockIncompatible(c.EIP158Block, newcfg.EIP158Block, height) {
		return newBlockCompatError("EIP158 fork block", c.EIP158Block, newcfg.EIP158Block)
	}
	if c.IsEIP158(height) && !utils.BigNumEqual(c.ChainID, newcfg.ChainID) {
		return newBlockCompatError("EIP158 chain ID", c.EIP158Block, newcfg.EIP158Block)
	}
	if isForkBlockIncompatible(c.ByzantiumBlock, newcfg.ByzantiumBlock, height) {
		return newBlockCompatError("Byzantium fork block", c.ByzantiumBlock, newcfg.ByzantiumBlock)
	}
	if isForkBlockIncompatible(c.ConstantinopleBlock, newcfg.ConstantinopleBlock, height) {
		return newBlockCompatError("Constantinople fork block", c.ConstantinopleBlock, newcfg.ConstantinopleBlock)
	}
	if isForkBlockIncompatible(c.PetersburgBlock, newcfg.PetersburgBlock, height) {
		// the only case where we allow Petersburg to be set in the past is if it is equal to Constantinople
		// mainly to satisfy fork ordering requirements which state that Petersburg fork be set if Constantinople fork is set
		if isForkBlockIncompatible(c.ConstantinopleBlock, newcfg.PetersburgBlock, height) {
			return newBlockCompatError("Petersburg fork block", c.PetersburgBlock, newcfg.PetersburgBlock)
		}
	}
	if isForkBlockIncompatible(c.IstanbulBlock, newcfg.IstanbulBlock, height) {
		return newBlockCompatError("Istanbul fork block", c.IstanbulBlock, newcfg.IstanbulBlock)
	}
	if isForkBlockIncompatible(c.MuirGlacierBlock, newcfg.MuirGlacierBlock, height) {
		return newBlockCompatError("Muir Glacier fork block", c.MuirGlacierBlock, newcfg.MuirGlacierBlock)
	}

	// Check avalanhe network upgrades
	if err := c.CheckMandatoryCompatible(&newcfg.MandatoryNetworkUpgrades, time); err != nil {
		return err
	}

	// Check subnet-evm specific activations
	newOptionalNetworkUpgrades := newcfg.getOptionalNetworkUpgrades()
	if c.UpgradeConfig.OptionalNetworkUpgrades != nil && newcfg.UpgradeConfig.OptionalNetworkUpgrades == nil {
		// Note: if the current OptionalNetworkUpgrades are set via UpgradeConfig, then a new config
		// without OptionalNetworkUpgrades will be treated as having specified an empty set of network
		// upgrades (ie., treated as the user intends to cancel scheduled forks)
		newOptionalNetworkUpgrades = &OptionalNetworkUpgrades{}
	}
	if err := c.getOptionalNetworkUpgrades().CheckOptionalCompatible(newOptionalNetworkUpgrades, time); err != nil {
		return err
	}

	// Check that the precompiles on the new config are compatible with the existing precompile config.
	if err := c.CheckPrecompilesCompatible(newcfg.PrecompileUpgrades, time); err != nil {
		return err
	}

	// Check that the state upgrades on the new config are compatible with the existing state upgrade config.
	if err := c.CheckStateUpgradesCompatible(newcfg.StateUpgrades, time); err != nil {
		return err
	}

	// TODO verify that the fee config is fully compatible between [c] and [newcfg].
	return nil
}

// getOptionalNetworkUpgrades returns OptionalNetworkUpgrades from upgrade config if set there,
// otherwise it falls back to the genesis chain config.
func (c *ChainConfig) getOptionalNetworkUpgrades() *OptionalNetworkUpgrades {
	if upgradeConfigOverride := c.UpgradeConfig.OptionalNetworkUpgrades; upgradeConfigOverride != nil {
		return upgradeConfigOverride
	}
	return &c.OptionalNetworkUpgrades
}

// isForkBlockIncompatible returns true if a fork scheduled at s1 cannot be rescheduled to
// block s2 because head is already past the fork.
func isForkBlockIncompatible(s1, s2, head *big.Int) bool {
	return (utils.IsBlockForked(s1, head) || utils.IsBlockForked(s2, head)) && !configBlockEqual(s1, s2)
}

func configBlockEqual(x, y *big.Int) bool {
	if x == nil {
		return y == nil
	}
	if y == nil {
		return x == nil
	}
	return x.Cmp(y) == 0
}

// isForkTimestampIncompatible returns true if a fork scheduled at timestamp s1
// cannot be rescheduled to timestamp s2 because head is already past the fork.
func isForkTimestampIncompatible(s1, s2 *uint64, head uint64) bool {
	return (utils.IsTimestampForked(s1, head) || utils.IsTimestampForked(s2, head)) && !configTimestampEqual(s1, s2)
}

func configTimestampEqual(x, y *uint64) bool {
	if x == nil {
		return y == nil
	}
	if y == nil {
		return x == nil
	}
	return *x == *y
}

// ConfigCompatError is raised if the locally-stored blockchain is initialised with a
// ChainConfig that would alter the past.
type ConfigCompatError struct {
	What string

	// block numbers of the stored and new configurations if block based forking
	StoredBlock, NewBlock *big.Int

	// timestamps of the stored and new configurations if time based forking
	StoredTime, NewTime *uint64

	// the block number to which the local chain must be rewound to correct the error
	RewindToBlock uint64

	// the timestamp to which the local chain must be rewound to correct the error
	RewindToTime uint64
}

func newBlockCompatError(what string, storedblock, newblock *big.Int) *ConfigCompatError {
	var rew *big.Int
	switch {
	case storedblock == nil:
		rew = newblock
	case newblock == nil || storedblock.Cmp(newblock) < 0:
		rew = storedblock
	default:
		rew = newblock
	}
	err := &ConfigCompatError{
		What:          what,
		StoredBlock:   storedblock,
		NewBlock:      newblock,
		RewindToBlock: 0,
	}
	if rew != nil && rew.Sign() > 0 {
		err.RewindToBlock = rew.Uint64() - 1
	}
	return err
}

func newTimestampCompatError(what string, storedtime, newtime *uint64) *ConfigCompatError {
	var rew *uint64
	switch {
	case storedtime == nil:
		rew = newtime
	case newtime == nil || *storedtime < *newtime:
		rew = storedtime
	default:
		rew = newtime
	}
	err := &ConfigCompatError{
		What:         what,
		StoredTime:   storedtime,
		NewTime:      newtime,
		RewindToTime: 0,
	}
	if rew != nil && *rew > 0 {
		err.RewindToTime = *rew - 1
	}
	return err
}

func (err *ConfigCompatError) Error() string {
	if err.StoredBlock != nil {
		return fmt.Sprintf("mismatching %s in database (have block %d, want block %d, rewindto block %d)", err.What, err.StoredBlock, err.NewBlock, err.RewindToBlock)
	}
	return fmt.Sprintf("mismatching %s in database (have timestamp %d, want timestamp %d, rewindto timestamp %d)", err.What, err.StoredTime, err.NewTime, err.RewindToTime)
}

// Rules wraps ChainConfig and is merely syntactic sugar or can be used for functions
// that do not have or require information about the block.
//
// Rules is a one time interface meaning that it shouldn't be used in between transition
// phases.
type Rules struct {
	ChainID                                                 *big.Int
	IsHomestead, IsEIP150, IsEIP155, IsEIP158               bool
	IsByzantium, IsConstantinople, IsPetersburg, IsIstanbul bool

	// Rules for Avalanche releases
	IsSubnetEVM bool
	IsDUpgrade  bool

	// ActivePrecompiles maps addresses to stateful precompiled contracts that are enabled
	// for this rule set.
	// Note: none of these addresses should conflict with the address space used by
	// any existing precompiles.
	ActivePrecompiles map[common.Address]precompileconfig.Config
	// Predicates maps addresses to stateful precompile predicate functions
	// that are enabled for this rule set.
<<<<<<< HEAD
	PredicatePrecompiles map[common.Address]precompileconfig.Predicater
=======
	Predicates map[common.Address]precompileconfig.Predicater
>>>>>>> 86d757d9
	// AccepterPrecompiles map addresses to stateful precompile accepter functions
	// that are enabled for this rule set.
	AccepterPrecompiles map[common.Address]precompileconfig.Accepter
}

// IsPrecompileEnabled returns true if the precompile at [addr] is enabled for this rule set.
func (r *Rules) IsPrecompileEnabled(addr common.Address) bool {
	_, ok := r.ActivePrecompiles[addr]
	return ok
}

// Rules ensures c's ChainID is not nil.
func (c *ChainConfig) rules(num *big.Int) Rules {
	chainID := c.ChainID
	if chainID == nil {
		chainID = new(big.Int)
	}
	return Rules{
		ChainID:          new(big.Int).Set(chainID),
		IsHomestead:      c.IsHomestead(num),
		IsEIP150:         c.IsEIP150(num),
		IsEIP155:         c.IsEIP155(num),
		IsEIP158:         c.IsEIP158(num),
		IsByzantium:      c.IsByzantium(num),
		IsConstantinople: c.IsConstantinople(num),
		IsPetersburg:     c.IsPetersburg(num),
		IsIstanbul:       c.IsIstanbul(num),
	}
}

// AvalancheRules returns the Avalanche modified rules to support Avalanche
// network upgrades
func (c *ChainConfig) AvalancheRules(blockNum *big.Int, timestamp uint64) Rules {
	rules := c.rules(blockNum)

	rules.IsSubnetEVM = c.IsSubnetEVM(timestamp)
	rules.IsDUpgrade = c.IsDUpgrade(timestamp)

	// Initialize the stateful precompiles that should be enabled at [blockTimestamp].
	rules.ActivePrecompiles = make(map[common.Address]precompileconfig.Config)
<<<<<<< HEAD
	rules.PredicatePrecompiles = make(map[common.Address]precompileconfig.Predicater)
=======
	rules.Predicates = make(map[common.Address]precompileconfig.Predicater)
>>>>>>> 86d757d9
	rules.AccepterPrecompiles = make(map[common.Address]precompileconfig.Accepter)
	for _, module := range modules.RegisteredModules() {
		if config := c.getActivePrecompileConfig(module.Address, timestamp); config != nil && !config.IsDisabled() {
			rules.ActivePrecompiles[module.Address] = config
<<<<<<< HEAD
			if precompilePredicate, ok := config.(precompileconfig.Predicater); ok {
				rules.PredicatePrecompiles[module.Address] = precompilePredicate
=======
			if predicate, ok := config.(precompileconfig.Predicater); ok {
				rules.Predicates[module.Address] = predicate
>>>>>>> 86d757d9
			}
			if precompileAccepter, ok := config.(precompileconfig.Accepter); ok {
				rules.AccepterPrecompiles[module.Address] = precompileAccepter
			}
		}
	}

	return rules
}

// GetFeeConfig returns the original FeeConfig contained in the genesis ChainConfig.
// Implements precompile.ChainConfig interface.
func (c *ChainConfig) GetFeeConfig() commontype.FeeConfig {
	return c.FeeConfig
}

// AllowedFeeRecipients returns the original AllowedFeeRecipients parameter contained in the genesis ChainConfig.
// Implements precompile.ChainConfig interface.
func (c *ChainConfig) AllowedFeeRecipients() bool {
	return c.AllowFeeRecipients
}

type ChainConfigWithUpgradesJSON struct {
	ChainConfig
	UpgradeConfig UpgradeConfig `json:"upgrades,omitempty"`
}

// MarshalJSON implements json.Marshaler. This is a workaround for the fact that
// the embedded ChainConfig struct has a MarshalJSON method, which prevents
// the default JSON marshalling from working for UpgradeConfig.
// TODO: consider removing this method by allowing external tag for the embedded
// ChainConfig struct.
func (cu ChainConfigWithUpgradesJSON) MarshalJSON() ([]byte, error) {
	// embed the ChainConfig struct into the response
	chainConfigJSON, err := json.Marshal(cu.ChainConfig)
	if err != nil {
		return nil, err
	}
	if len(chainConfigJSON) > maxJSONLen {
		return nil, errors.New("value too large")
	}

	type upgrades struct {
		UpgradeConfig UpgradeConfig `json:"upgrades"`
	}

	upgradeJSON, err := json.Marshal(upgrades{cu.UpgradeConfig})
	if err != nil {
		return nil, err
	}
	if len(upgradeJSON) > maxJSONLen {
		return nil, errors.New("value too large")
	}

	// merge the two JSON objects
	mergedJSON := make([]byte, 0, len(chainConfigJSON)+len(upgradeJSON)+1)
	mergedJSON = append(mergedJSON, chainConfigJSON[:len(chainConfigJSON)-1]...)
	mergedJSON = append(mergedJSON, ',')
	mergedJSON = append(mergedJSON, upgradeJSON[1:]...)
	return mergedJSON, nil
}

func (cu *ChainConfigWithUpgradesJSON) UnmarshalJSON(input []byte) error {
	var cc ChainConfig
	if err := json.Unmarshal(input, &cc); err != nil {
		return err
	}

	type upgrades struct {
		UpgradeConfig UpgradeConfig `json:"upgrades"`
	}

	var u upgrades
	if err := json.Unmarshal(input, &u); err != nil {
		return err
	}
	cu.ChainConfig = cc
	cu.UpgradeConfig = u.UpgradeConfig
	return nil
}

// ToWithUpgradesJSON converts the ChainConfig to ChainConfigWithUpgradesJSON with upgrades explicitly displayed.
// ChainConfig does not include upgrades in its JSON output.
// This is a workaround for showing upgrades in the JSON output.
func (c *ChainConfig) ToWithUpgradesJSON() *ChainConfigWithUpgradesJSON {
	return &ChainConfigWithUpgradesJSON{
		ChainConfig:   *c,
		UpgradeConfig: c.UpgradeConfig,
	}
}<|MERGE_RESOLUTION|>--- conflicted
+++ resolved
@@ -386,19 +386,11 @@
 }
 
 func (r *Rules) PredicatesExist() bool {
-<<<<<<< HEAD
-	return len(r.PredicatePrecompiles) > 0
-}
-
-func (r *Rules) PredicateExists(addr common.Address) bool {
-	_, predicateExists := r.PredicatePrecompiles[addr]
-=======
 	return len(r.Predicates) > 0
 }
 
 func (r *Rules) PredicateExists(addr common.Address) bool {
 	_, predicateExists := r.Predicates[addr]
->>>>>>> 86d757d9
 	return predicateExists
 }
 
@@ -729,11 +721,7 @@
 	ActivePrecompiles map[common.Address]precompileconfig.Config
 	// Predicates maps addresses to stateful precompile predicate functions
 	// that are enabled for this rule set.
-<<<<<<< HEAD
-	PredicatePrecompiles map[common.Address]precompileconfig.Predicater
-=======
 	Predicates map[common.Address]precompileconfig.Predicater
->>>>>>> 86d757d9
 	// AccepterPrecompiles map addresses to stateful precompile accepter functions
 	// that are enabled for this rule set.
 	AccepterPrecompiles map[common.Address]precompileconfig.Accepter
@@ -774,22 +762,13 @@
 
 	// Initialize the stateful precompiles that should be enabled at [blockTimestamp].
 	rules.ActivePrecompiles = make(map[common.Address]precompileconfig.Config)
-<<<<<<< HEAD
-	rules.PredicatePrecompiles = make(map[common.Address]precompileconfig.Predicater)
-=======
 	rules.Predicates = make(map[common.Address]precompileconfig.Predicater)
->>>>>>> 86d757d9
 	rules.AccepterPrecompiles = make(map[common.Address]precompileconfig.Accepter)
 	for _, module := range modules.RegisteredModules() {
 		if config := c.getActivePrecompileConfig(module.Address, timestamp); config != nil && !config.IsDisabled() {
 			rules.ActivePrecompiles[module.Address] = config
-<<<<<<< HEAD
-			if precompilePredicate, ok := config.(precompileconfig.Predicater); ok {
-				rules.PredicatePrecompiles[module.Address] = precompilePredicate
-=======
 			if predicate, ok := config.(precompileconfig.Predicater); ok {
 				rules.Predicates[module.Address] = predicate
->>>>>>> 86d757d9
 			}
 			if precompileAccepter, ok := config.(precompileconfig.Accepter); ok {
 				rules.AccepterPrecompiles[module.Address] = precompileAccepter
