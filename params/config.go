// (c) 2019-2020, Ava Labs, Inc.
//
// This file is a derived work, based on the go-ethereum library whose original
// notices appear below.
//
// It is distributed under a license compatible with the licensing terms of the
// original code from which it is derived.
//
// Much love to the original authors for their work.
// **********
// Copyright 2016 The go-ethereum Authors
// This file is part of the go-ethereum library.
//
// The go-ethereum library is free software: you can redistribute it and/or modify
// it under the terms of the GNU Lesser General Public License as published by
// the Free Software Foundation, either version 3 of the License, or
// (at your option) any later version.
//
// The go-ethereum library is distributed in the hope that it will be useful,
// but WITHOUT ANY WARRANTY; without even the implied warranty of
// MERCHANTABILITY or FITNESS FOR A PARTICULAR PURPOSE. See the
// GNU Lesser General Public License for more details.
//
// You should have received a copy of the GNU Lesser General Public License
// along with the go-ethereum library. If not, see <http://www.gnu.org/licenses/>.

package params

import (
	"encoding/json"
	"fmt"
	"math/big"

	"github.com/ava-labs/avalanchego/upgrade"
	"github.com/ava-labs/avalanchego/utils/constants"
	"github.com/ava-labs/subnet-evm/commontype"
	"github.com/ava-labs/subnet-evm/precompile/modules"
	"github.com/ava-labs/subnet-evm/precompile/precompileconfig"
	"github.com/ava-labs/subnet-evm/utils"
	"github.com/ethereum/go-ethereum/common"
)

var (
	// SubnetEVMDefaultConfig is the default configuration
	// without any network upgrades.
	SubnetEVMDefaultChainConfig = &ChainConfig{
		ChainID:            DefaultChainID,
		FeeConfig:          DefaultFeeConfig,
		AllowFeeRecipients: false,

		HomesteadBlock:      big.NewInt(0),
		EIP150Block:         big.NewInt(0),
		EIP155Block:         big.NewInt(0),
		EIP158Block:         big.NewInt(0),
		ByzantiumBlock:      big.NewInt(0),
		ConstantinopleBlock: big.NewInt(0),
		PetersburgBlock:     big.NewInt(0),
		IstanbulBlock:       big.NewInt(0),
		MuirGlacierBlock:    big.NewInt(0),
		BerlinBlock:         big.NewInt(0),
		LondonBlock:         big.NewInt(0),
		NetworkUpgrades:     getDefaultNetworkUpgrades(upgrade.GetConfig(constants.MainnetID)), // This can be changed to correct network (local, test) via VM.
		GenesisPrecompiles:  Precompiles{},
	}

	TestPreSubnetEVMChainConfig = &ChainConfig{
		AvalancheContext:    AvalancheContext{utils.TestSnowContext()},
		ChainID:             big.NewInt(1),
		FeeConfig:           DefaultFeeConfig,
		AllowFeeRecipients:  false,
		HomesteadBlock:      big.NewInt(0),
		EIP150Block:         big.NewInt(0),
		EIP155Block:         big.NewInt(0),
		EIP158Block:         big.NewInt(0),
		ByzantiumBlock:      big.NewInt(0),
		ConstantinopleBlock: big.NewInt(0),
		PetersburgBlock:     big.NewInt(0),
		IstanbulBlock:       big.NewInt(0),
		MuirGlacierBlock:    big.NewInt(0),
		BerlinBlock:         big.NewInt(0),
		LondonBlock:         big.NewInt(0),
		NetworkUpgrades: NetworkUpgrades{
			SubnetEVMTimestamp: utils.TimeToNewUint64(upgrade.UnscheduledActivationTime),
			DurangoTimestamp:   utils.TimeToNewUint64(upgrade.UnscheduledActivationTime),
			EtnaTimestamp:      utils.TimeToNewUint64(upgrade.UnscheduledActivationTime),
		},
		GenesisPrecompiles: Precompiles{},
		UpgradeConfig:      UpgradeConfig{},
	}

	TestSubnetEVMChainConfig = &ChainConfig{
		AvalancheContext:    AvalancheContext{utils.TestSnowContext()},
		ChainID:             big.NewInt(1),
		FeeConfig:           DefaultFeeConfig,
		AllowFeeRecipients:  false,
		HomesteadBlock:      big.NewInt(0),
		EIP150Block:         big.NewInt(0),
		EIP155Block:         big.NewInt(0),
		EIP158Block:         big.NewInt(0),
		ByzantiumBlock:      big.NewInt(0),
		ConstantinopleBlock: big.NewInt(0),
		PetersburgBlock:     big.NewInt(0),
		IstanbulBlock:       big.NewInt(0),
		MuirGlacierBlock:    big.NewInt(0),
		BerlinBlock:         big.NewInt(0),
		LondonBlock:         big.NewInt(0),
		NetworkUpgrades: NetworkUpgrades{
			SubnetEVMTimestamp: utils.NewUint64(0),
			DurangoTimestamp:   utils.TimeToNewUint64(upgrade.UnscheduledActivationTime),
			EtnaTimestamp:      utils.TimeToNewUint64(upgrade.UnscheduledActivationTime),
		},
		GenesisPrecompiles: Precompiles{},
		UpgradeConfig:      UpgradeConfig{},
	}

	TestDurangoChainConfig = &ChainConfig{
		AvalancheContext:    AvalancheContext{utils.TestSnowContext()},
		ChainID:             big.NewInt(1),
		FeeConfig:           DefaultFeeConfig,
		AllowFeeRecipients:  false,
		HomesteadBlock:      big.NewInt(0),
		EIP150Block:         big.NewInt(0),
		EIP155Block:         big.NewInt(0),
		EIP158Block:         big.NewInt(0),
		ByzantiumBlock:      big.NewInt(0),
		ConstantinopleBlock: big.NewInt(0),
		PetersburgBlock:     big.NewInt(0),
		IstanbulBlock:       big.NewInt(0),
		MuirGlacierBlock:    big.NewInt(0),
		BerlinBlock:         big.NewInt(0),
		LondonBlock:         big.NewInt(0),
<<<<<<< HEAD
		ShanghaiTime:        utils.TimeToNewUint64(upgrade.InitiallyActiveTime),
=======
		ShanghaiTime:        utils.NewUint64(0),
>>>>>>> ec41faaf
		NetworkUpgrades: NetworkUpgrades{
			SubnetEVMTimestamp: utils.NewUint64(0),
			DurangoTimestamp:   utils.TimeToNewUint64(upgrade.InitiallyActiveTime),
			EtnaTimestamp:      utils.TimeToNewUint64(upgrade.UnscheduledActivationTime),
		},
		GenesisPrecompiles: Precompiles{},
		UpgradeConfig:      UpgradeConfig{},
	}

	TestEtnaChainConfig = &ChainConfig{
		AvalancheContext:    AvalancheContext{utils.TestSnowContext()},
		ChainID:             big.NewInt(1),
		FeeConfig:           DefaultFeeConfig,
		AllowFeeRecipients:  false,
		HomesteadBlock:      big.NewInt(0),
		EIP150Block:         big.NewInt(0),
		EIP155Block:         big.NewInt(0),
		EIP158Block:         big.NewInt(0),
		ByzantiumBlock:      big.NewInt(0),
		ConstantinopleBlock: big.NewInt(0),
		PetersburgBlock:     big.NewInt(0),
		IstanbulBlock:       big.NewInt(0),
		MuirGlacierBlock:    big.NewInt(0),
		BerlinBlock:         big.NewInt(0),
		LondonBlock:         big.NewInt(0),
<<<<<<< HEAD
		ShanghaiTime:        utils.TimeToNewUint64(upgrade.InitiallyActiveTime),
		CancunTime:          utils.TimeToNewUint64(upgrade.InitiallyActiveTime),
=======
		ShanghaiTime:        utils.NewUint64(0),
		CancunTime:          utils.NewUint64(0),
>>>>>>> ec41faaf
		NetworkUpgrades: NetworkUpgrades{
			SubnetEVMTimestamp: utils.NewUint64(0),
			DurangoTimestamp:   utils.TimeToNewUint64(upgrade.InitiallyActiveTime),
			EtnaTimestamp:      utils.TimeToNewUint64(upgrade.InitiallyActiveTime),
		},
		GenesisPrecompiles: Precompiles{},
		UpgradeConfig:      UpgradeConfig{},
	}

	TestChainConfig = TestEtnaChainConfig
	TestRules       = TestChainConfig.Rules(new(big.Int), 0)
)

// ChainConfig is the core config which determines the blockchain settings.
//
// ChainConfig is stored in the database on a per block basis. This means
// that any network, identified by its genesis block, can have its own
// set of configuration options.
type ChainConfig struct {
	ChainID *big.Int `json:"chainId"` // chainId identifies the current chain and is used for replay protection

	HomesteadBlock *big.Int `json:"homesteadBlock,omitempty"` // Homestead switch block (nil = no fork, 0 = already homestead)

	// EIP150 implements the Gas price changes (https://github.com/ethereum/EIPs/issues/150)
	EIP150Block *big.Int `json:"eip150Block,omitempty"` // EIP150 HF block (nil = no fork)
	EIP155Block *big.Int `json:"eip155Block,omitempty"` // EIP155 HF block
	EIP158Block *big.Int `json:"eip158Block,omitempty"` // EIP158 HF block

	ByzantiumBlock      *big.Int `json:"byzantiumBlock,omitempty"`      // Byzantium switch block (nil = no fork, 0 = already on byzantium)
	ConstantinopleBlock *big.Int `json:"constantinopleBlock,omitempty"` // Constantinople switch block (nil = no fork, 0 = already activated)
	PetersburgBlock     *big.Int `json:"petersburgBlock,omitempty"`     // Petersburg switch block (nil = same as Constantinople)
	IstanbulBlock       *big.Int `json:"istanbulBlock,omitempty"`       // Istanbul switch block (nil = no fork, 0 = already on istanbul)
	MuirGlacierBlock    *big.Int `json:"muirGlacierBlock,omitempty"`    // Eip-2384 (bomb delay) switch block (nil = no fork, 0 = already activated)
	BerlinBlock         *big.Int `json:"berlinBlock,omitempty"`         // Berlin switch block (nil = no fork, 0 = already on berlin)
	LondonBlock         *big.Int `json:"londonBlock,omitempty"`         // London switch block (nil = no fork, 0 = already on london)

	// Fork scheduling was switched from blocks to timestamps here

	ShanghaiTime *uint64 `json:"shanghaiTime,omitempty"` // Shanghai switch time (nil = no fork, 0 = already on shanghai)
	CancunTime   *uint64 `json:"cancunTime,omitempty"`   // Cancun switch time (nil = no fork, 0 = already activated)
	VerkleTime   *uint64 `json:"verkleTime,omitempty"`   // Verkle switch time (nil = no fork, 0 = already on verkle)

	NetworkUpgrades // Config for timestamps that enable network upgrades. Skip encoding/decoding directly into ChainConfig.

	AvalancheContext `json:"-"` // Avalanche specific context set during VM initialization. Not serialized.

	FeeConfig          commontype.FeeConfig `json:"feeConfig"`                    // Set the configuration for the dynamic fee algorithm
	AllowFeeRecipients bool                 `json:"allowFeeRecipients,omitempty"` // Allows fees to be collected by block builders.

	GenesisPrecompiles Precompiles `json:"-"` // Config for enabling precompiles from genesis. JSON encode/decode will be handled by the custom marshaler/unmarshaler.
	UpgradeConfig      `json:"-"`  // Config specified in upgradeBytes (avalanche network upgrades or enable/disabling precompiles). Skip encoding/decoding directly into ChainConfig.
}

// Description returns a human-readable description of ChainConfig.
func (c *ChainConfig) Description() string {
	var banner string

	banner += fmt.Sprintf("Chain ID:  %v\n", c.ChainID)
	banner += "Consensus: Dummy Consensus Engine\n\n"

	// Create a list of forks with a short description of them. Forks that only
	// makes sense for mainnet should be optional at printing to avoid bloating
	// the output for testnets and private networks.
	banner += "Hard Forks (block based):\n"
	banner += fmt.Sprintf(" - Homestead:                   #%-8v (https://github.com/ethereum/execution-specs/blob/master/network-upgrades/mainnet-upgrades/homestead.md)\n", c.HomesteadBlock)
	banner += fmt.Sprintf(" - Tangerine Whistle (EIP 150): #%-8v (https://github.com/ethereum/execution-specs/blob/master/network-upgrades/mainnet-upgrades/tangerine-whistle.md)\n", c.EIP150Block)
	banner += fmt.Sprintf(" - Spurious Dragon/1 (EIP 155): #%-8v (https://github.com/ethereum/execution-specs/blob/master/network-upgrades/mainnet-upgrades/spurious-dragon.md)\n", c.EIP155Block)
	banner += fmt.Sprintf(" - Spurious Dragon/2 (EIP 158): #%-8v (https://github.com/ethereum/execution-specs/blob/master/network-upgrades/mainnet-upgrades/spurious-dragon.md)\n", c.EIP155Block)
	banner += fmt.Sprintf(" - Byzantium:                   #%-8v (https://github.com/ethereum/execution-specs/blob/master/network-upgrades/mainnet-upgrades/byzantium.md)\n", c.ByzantiumBlock)
	banner += fmt.Sprintf(" - Constantinople:              #%-8v (https://github.com/ethereum/execution-specs/blob/master/network-upgrades/mainnet-upgrades/constantinople.md)\n", c.ConstantinopleBlock)
	banner += fmt.Sprintf(" - Petersburg:                  #%-8v (https://github.com/ethereum/execution-specs/blob/master/network-upgrades/mainnet-upgrades/petersburg.md)\n", c.PetersburgBlock)
	banner += fmt.Sprintf(" - Istanbul:                    #%-8v (https://github.com/ethereum/execution-specs/blob/master/network-upgrades/mainnet-upgrades/istanbul.md)\n", c.IstanbulBlock)
	if c.MuirGlacierBlock != nil {
		banner += fmt.Sprintf(" - Muir Glacier:                #%-8v (https://github.com/ethereum/execution-specs/blob/master/network-upgrades/mainnet-upgrades/muir-glacier.md)\n", c.MuirGlacierBlock)
	}

	banner += "Hard forks (timestamp based):\n"
	banner += fmt.Sprintf(" - Cancun Timestamp:              @%-10v (https://github.com/ethereum/execution-specs/blob/master/network-upgrades/mainnet-upgrades/cancun.md)\n", ptrToString(c.CancunTime))
	banner += fmt.Sprintf(" - Verkle Timestamp:              @%-10v", ptrToString(c.VerkleTime))
	banner += "\n"

	banner += "Avalanche Upgrades (timestamp based):\n"
	banner += c.NetworkUpgrades.Description()
	banner += "\n"

	precompileUpgradeBytes, err := json.Marshal(c.GenesisPrecompiles)
	if err != nil {
		precompileUpgradeBytes = []byte("cannot marshal PrecompileUpgrade")
	}
	banner += fmt.Sprintf("Precompile Upgrades: %s", string(precompileUpgradeBytes))
	banner += "\n"

	upgradeConfigBytes, err := json.Marshal(c.UpgradeConfig)
	if err != nil {
		upgradeConfigBytes = []byte("cannot marshal UpgradeConfig")
	}
	banner += fmt.Sprintf("Upgrade Config: %s", string(upgradeConfigBytes))
	banner += "\n"

	feeBytes, err := json.Marshal(c.FeeConfig)
	if err != nil {
		feeBytes = []byte("cannot marshal FeeConfig")
	}
	banner += fmt.Sprintf("Fee Config: %s", string(feeBytes))
	banner += "\n"

	banner += fmt.Sprintf("Allow Fee Recipients: %v", c.AllowFeeRecipients)
	banner += "\n"
	return banner
}

// IsHomestead returns whether num is either equal to the homestead block or greater.
func (c *ChainConfig) IsHomestead(num *big.Int) bool {
	return isBlockForked(c.HomesteadBlock, num)
}

// IsEIP150 returns whether num is either equal to the EIP150 fork block or greater.
func (c *ChainConfig) IsEIP150(num *big.Int) bool {
	return isBlockForked(c.EIP150Block, num)
}

// IsEIP155 returns whether num is either equal to the EIP155 fork block or greater.
func (c *ChainConfig) IsEIP155(num *big.Int) bool {
	return isBlockForked(c.EIP155Block, num)
}

// IsEIP158 returns whether num is either equal to the EIP158 fork block or greater.
func (c *ChainConfig) IsEIP158(num *big.Int) bool {
	return isBlockForked(c.EIP158Block, num)
}

// IsByzantium returns whether num is either equal to the Byzantium fork block or greater.
func (c *ChainConfig) IsByzantium(num *big.Int) bool {
	return isBlockForked(c.ByzantiumBlock, num)
}

// IsConstantinople returns whether num is either equal to the Constantinople fork block or greater.
func (c *ChainConfig) IsConstantinople(num *big.Int) bool {
	return isBlockForked(c.ConstantinopleBlock, num)
}

// IsMuirGlacier returns whether num is either equal to the Muir Glacier (EIP-2384) fork block or greater.
func (c *ChainConfig) IsMuirGlacier(num *big.Int) bool {
	return isBlockForked(c.MuirGlacierBlock, num)
}

// IsPetersburg returns whether num is either
// - equal to or greater than the PetersburgBlock fork block,
// - OR is nil, and Constantinople is active
func (c *ChainConfig) IsPetersburg(num *big.Int) bool {
	return isBlockForked(c.PetersburgBlock, num) || c.PetersburgBlock == nil && isBlockForked(c.ConstantinopleBlock, num)
}

// IsIstanbul returns whether num is either equal to the Istanbul fork block or greater.
func (c *ChainConfig) IsIstanbul(num *big.Int) bool {
	return isBlockForked(c.IstanbulBlock, num)
}

// IsBerlin returns whether num is either equal to the Berlin fork block or greater.
func (c *ChainConfig) IsBerlin(num *big.Int) bool {
	return isBlockForked(c.BerlinBlock, num)
}

// IsLondon returns whether num is either equal to the London fork block or greater.
func (c *ChainConfig) IsLondon(num *big.Int) bool {
	return isBlockForked(c.LondonBlock, num)
}

// IsShanghai returns whether time is either equal to the Shanghai fork time or greater.
func (c *ChainConfig) IsShanghai(num *big.Int, time uint64) bool {
	return c.IsLondon(num) && isTimestampForked(c.ShanghaiTime, time)
}

// IsCancun returns whether num is either equal to the Cancun fork time or greater.
func (c *ChainConfig) IsCancun(num *big.Int, time uint64) bool {
	return c.IsLondon(num) && isTimestampForked(c.CancunTime, time)
}

// IsVerkle returns whether num is either equal to the Verkle fork time or greater.
func (c *ChainConfig) IsVerkle(num *big.Int, time uint64) bool {
	return c.IsLondon(num) && isTimestampForked(c.VerkleTime, time)
}

// CheckCompatible checks whether scheduled fork transitions have been imported
// with a mismatching chain configuration.
func (c *ChainConfig) CheckCompatible(newcfg *ChainConfig, height uint64, time uint64) *ConfigCompatError {
	var (
		bhead = new(big.Int).SetUint64(height)
		btime = time
	)
	// Iterate checkCompatible to find the lowest conflict.
	var lasterr *ConfigCompatError
	for {
		err := c.checkCompatible(newcfg, bhead, btime)
		if err == nil || (lasterr != nil && err.RewindToBlock == lasterr.RewindToBlock && err.RewindToTime == lasterr.RewindToTime) {
			break
		}
		lasterr = err

		if err.RewindToTime > 0 {
			btime = err.RewindToTime
		} else {
			bhead.SetUint64(err.RewindToBlock)
		}
	}
	return lasterr
}

type fork struct {
	name      string
	block     *big.Int // some go-ethereum forks use block numbers
	timestamp *uint64  // Avalanche forks use timestamps
	optional  bool     // if true, the fork may be nil and next fork is still allowed
}

// CheckConfigForkOrder checks that we don't "skip" any forks, geth isn't pluggable enough
// to guarantee that forks can be implemented in a different order than on official networks
func (c *ChainConfig) CheckConfigForkOrder() error {
	ethForks := []fork{
		{name: "homesteadBlock", block: c.HomesteadBlock},
		{name: "eip150Block", block: c.EIP150Block},
		{name: "eip155Block", block: c.EIP155Block},
		{name: "eip158Block", block: c.EIP158Block},
		{name: "byzantiumBlock", block: c.ByzantiumBlock},
		{name: "constantinopleBlock", block: c.ConstantinopleBlock},
		{name: "petersburgBlock", block: c.PetersburgBlock},
		{name: "istanbulBlock", block: c.IstanbulBlock},
		{name: "muirGlacierBlock", block: c.MuirGlacierBlock, optional: true},
		{name: "berlinBlock", block: c.BerlinBlock},
		{name: "londonBlock", block: c.LondonBlock},
		{name: "shanghaiTime", timestamp: c.ShanghaiTime},
		{name: "cancunTime", timestamp: c.CancunTime, optional: true},
		{name: "verkleTime", timestamp: c.VerkleTime, optional: true},
	}

	// Check that forks are enabled in order
	if err := checkForks(ethForks, true); err != nil {
		return err
	}

	// Note: In Avalanche, hard forks must take place via block timestamps instead
	// of block numbers since blocks are produced asynchronously. Therefore, we do not
	// check that the block timestamps in the same way as for
	// the block number forks since it would not be a meaningful comparison.
	// Instead, we check only that Phases are enabled in order.
	// Note: we do not add the optional stateful precompile configs in here because they are optional
	// and independent, such that the ordering they are enabled does not impact the correctness of the
	// chain config.
	if err := checkForks(c.forkOrder(), false); err != nil {
		return err
	}

	return nil
}

// checkForks checks that forks are enabled in order and returns an error if not
// [blockFork] is true if the fork is a block number fork, false if it is a timestamp fork
func checkForks(forks []fork, blockFork bool) error {
	lastFork := fork{}
	for _, cur := range forks {
		if blockFork && cur.block != nil && common.Big0.Cmp(cur.block) != 0 {
			return errNonGenesisForkByHeight
		}
		if lastFork.name != "" {
			switch {
			// Non-optional forks must all be present in the chain config up to the last defined fork
			case lastFork.block == nil && lastFork.timestamp == nil && (cur.block != nil || cur.timestamp != nil):
				if cur.block != nil {
					return fmt.Errorf("unsupported fork ordering: %v not enabled, but %v enabled at block %v",
						lastFork.name, cur.name, cur.block)
				} else {
					return fmt.Errorf("unsupported fork ordering: %v not enabled, but %v enabled at timestamp %v",
						lastFork.name, cur.name, *cur.timestamp)
				}

			// Fork (whether defined by block or timestamp) must follow the fork definition sequence
			case (lastFork.block != nil && cur.block != nil) || (lastFork.timestamp != nil && cur.timestamp != nil):
				if lastFork.block != nil && lastFork.block.Cmp(cur.block) > 0 {
					return fmt.Errorf("unsupported fork ordering: %v enabled at block %v, but %v enabled at block %v",
						lastFork.name, lastFork.block, cur.name, cur.block)
				} else if lastFork.timestamp != nil && *lastFork.timestamp > *cur.timestamp {
					return fmt.Errorf("unsupported fork ordering: %v enabled at timestamp %v, but %v enabled at timestamp %v",
						lastFork.name, *lastFork.timestamp, cur.name, *cur.timestamp)
				}

				// Timestamp based forks can follow block based ones, but not the other way around
				if lastFork.timestamp != nil && cur.block != nil {
					return fmt.Errorf("unsupported fork ordering: %v used timestamp ordering, but %v reverted to block ordering",
						lastFork.name, cur.name)
				}
			}
		}
		// If it was optional and not set, then ignore it
		if !cur.optional || (cur.block != nil || cur.timestamp != nil) {
			lastFork = cur
		}
	}
	return nil
}

// checkCompatible confirms that [newcfg] is backwards compatible with [c] to upgrade with the given head block height and timestamp.
// This confirms that all Ethereum and Avalanche upgrades are backwards compatible as well as that the precompile config is backwards
// compatible.
func (c *ChainConfig) checkCompatible(newcfg *ChainConfig, headNumber *big.Int, headTimestamp uint64) *ConfigCompatError {
	if isForkBlockIncompatible(c.HomesteadBlock, newcfg.HomesteadBlock, headNumber) {
		return newBlockCompatError("Homestead fork block", c.HomesteadBlock, newcfg.HomesteadBlock)
	}
	if isForkBlockIncompatible(c.EIP150Block, newcfg.EIP150Block, headNumber) {
		return newBlockCompatError("EIP150 fork block", c.EIP150Block, newcfg.EIP150Block)
	}
	if isForkBlockIncompatible(c.EIP155Block, newcfg.EIP155Block, headNumber) {
		return newBlockCompatError("EIP155 fork block", c.EIP155Block, newcfg.EIP155Block)
	}
	if isForkBlockIncompatible(c.EIP158Block, newcfg.EIP158Block, headNumber) {
		return newBlockCompatError("EIP158 fork block", c.EIP158Block, newcfg.EIP158Block)
	}
	if c.IsEIP158(headNumber) && !utils.BigNumEqual(c.ChainID, newcfg.ChainID) {
		return newBlockCompatError("EIP158 chain ID", c.EIP158Block, newcfg.EIP158Block)
	}
	if isForkBlockIncompatible(c.ByzantiumBlock, newcfg.ByzantiumBlock, headNumber) {
		return newBlockCompatError("Byzantium fork block", c.ByzantiumBlock, newcfg.ByzantiumBlock)
	}
	if isForkBlockIncompatible(c.ConstantinopleBlock, newcfg.ConstantinopleBlock, headNumber) {
		return newBlockCompatError("Constantinople fork block", c.ConstantinopleBlock, newcfg.ConstantinopleBlock)
	}
	if isForkBlockIncompatible(c.PetersburgBlock, newcfg.PetersburgBlock, headNumber) {
		// the only case where we allow Petersburg to be set in the past is if it is equal to Constantinople
		// mainly to satisfy fork ordering requirements which state that Petersburg fork be set if Constantinople fork is set
		if isForkBlockIncompatible(c.ConstantinopleBlock, newcfg.PetersburgBlock, headNumber) {
			return newBlockCompatError("Petersburg fork block", c.PetersburgBlock, newcfg.PetersburgBlock)
		}
	}
	if isForkBlockIncompatible(c.IstanbulBlock, newcfg.IstanbulBlock, headNumber) {
		return newBlockCompatError("Istanbul fork block", c.IstanbulBlock, newcfg.IstanbulBlock)
	}
	if isForkBlockIncompatible(c.MuirGlacierBlock, newcfg.MuirGlacierBlock, headNumber) {
		return newBlockCompatError("Muir Glacier fork block", c.MuirGlacierBlock, newcfg.MuirGlacierBlock)
	}
	if isForkBlockIncompatible(c.BerlinBlock, newcfg.BerlinBlock, headNumber) {
		return newBlockCompatError("Berlin fork block", c.BerlinBlock, newcfg.BerlinBlock)
	}
	if isForkBlockIncompatible(c.LondonBlock, newcfg.LondonBlock, headNumber) {
		return newBlockCompatError("London fork block", c.LondonBlock, newcfg.LondonBlock)
	}
	if isForkTimestampIncompatible(c.ShanghaiTime, newcfg.ShanghaiTime, headTimestamp) {
		return newTimestampCompatError("Shanghai fork timestamp", c.ShanghaiTime, newcfg.ShanghaiTime)
	}
	if isForkTimestampIncompatible(c.CancunTime, newcfg.CancunTime, headTimestamp) {
		return newTimestampCompatError("Cancun fork timestamp", c.CancunTime, newcfg.CancunTime)
	}
	if isForkTimestampIncompatible(c.VerkleTime, newcfg.VerkleTime, headTimestamp) {
		return newTimestampCompatError("Verkle fork timestamp", c.VerkleTime, newcfg.VerkleTime)
	}

	// Check avalanche network upgrades
	if err := c.CheckNetworkUpgradesCompatible(&newcfg.NetworkUpgrades, headTimestamp); err != nil {
		return err
	}

	// Check that the precompiles on the new config are compatible with the existing precompile config.
	if err := c.CheckPrecompilesCompatible(newcfg.PrecompileUpgrades, headTimestamp); err != nil {
		return err
	}

	// Check that the state upgrades on the new config are compatible with the existing state upgrade config.
	if err := c.CheckStateUpgradesCompatible(newcfg.StateUpgrades, headTimestamp); err != nil {
		return err
	}

	// TODO verify that the fee config is fully compatible between [c] and [newcfg].
	return nil
}

// isForkBlockIncompatible returns true if a fork scheduled at block s1 cannot be
// rescheduled to block s2 because head is already past the fork.
func isForkBlockIncompatible(s1, s2, head *big.Int) bool {
	return (isBlockForked(s1, head) || isBlockForked(s2, head)) && !configBlockEqual(s1, s2)
}

// isBlockForked returns whether a fork scheduled at block s is active at the
// given head block. Whilst this method is the same as isTimestampForked, they
// are explicitly separate for clearer reading.
func isBlockForked(s, head *big.Int) bool {
	if s == nil || head == nil {
		return false
	}
	return s.Cmp(head) <= 0
}

func configBlockEqual(x, y *big.Int) bool {
	if x == nil {
		return y == nil
	}
	if y == nil {
		return x == nil
	}
	return x.Cmp(y) == 0
}

// isForkTimestampIncompatible returns true if a fork scheduled at timestamp s1
// cannot be rescheduled to timestamp s2 because head is already past the fork.
func isForkTimestampIncompatible(s1, s2 *uint64, head uint64) bool {
	return (isTimestampForked(s1, head) || isTimestampForked(s2, head)) && !configTimestampEqual(s1, s2)
}

// isTimestampForked returns whether a fork scheduled at timestamp s is active
// at the given head timestamp. Whilst this method is the same as isBlockForked,
// they are explicitly separate for clearer reading.
func isTimestampForked(s *uint64, head uint64) bool {
	if s == nil {
		return false
	}
	return *s <= head
}

func configTimestampEqual(x, y *uint64) bool {
	if x == nil {
		return y == nil
	}
	if y == nil {
		return x == nil
	}
	return *x == *y
}

// ConfigCompatError is raised if the locally-stored blockchain is initialised with a
// ChainConfig that would alter the past.
type ConfigCompatError struct {
	What string

	// block numbers of the stored and new configurations if block based forking
	StoredBlock, NewBlock *big.Int

	// timestamps of the stored and new configurations if time based forking
	StoredTime, NewTime *uint64

	// the block number to which the local chain must be rewound to correct the error
	RewindToBlock uint64

	// the timestamp to which the local chain must be rewound to correct the error
	RewindToTime uint64
}

func newBlockCompatError(what string, storedblock, newblock *big.Int) *ConfigCompatError {
	var rew *big.Int
	switch {
	case storedblock == nil:
		rew = newblock
	case newblock == nil || storedblock.Cmp(newblock) < 0:
		rew = storedblock
	default:
		rew = newblock
	}
	err := &ConfigCompatError{
		What:          what,
		StoredBlock:   storedblock,
		NewBlock:      newblock,
		RewindToBlock: 0,
	}
	if rew != nil && rew.Sign() > 0 {
		err.RewindToBlock = rew.Uint64() - 1
	}
	return err
}

func newTimestampCompatError(what string, storedtime, newtime *uint64) *ConfigCompatError {
	var rew *uint64
	switch {
	case storedtime == nil:
		rew = newtime
	case newtime == nil || *storedtime < *newtime:
		rew = storedtime
	default:
		rew = newtime
	}
	err := &ConfigCompatError{
		What:         what,
		StoredTime:   storedtime,
		NewTime:      newtime,
		RewindToTime: 0,
	}
	if rew != nil && *rew > 0 {
		err.RewindToTime = *rew - 1
	}
	return err
}

func (err *ConfigCompatError) Error() string {
	if err.StoredBlock != nil {
		return fmt.Sprintf("mismatching %s in database (have block %d, want block %d, rewindto block %d)", err.What, err.StoredBlock, err.NewBlock, err.RewindToBlock)
	}
	return fmt.Sprintf("mismatching %s in database (have timestamp %s, want timestamp %s, rewindto timestamp %d)", err.What, ptrToString(err.StoredTime), ptrToString(err.NewTime), err.RewindToTime)
}

type EthRules struct {
	IsHomestead, IsEIP150, IsEIP155, IsEIP158               bool
	IsByzantium, IsConstantinople, IsPetersburg, IsIstanbul bool
	IsCancun                                                bool
	IsVerkle                                                bool
}

// Rules wraps ChainConfig and is merely syntactic sugar or can be used for functions
// that do not have or require information about the block.
//
// Rules is a one time interface meaning that it shouldn't be used in between transition
// phases.
type Rules struct {
	ChainID *big.Int

	// Rules for Ethereum releases
	EthRules

	// Rules for Avalanche releases
	AvalancheRules

	// ActivePrecompiles maps addresses to stateful precompiled contracts that are enabled
	// for this rule set.
	// Note: none of these addresses should conflict with the address space used by
	// any existing precompiles.
	ActivePrecompiles map[common.Address]precompileconfig.Config
	// Predicaters maps addresses to stateful precompile Predicaters
	// that are enabled for this rule set.
	Predicaters map[common.Address]precompileconfig.Predicater
	// AccepterPrecompiles map addresses to stateful precompile accepter functions
	// that are enabled for this rule set.
	AccepterPrecompiles map[common.Address]precompileconfig.Accepter
}

// Rules ensures c's ChainID is not nil.
func (c *ChainConfig) rules(num *big.Int, timestamp uint64) Rules {
	chainID := c.ChainID
	if chainID == nil {
		chainID = new(big.Int)
	}
	return Rules{
		ChainID: new(big.Int).Set(chainID),
		EthRules: EthRules{
			IsHomestead:      c.IsHomestead(num),
			IsEIP150:         c.IsEIP150(num),
			IsEIP155:         c.IsEIP155(num),
			IsEIP158:         c.IsEIP158(num),
			IsByzantium:      c.IsByzantium(num),
			IsConstantinople: c.IsConstantinople(num),
			IsPetersburg:     c.IsPetersburg(num),
			IsIstanbul:       c.IsIstanbul(num),
			IsCancun:         c.IsCancun(num, timestamp),
			IsVerkle:         c.IsVerkle(num, timestamp),
		},
	}
}

// Rules returns the Avalanche modified rules to support Avalanche
// network upgrades
func (c *ChainConfig) Rules(blockNum *big.Int, timestamp uint64) Rules {
	rules := c.rules(blockNum, timestamp)

	rules.AvalancheRules = c.GetAvalancheRules(timestamp)

	// Initialize the stateful precompiles that should be enabled at [blockTimestamp].
	rules.ActivePrecompiles = make(map[common.Address]precompileconfig.Config)
	rules.Predicaters = make(map[common.Address]precompileconfig.Predicater)
	rules.AccepterPrecompiles = make(map[common.Address]precompileconfig.Accepter)
	for _, module := range modules.RegisteredModules() {
		if config := c.getActivePrecompileConfig(module.Address, timestamp); config != nil && !config.IsDisabled() {
			rules.ActivePrecompiles[module.Address] = config
			if predicater, ok := config.(precompileconfig.Predicater); ok {
				rules.Predicaters[module.Address] = predicater
			}
			if precompileAccepter, ok := config.(precompileconfig.Accepter); ok {
				rules.AccepterPrecompiles[module.Address] = precompileAccepter
			}
		}
	}

	return rules
}<|MERGE_RESOLUTION|>--- conflicted
+++ resolved
@@ -129,11 +129,7 @@
 		MuirGlacierBlock:    big.NewInt(0),
 		BerlinBlock:         big.NewInt(0),
 		LondonBlock:         big.NewInt(0),
-<<<<<<< HEAD
 		ShanghaiTime:        utils.TimeToNewUint64(upgrade.InitiallyActiveTime),
-=======
-		ShanghaiTime:        utils.NewUint64(0),
->>>>>>> ec41faaf
 		NetworkUpgrades: NetworkUpgrades{
 			SubnetEVMTimestamp: utils.NewUint64(0),
 			DurangoTimestamp:   utils.TimeToNewUint64(upgrade.InitiallyActiveTime),
@@ -159,13 +155,8 @@
 		MuirGlacierBlock:    big.NewInt(0),
 		BerlinBlock:         big.NewInt(0),
 		LondonBlock:         big.NewInt(0),
-<<<<<<< HEAD
 		ShanghaiTime:        utils.TimeToNewUint64(upgrade.InitiallyActiveTime),
 		CancunTime:          utils.TimeToNewUint64(upgrade.InitiallyActiveTime),
-=======
-		ShanghaiTime:        utils.NewUint64(0),
-		CancunTime:          utils.NewUint64(0),
->>>>>>> ec41faaf
 		NetworkUpgrades: NetworkUpgrades{
 			SubnetEVMTimestamp: utils.NewUint64(0),
 			DurangoTimestamp:   utils.TimeToNewUint64(upgrade.InitiallyActiveTime),
