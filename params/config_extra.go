// (c) 2024 Ava Labs, Inc. All rights reserved.
// See the file LICENSE for licensing terms.

package params

import (
	"encoding/json"
	"errors"
	"math/big"

	"github.com/ava-labs/subnet-evm/params/extras"
	"github.com/ava-labs/subnet-evm/predicate"
	"github.com/ava-labs/subnet-evm/utils"
)

const (
	maxJSONLen = 64 * 1024 * 1024 // 64MB
<<<<<<< HEAD

	// Consensus Params
	RollupWindow uint64 = 10

	// DynamicFeeExtraDataSize is defined in the predicate package to avoid a circular dependency.
	// After Durango, the extra data past the dynamic fee rollup window represents predicate results.
	DynamicFeeExtraDataSize = predicate.DynamicFeeExtraDataSize

	// For legacy tests
	MinGasPrice        int64 = 225_000_000_000
	TestInitialBaseFee int64 = 225_000_000_000
	TestMaxBaseFee     int64 = 225_000_000_000

	// TODO: Value to pass to geth's Rules by default where the appropriate
	// context is not available in the avalanche code. (similar to context.TODO())
	IsMergeTODO = true
=======
>>>>>>> 8d13faaa
)

var (
	DefaultChainID   = big.NewInt(43214)
	DefaultFeeConfig = extras.DefaultFeeConfig
)

type ConfigCompatError = extras.ConfigCompatError

// SetEthUpgrades enables Etheruem network upgrades using the same time as
// the Avalanche network upgrade that enables them.
//
// TODO: Prior to Cancun, Avalanche upgrades are referenced inline in the
// code in place of their Ethereum counterparts. The original Ethereum names
// should be restored for maintainability.
func SetEthUpgrades(c *ChainConfig, avalancheUpgrades extras.NetworkUpgrades) {
	if c.BerlinBlock == nil {
		c.BerlinBlock = big.NewInt(0)
	}
	if c.LondonBlock == nil {
		c.LondonBlock = big.NewInt(0)
	}
	if avalancheUpgrades.DurangoTimestamp != nil {
		c.ShanghaiTime = utils.NewUint64(*avalancheUpgrades.DurangoTimestamp)
	}
	if avalancheUpgrades.EtnaTimestamp != nil {
		c.CancunTime = utils.NewUint64(*avalancheUpgrades.EtnaTimestamp)
	}
}

func GetExtra(c *ChainConfig) *extras.ChainConfig {
	ex := payloads.FromChainConfig(c)
	if ex == nil {
		ex = &extras.ChainConfig{}
		payloads.SetOnChainConfig(c, ex)
	}
	return ex
}

func Copy(c *ChainConfig) ChainConfig {
	cpy := *c
	extraCpy := *GetExtra(c)
	return *WithExtra(&cpy, &extraCpy)
}

// WithExtra sets the extra payload on `c` and returns the modified argument.
func WithExtra(c *ChainConfig, extra *extras.ChainConfig) *ChainConfig {
	payloads.SetOnChainConfig(c, extra)
	return c
}

type ChainConfigWithUpgradesJSON struct {
	ChainConfig
	UpgradeConfig extras.UpgradeConfig `json:"upgrades,omitempty"`
}

// MarshalJSON implements json.Marshaler. This is a workaround for the fact that
// the embedded ChainConfig struct has a MarshalJSON method, which prevents
// the default JSON marshalling from working for UpgradeConfig.
// TODO: consider removing this method by allowing external tag for the embedded
// ChainConfig struct.
func (cu ChainConfigWithUpgradesJSON) MarshalJSON() ([]byte, error) {
	// embed the ChainConfig struct into the response
	chainConfigJSON, err := json.Marshal(&cu.ChainConfig)
	if err != nil {
		return nil, err
	}
	if len(chainConfigJSON) > maxJSONLen {
		return nil, errors.New("value too large")
	}

	type upgrades struct {
		UpgradeConfig extras.UpgradeConfig `json:"upgrades"`
	}

	upgradeJSON, err := json.Marshal(upgrades{cu.UpgradeConfig})
	if err != nil {
		return nil, err
	}
	if len(upgradeJSON) > maxJSONLen {
		return nil, errors.New("value too large")
	}

	// merge the two JSON objects
	mergedJSON := make([]byte, 0, len(chainConfigJSON)+len(upgradeJSON)+1)
	mergedJSON = append(mergedJSON, chainConfigJSON[:len(chainConfigJSON)-1]...)
	mergedJSON = append(mergedJSON, ',')
	mergedJSON = append(mergedJSON, upgradeJSON[1:]...)
	return mergedJSON, nil
}

func (cu *ChainConfigWithUpgradesJSON) UnmarshalJSON(input []byte) error {
	var cc ChainConfig
	if err := json.Unmarshal(input, &cc); err != nil {
		return err
	}

	type upgrades struct {
		UpgradeConfig extras.UpgradeConfig `json:"upgrades"`
	}

	var u upgrades
	if err := json.Unmarshal(input, &u); err != nil {
		return err
	}
	cu.ChainConfig = cc
	cu.UpgradeConfig = u.UpgradeConfig
	return nil
}

// ToWithUpgradesJSON converts the ChainConfig to ChainConfigWithUpgradesJSON with upgrades explicitly displayed.
// ChainConfig does not include upgrades in its JSON output.
// This is a workaround for showing upgrades in the JSON output.
func ToWithUpgradesJSON(c *ChainConfig) *ChainConfigWithUpgradesJSON {
	return &ChainConfigWithUpgradesJSON{
		ChainConfig:   *c,
		UpgradeConfig: GetExtra(c).UpgradeConfig,
	}
}

func SetNetworkUpgradeDefaults(c *ChainConfig) {
	if c.HomesteadBlock == nil {
		c.HomesteadBlock = big.NewInt(0)
	}
	if c.EIP150Block == nil {
		c.EIP150Block = big.NewInt(0)
	}
	if c.EIP155Block == nil {
		c.EIP155Block = big.NewInt(0)
	}
	if c.EIP158Block == nil {
		c.EIP158Block = big.NewInt(0)
	}
	if c.ByzantiumBlock == nil {
		c.ByzantiumBlock = big.NewInt(0)
	}
	if c.ConstantinopleBlock == nil {
		c.ConstantinopleBlock = big.NewInt(0)
	}
	if c.PetersburgBlock == nil {
		c.PetersburgBlock = big.NewInt(0)
	}
	if c.IstanbulBlock == nil {
		c.IstanbulBlock = big.NewInt(0)
	}
	if c.MuirGlacierBlock == nil {
		c.MuirGlacierBlock = big.NewInt(0)
	}

	GetExtra(c).NetworkUpgrades.SetDefaults(GetExtra(c).SnowCtx.NetworkUpgrades)
}<|MERGE_RESOLUTION|>--- conflicted
+++ resolved
@@ -9,31 +9,15 @@
 	"math/big"
 
 	"github.com/ava-labs/subnet-evm/params/extras"
-	"github.com/ava-labs/subnet-evm/predicate"
 	"github.com/ava-labs/subnet-evm/utils"
 )
 
 const (
 	maxJSONLen = 64 * 1024 * 1024 // 64MB
-<<<<<<< HEAD
-
-	// Consensus Params
-	RollupWindow uint64 = 10
-
-	// DynamicFeeExtraDataSize is defined in the predicate package to avoid a circular dependency.
-	// After Durango, the extra data past the dynamic fee rollup window represents predicate results.
-	DynamicFeeExtraDataSize = predicate.DynamicFeeExtraDataSize
-
-	// For legacy tests
-	MinGasPrice        int64 = 225_000_000_000
-	TestInitialBaseFee int64 = 225_000_000_000
-	TestMaxBaseFee     int64 = 225_000_000_000
 
 	// TODO: Value to pass to geth's Rules by default where the appropriate
 	// context is not available in the avalanche code. (similar to context.TODO())
 	IsMergeTODO = true
-=======
->>>>>>> 8d13faaa
 )
 
 var (
@@ -65,10 +49,10 @@
 }
 
 func GetExtra(c *ChainConfig) *extras.ChainConfig {
-	ex := payloads.FromChainConfig(c)
+	ex := payloads.ChainConfig.Get(c)
 	if ex == nil {
 		ex = &extras.ChainConfig{}
-		payloads.SetOnChainConfig(c, ex)
+		payloads.ChainConfig.Set(c, ex)
 	}
 	return ex
 }
@@ -81,7 +65,7 @@
 
 // WithExtra sets the extra payload on `c` and returns the modified argument.
 func WithExtra(c *ChainConfig, extra *extras.ChainConfig) *ChainConfig {
-	payloads.SetOnChainConfig(c, extra)
+	payloads.ChainConfig.Set(c, extra)
 	return c
 }
 
