--- conflicted
+++ resolved
@@ -151,7 +151,7 @@
 
 func TestConfigRules(t *testing.T) {
 	c := &ChainConfig{
-		NetworkUpgrades: NetworkUpgrades{
+		MandatoryNetworkUpgrades: MandatoryNetworkUpgrades{
 			SubnetEVMTimestamp: utils.NewUint64(500),
 		},
 	}
@@ -258,23 +258,6 @@
 func TestChainConfigMarshalWithUpgrades(t *testing.T) {
 	config := ChainConfigWithUpgradesJSON{
 		ChainConfig: ChainConfig{
-<<<<<<< HEAD
-			ChainID:             big.NewInt(1),
-			FeeConfig:           DefaultFeeConfig,
-			AllowFeeRecipients:  false,
-			HomesteadBlock:      big.NewInt(0),
-			EIP150Block:         big.NewInt(0),
-			EIP150Hash:          common.Hash{},
-			EIP155Block:         big.NewInt(0),
-			EIP158Block:         big.NewInt(0),
-			ByzantiumBlock:      big.NewInt(0),
-			ConstantinopleBlock: big.NewInt(0),
-			PetersburgBlock:     big.NewInt(0),
-			IstanbulBlock:       big.NewInt(0),
-			MuirGlacierBlock:    big.NewInt(0),
-			NetworkUpgrades:     NetworkUpgrades{utils.NewUint64(0), utils.NewUint64(0)},
-			GenesisPrecompiles:  Precompiles{},
-=======
 			ChainID:                  big.NewInt(1),
 			FeeConfig:                DefaultFeeConfig,
 			AllowFeeRecipients:       false,
@@ -288,9 +271,8 @@
 			PetersburgBlock:          big.NewInt(0),
 			IstanbulBlock:            big.NewInt(0),
 			MuirGlacierBlock:         big.NewInt(0),
-			MandatoryNetworkUpgrades: MandatoryNetworkUpgrades{big.NewInt(0), big.NewInt(0)},
+			MandatoryNetworkUpgrades: MandatoryNetworkUpgrades{utils.NewUint64(0), utils.NewUint64(0)},
 			GenesisPrecompiles:       Precompiles{},
->>>>>>> 75c34861
 		},
 		UpgradeConfig: UpgradeConfig{
 			PrecompileUpgrades: []PrecompileUpgrade{
@@ -302,9 +284,6 @@
 	}
 	result, err := json.Marshal(&config)
 	require.NoError(t, err)
-<<<<<<< HEAD
-	expectedJSON := `{"chainId":1,"feeConfig":{"gasLimit":8000000,"targetBlockRate":2,"minBaseFee":25000000000,"targetGas":15000000,"baseFeeChangeDenominator":36,"minBlockGasCost":0,"maxBlockGasCost":1000000,"blockGasCostStep":200000},"homesteadBlock":0,"eip150Block":0,"eip150Hash":"0x0000000000000000000000000000000000000000000000000000000000000000","eip155Block":0,"eip158Block":0,"byzantiumBlock":0,"constantinopleBlock":0,"petersburgBlock":0,"istanbulBlock":0,"muirGlacierBlock":0,"subnetEVMTimestamp":0,"dUpgradeBlockTimestamp":0,"upgrades":{"precompileUpgrades":[{"txAllowListConfig":{"blockTimestamp":100}}]}}`
-=======
 	expectedJSON := `{
 		"chainId": 1,
 		"feeConfig": {
@@ -339,7 +318,6 @@
 			]
 		}
 	}`
->>>>>>> 75c34861
 	require.JSONEq(t, expectedJSON, string(result))
 
 	var unmarshalled ChainConfigWithUpgradesJSON
