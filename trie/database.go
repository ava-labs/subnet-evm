// (c) 2020-2022, Ava Labs, Inc.
//
// This file is a derived work, based on the go-ethereum library whose original
// notices appear below.
//
// It is distributed under a license compatible with the licensing terms of the
// original code from which it is derived.
//
// Much love to the original authors for their work.
// **********
// Copyright 2018 The go-ethereum Authors
// This file is part of the go-ethereum library.
//
// The go-ethereum library is free software: you can redistribute it and/or modify
// it under the terms of the GNU Lesser General Public License as published by
// the Free Software Foundation, either version 3 of the License, or
// (at your option) any later version.
//
// The go-ethereum library is distributed in the hope that it will be useful,
// but WITHOUT ANY WARRANTY; without even the implied warranty of
// MERCHANTABILITY or FITNESS FOR A PARTICULAR PURPOSE. See the
// GNU Lesser General Public License for more details.
//
// You should have received a copy of the GNU Lesser General Public License
// along with the go-ethereum library. If not, see <http://www.gnu.org/licenses/>.

package trie

import (
	"errors"
	"fmt"
	"io"
	"reflect"
	"sync"
	"time"

	"github.com/ava-labs/subnet-evm/core/rawdb"
	"github.com/ava-labs/subnet-evm/core/types"
	"github.com/ava-labs/subnet-evm/ethdb"
	"github.com/ava-labs/subnet-evm/metrics"
	"github.com/ava-labs/subnet-evm/utils"
	"github.com/ethereum/go-ethereum/common"
	"github.com/ethereum/go-ethereum/log"
	"github.com/ethereum/go-ethereum/rlp"
)

<<<<<<< HEAD
const (
	defaultPreimagesLimit     = 4 * 1024 * 1024 // 4 MB
	cacheStatsUpdateFrequency = 1000            // update trie cache stats once per 1000 ops
)

=======
>>>>>>> 823cc301
var (
	memcacheCleanHitMeter   = metrics.NewRegisteredMeter("trie/memcache/clean/hit", nil)
	memcacheCleanMissMeter  = metrics.NewRegisteredMeter("trie/memcache/clean/miss", nil)
	memcacheCleanReadMeter  = metrics.NewRegisteredMeter("trie/memcache/clean/read", nil)
	memcacheCleanWriteMeter = metrics.NewRegisteredMeter("trie/memcache/clean/write", nil)

	memcacheDirtyHitMeter       = metrics.NewRegisteredMeter("trie/memcache/dirty/hit", nil)
	memcacheDirtyMissMeter      = metrics.NewRegisteredMeter("trie/memcache/dirty/miss", nil)
	memcacheDirtyReadMeter      = metrics.NewRegisteredMeter("trie/memcache/dirty/read", nil)
	memcacheDirtyWriteMeter     = metrics.NewRegisteredMeter("trie/memcache/dirty/write", nil)
	memcacheDirtySizeGauge      = metrics.NewRegisteredGaugeFloat64("trie/memcache/dirty/size", nil)
	memcacheDirtyChildSizeGauge = metrics.NewRegisteredGaugeFloat64("trie/memcache/dirty/childsize", nil)
	memcacheDirtyNodesGauge     = metrics.NewRegisteredGauge("trie/memcache/dirty/nodes", nil)

	memcacheFlushMeter         = metrics.NewRegisteredMeter("trie/memcache/flush/count", nil)
	memcacheFlushTimeTimer     = metrics.NewRegisteredResettingTimer("trie/memcache/flush/time", nil)
	memcacheFlushLockTimeTimer = metrics.NewRegisteredResettingTimer("trie/memcache/flush/locktime", nil)
	memcacheFlushNodesMeter    = metrics.NewRegisteredMeter("trie/memcache/flush/nodes", nil)
	memcacheFlushSizeMeter     = metrics.NewRegisteredMeter("trie/memcache/flush/size", nil)

	memcacheGCTimeTimer  = metrics.NewRegisteredResettingTimer("trie/memcache/gc/time", nil)
	memcacheGCNodesMeter = metrics.NewRegisteredMeter("trie/memcache/gc/nodes", nil)
	memcacheGCSizeMeter  = metrics.NewRegisteredMeter("trie/memcache/gc/size", nil)

	memcacheCommitMeter         = metrics.NewRegisteredMeter("trie/memcache/commit/count", nil)
	memcacheCommitTimeTimer     = metrics.NewRegisteredResettingTimer("trie/memcache/commit/time", nil)
	memcacheCommitLockTimeTimer = metrics.NewRegisteredResettingTimer("trie/memcache/commit/locktime", nil)
	memcacheCommitNodesMeter    = metrics.NewRegisteredMeter("trie/memcache/commit/nodes", nil)
	memcacheCommitSizeMeter     = metrics.NewRegisteredMeter("trie/memcache/commit/size", nil)
)

// Database is an intermediate write layer between the trie data structures and
// the disk database. The aim is to accumulate trie writes in-memory and only
// periodically flush a couple tries to disk, garbage collecting the remainder.
//
// The trie Database is thread-safe in its mutations and is thread-safe in providing individual,
// independent node access.
type Database struct {
	diskdb ethdb.KeyValueStore // Persistent storage for matured trie nodes

<<<<<<< HEAD
	preimagesLock sync.RWMutex           // Used to gate acess to [preimagesSize] and [preimages]
	preimagesSize common.StorageSize     // Storage size of the preimages cache
	preimages     map[common.Hash][]byte // Preimages of nodes from the secure trie

	dirtiesLock sync.RWMutex                // Used to gate access to all trie node data structures and metrics (everything below)
	cleans      *utils.MeteredCache         // GC friendly memory cache of clean node RLPs
	dirties     map[common.Hash]*cachedNode // Data and references relationships of dirty trie nodes
	oldest      common.Hash                 // Oldest tracked node, flush-list head
	newest      common.Hash                 // Newest tracked node, flush-list tail
=======
	cleans  *fastcache.Cache            // GC friendly memory cache of clean node RLPs
	dirties map[common.Hash]*cachedNode // Data and references relationships of dirty trie nodes
	oldest  common.Hash                 // Oldest tracked node, flush-list head
	newest  common.Hash                 // Newest tracked node, flush-list tail
>>>>>>> 823cc301

	gctime  time.Duration      // Time spent on garbage collection since last commit
	gcnodes uint64             // Nodes garbage collected since last commit
	gcsize  common.StorageSize // Data storage garbage collected since last commit

	flushtime  time.Duration      // Time spent on data flushing since last commit
	flushnodes uint64             // Nodes flushed since last commit
	flushsize  common.StorageSize // Data storage flushed since last commit

	dirtiesSize  common.StorageSize // Storage size of the dirty node cache (exc. metadata)
	childrenSize common.StorageSize // Storage size of the external children tracking
	preimages    *preimageStore     // The store for caching preimages

	lock sync.RWMutex
}

// rawNode is a simple binary blob used to differentiate between collapsed trie
// nodes and already encoded RLP binary blobs (while at the same time store them
// in the same cache fields).
type rawNode []byte

func (n rawNode) cache() (hashNode, bool)   { panic("this should never end up in a live trie") }
func (n rawNode) fstring(ind string) string { panic("this should never end up in a live trie") }

func (n rawNode) EncodeRLP(w io.Writer) error {
	_, err := w.Write(n)
	return err
}

// rawFullNode represents only the useful data content of a full node, with the
// caches and flags stripped out to minimize its data storage. This type honors
// the same RLP encoding as the original parent.
type rawFullNode [17]node

func (n rawFullNode) cache() (hashNode, bool)   { panic("this should never end up in a live trie") }
func (n rawFullNode) fstring(ind string) string { panic("this should never end up in a live trie") }

func (n rawFullNode) EncodeRLP(w io.Writer) error {
	eb := rlp.NewEncoderBuffer(w)
	n.encode(eb)
	return eb.Flush()
}

// rawShortNode represents only the useful data content of a short node, with the
// caches and flags stripped out to minimize its data storage. This type honors
// the same RLP encoding as the original parent.
type rawShortNode struct {
	Key []byte
	Val node
}

func (n rawShortNode) cache() (hashNode, bool)   { panic("this should never end up in a live trie") }
func (n rawShortNode) fstring(ind string) string { panic("this should never end up in a live trie") }

// cachedNode is all the information we know about a single cached trie node
// in the memory database write layer.
type cachedNode struct {
	node node   // Cached collapsed trie node, or raw rlp data
	size uint16 // Byte size of the useful cached data

	parents  uint32                 // Number of live nodes referencing this one
	children map[common.Hash]uint16 // External children referenced by this node

	flushPrev common.Hash // Previous node in the flush-list
	flushNext common.Hash // Next node in the flush-list
}

// cachedNodeSize is the raw size of a cachedNode data structure without any
// node data included. It's an approximate size, but should be a lot better
// than not counting them.
var cachedNodeSize = int(reflect.TypeOf(cachedNode{}).Size())

// cachedNodeChildrenSize is the raw size of an initialized but empty external
// reference map.
const cachedNodeChildrenSize = 48

// rlp returns the raw rlp encoded blob of the cached trie node, either directly
// from the cache, or by regenerating it from the collapsed node.
func (n *cachedNode) rlp() []byte {
	if node, ok := n.node.(rawNode); ok {
		return node
	}
	return nodeToBytes(n.node)
}

// obj returns the decoded and expanded trie node, either directly from the cache,
// or by regenerating it from the rlp encoded blob.
func (n *cachedNode) obj(hash common.Hash) node {
	if node, ok := n.node.(rawNode); ok {
		// The raw-blob format nodes are loaded either from the
		// clean cache or the database, they are all in their own
		// copy and safe to use unsafe decoder.
		return mustDecodeNodeUnsafe(hash[:], node)
	}
	return expandNode(hash[:], n.node)
}

// forChilds invokes the callback for all the tracked children of this node,
// both the implicit ones from inside the node as well as the explicit ones
// from outside the node.
func (n *cachedNode) forChilds(onChild func(hash common.Hash)) {
	for child := range n.children {
		onChild(child)
	}
	if _, ok := n.node.(rawNode); !ok {
		forGatherChildren(n.node, onChild)
	}
}

// forGatherChildren traverses the node hierarchy of a collapsed storage node and
// invokes the callback for all the hashnode children.
func forGatherChildren(n node, onChild func(hash common.Hash)) {
	switch n := n.(type) {
	case *rawShortNode:
		forGatherChildren(n.Val, onChild)
	case rawFullNode:
		for i := 0; i < 16; i++ {
			forGatherChildren(n[i], onChild)
		}
	case hashNode:
		onChild(common.BytesToHash(n))
	case valueNode, nil, rawNode:
	default:
		panic(fmt.Sprintf("unknown node type: %T", n))
	}
}

// simplifyNode traverses the hierarchy of an expanded memory node and discards
// all the internal caches, returning a node that only contains the raw data.
func simplifyNode(n node) node {
	switch n := n.(type) {
	case *shortNode:
		// Short nodes discard the flags and cascade
		return &rawShortNode{Key: n.Key, Val: simplifyNode(n.Val)}

	case *fullNode:
		// Full nodes discard the flags and cascade
		node := rawFullNode(n.Children)
		for i := 0; i < len(node); i++ {
			if node[i] != nil {
				node[i] = simplifyNode(node[i])
			}
		}
		return node

	case valueNode, hashNode, rawNode:
		return n

	default:
		panic(fmt.Sprintf("unknown node type: %T", n))
	}
}

// expandNode traverses the node hierarchy of a collapsed storage node and converts
// all fields and keys into expanded memory form.
func expandNode(hash hashNode, n node) node {
	switch n := n.(type) {
	case *rawShortNode:
		// Short nodes need key and child expansion
		return &shortNode{
			Key: compactToHex(n.Key),
			Val: expandNode(nil, n.Val),
			flags: nodeFlag{
				hash: hash,
			},
		}

	case rawFullNode:
		// Full nodes need child expansion
		node := &fullNode{
			flags: nodeFlag{
				hash: hash,
			},
		}
		for i := 0; i < len(node.Children); i++ {
			if n[i] != nil {
				node.Children[i] = expandNode(nil, n[i])
			}
		}
		return node

	case valueNode, hashNode:
		return n

	default:
		panic(fmt.Sprintf("unknown node type: %T", n))
	}
}

// Config defines all necessary options for database.
type Config struct {
	Cache       int    // Memory allowance (MB) to use for caching trie nodes in memory
	Preimages   bool   // Flag whether the preimage of trie key is recorded
	StatsPrefix string // Prefix for cache stats (disabled if empty)
}

// NewDatabase creates a new trie database to store ephemeral trie content before
// its written out to disk or garbage collected. No read cache is created, so all
// data retrievals will hit the underlying disk database.
func NewDatabase(diskdb ethdb.KeyValueStore) *Database {
	return NewDatabaseWithConfig(diskdb, nil)
}

// NewDatabaseWithConfig creates a new trie database to store ephemeral trie content
// before its written out to disk or garbage collected. It also acts as a read cache
// for nodes loaded from disk.
func NewDatabaseWithConfig(diskdb ethdb.KeyValueStore, config *Config) *Database {
	var cleans *utils.MeteredCache
	if config != nil && config.Cache > 0 {
		cleans = utils.NewMeteredCache(config.Cache*1024*1024, "", config.StatsPrefix, cacheStatsUpdateFrequency)
	}
	var preimage *preimageStore
	if config != nil && config.Preimages {
		preimage = newPreimageStore(diskdb)
	}
	db := &Database{
		diskdb: diskdb,
		cleans: cleans,
		dirties: map[common.Hash]*cachedNode{{}: {
			children: make(map[common.Hash]uint16),
		}},
		preimages: preimage,
	}
	return db
}

// DiskDB retrieves the persistent storage backing the trie database.
func (db *Database) DiskDB() ethdb.KeyValueStore {
	return db.diskdb
}

// insert inserts a simplified trie node into the memory database.
// All nodes inserted by this function will be reference tracked
// and in theory should only used for **trie nodes** insertion.
func (db *Database) insert(hash common.Hash, size int, node node) {
	// If the node's already cached, skip
	if _, ok := db.dirties[hash]; ok {
		return
	}
	memcacheDirtyWriteMeter.Mark(int64(size))

	// Create the cached entry for this node
	entry := &cachedNode{
		node:      node,
		size:      uint16(size),
		flushPrev: db.newest,
	}
	entry.forChilds(func(child common.Hash) {
		if c := db.dirties[child]; c != nil {
			c.parents++
		}
	})
	db.dirties[hash] = entry

	// Update the flush-list endpoints
	if db.oldest == (common.Hash{}) {
		db.oldest, db.newest = hash, hash
	} else {
		db.dirties[db.newest].flushNext, db.newest = hash, hash
	}
	db.dirtiesSize += common.StorageSize(common.HashLength + entry.size)
}

// RawNode retrieves an encoded cached trie node from memory. If it cannot be found
// cached, the method queries the persistent database for the content. This function
// will not return the metaroot.
func (db *Database) RawNode(h common.Hash) ([]byte, error) {
	if h == (common.Hash{}) {
		return nil, errors.New("not found")
	}
	enc, cn, err := db.node(h)
	if err != nil {
		return nil, err
	}
	if len(enc) > 0 {
		return enc, nil
	}
	return cn.rlp(), nil
}

// EncodedNode returns a formatted [node] when given a node hash. If no node
// exists, nil is returned. This function will return the metaroot.
func (db *Database) EncodedNode(h common.Hash) node {
	enc, cn, err := db.node(h)
	if err != nil {
		return nil
	}
	if len(enc) > 0 {
		return mustDecodeNode(h[:], enc)
	}
	return cn.obj(h)
}

// node retrieves an encoded cached trie node from memory. If it cannot be found
// cached, the method queries the persistent database for the content.
//
// We do not return a single node representation to avoid useless
// encoding/decoding depending on the caller.
func (db *Database) node(hash common.Hash) ([]byte, *cachedNode, error) {
	// Retrieve the node from the clean cache if available
	if db.cleans != nil {
		if enc := db.cleans.Get(nil, hash[:]); enc != nil {
			memcacheCleanHitMeter.Mark(1)
			memcacheCleanReadMeter.Mark(int64(len(enc)))
			return enc, nil, nil
		}
	}
	// Retrieve the node from the dirty cache if available
	db.lock.RLock()
	dirty := db.dirties[hash]
	db.lock.RUnlock()

	if dirty != nil {
		memcacheDirtyHitMeter.Mark(1)
		memcacheDirtyReadMeter.Mark(int64(dirty.size))
		return nil, dirty, nil
	}
	memcacheDirtyMissMeter.Mark(1)

	// Content unavailable in memory, attempt to retrieve from disk
	enc := rawdb.ReadTrieNode(db.diskdb, hash)
	if len(enc) != 0 {
		if db.cleans != nil {
			db.cleans.Set(hash[:], enc)
			memcacheCleanMissMeter.Mark(1)
			memcacheCleanWriteMeter.Mark(int64(len(enc)))
		}
		return enc, nil, nil
	}
	return nil, nil, errors.New("not found")
}

// Nodes retrieves the hashes of all the nodes cached within the memory database.
// This method is extremely expensive and should only be used to validate internal
// states in test code.
func (db *Database) Nodes() []common.Hash {
	db.lock.RLock()
	defer db.lock.RUnlock()

	var hashes = make([]common.Hash, 0, len(db.dirties))
	for hash := range db.dirties {
		if hash != (common.Hash{}) { // Special case for "root" references/nodes
			hashes = append(hashes, hash)
		}
	}
	return hashes
}

// Reference adds a new reference from a parent node to a child node.
// This function is used to add reference between internal trie node
// and external node(e.g. storage trie root), all internal trie nodes
// are referenced together by database itself.
func (db *Database) Reference(child common.Hash, parent common.Hash) {
	db.lock.Lock()
	defer db.lock.Unlock()

	db.reference(child, parent)
}

func (db *Database) reference(child common.Hash, parent common.Hash) {
	// If the node does not exist, it's a node pulled from disk, skip
	node, ok := db.dirties[child]
	if !ok {
		return
	}
	// If the reference already exists, only duplicate for roots
	if db.dirties[parent].children == nil {
		db.dirties[parent].children = make(map[common.Hash]uint16)
		db.childrenSize += cachedNodeChildrenSize
	} else if _, ok = db.dirties[parent].children[child]; ok && parent != (common.Hash{}) {
		return
	}
	node.parents++
	db.dirties[parent].children[child]++
	if db.dirties[parent].children[child] == 1 {
		db.childrenSize += common.HashLength + 2 // uint16 counter
	}
}

// Dereference removes an existing reference from a root node.
func (db *Database) Dereference(root common.Hash) {
	// Sanity check to ensure that the meta-root is not removed
	if root == (common.Hash{}) {
		log.Error("Attempted to dereference the trie cache meta root")
		return
	}

	db.lock.Lock()
	defer db.lock.Unlock()
	nodes, storage, start := len(db.dirties), db.dirtiesSize, time.Now()
	db.dereference(root, common.Hash{})

	db.gcnodes += uint64(nodes - len(db.dirties))
	db.gcsize += storage - db.dirtiesSize
	db.gctime += time.Since(start)

	memcacheDirtySizeGauge.Update(float64(db.dirtiesSize))
	memcacheDirtyChildSizeGauge.Update(float64(db.childrenSize))
	memcacheDirtyNodesGauge.Update(int64(len(db.dirties)))

	memcacheGCTimeTimer.Update(time.Since(start))
	memcacheGCSizeMeter.Mark(int64(storage - db.dirtiesSize))
	memcacheGCNodesMeter.Mark(int64(nodes - len(db.dirties)))

	log.Debug("Dereferenced trie from memory database", "nodes", nodes-len(db.dirties), "size", storage-db.dirtiesSize, "time", time.Since(start),
		"gcnodes", db.gcnodes, "gcsize", db.gcsize, "gctime", db.gctime, "livenodes", len(db.dirties), "livesize", db.dirtiesSize)
}

// dereference is the private locked version of Dereference.
func (db *Database) dereference(child common.Hash, parent common.Hash) {
	// Dereference the parent-child
	node := db.dirties[parent]

	if node.children != nil && node.children[child] > 0 {
		node.children[child]--
		if node.children[child] == 0 {
			delete(node.children, child)
			db.childrenSize -= (common.HashLength + 2) // uint16 counter
		}
	}
	// If the child does not exist, it's a previously committed node.
	node, ok := db.dirties[child]
	if !ok {
		return
	}
	// If there are no more references to the child, delete it and cascade
	if node.parents > 0 {
		// This is a special cornercase where a node loaded from disk (i.e. not in the
		// memcache any more) gets reinjected as a new node (short node split into full,
		// then reverted into short), causing a cached node to have no parents. That is
		// no problem in itself, but don't make maxint parents out of it.
		node.parents--
	}
	if node.parents == 0 {
		// Remove the node from the flush-list
		switch child {
		case db.oldest:
			db.oldest = node.flushNext
			db.dirties[node.flushNext].flushPrev = common.Hash{}
		case db.newest:
			db.newest = node.flushPrev
			db.dirties[node.flushPrev].flushNext = common.Hash{}
		default:
			db.dirties[node.flushPrev].flushNext = node.flushNext
			db.dirties[node.flushNext].flushPrev = node.flushPrev
		}
		// Dereference all children and delete the node
		node.forChilds(func(hash common.Hash) {
			db.dereference(hash, child)
		})
		delete(db.dirties, child)
		db.dirtiesSize -= common.StorageSize(common.HashLength + int(node.size))
		if node.children != nil {
			db.childrenSize -= cachedNodeChildrenSize
		}
	}
}

// flushItem is used to track all [cachedNode]s that must be written to disk
type flushItem struct {
	hash common.Hash
	node *cachedNode
	rlp  []byte
}

// writeFlushItems writes all items in [toFlush] to disk in batches of
// [ethdb.IdealBatchSize]. This function does not access any variables inside
// of [Database] and does not need to be synchronized.
func (db *Database) writeFlushItems(toFlush []flushItem) error {
	batch := db.diskdb.NewBatch()
	for _, item := range toFlush {
		rlp := item.node.rlp()
		item.rlp = rlp
		rawdb.WriteTrieNode(batch, item.hash, rlp)

		// If we exceeded the ideal batch size, commit and reset
		if batch.ValueSize() >= ethdb.IdealBatchSize {
			if err := batch.Write(); err != nil {
				log.Error("Failed to write flush list to disk", "err", err)
				return err
			}
			batch.Reset()
		}
	}

	// Flush out any remainder data from the last batch
	if err := batch.Write(); err != nil {
		log.Error("Failed to write flush list to disk", "err", err)
		return err
	}

	return nil
}

// Cap iteratively flushes old but still referenced trie nodes until the total
// memory usage goes below the given threshold.
func (db *Database) Cap(limit common.StorageSize) error {
	start := time.Now()
	// If the preimage cache got large enough, push to disk. If it's still small
	// leave for later to deduplicate writes.
	if db.preimages != nil {
		if err := db.preimages.commit(false); err != nil {
			return err
		}
	}

	// It is important that outside code doesn't see an inconsistent state
	// (referenced data removed from memory cache during commit but not yet
	// in persistent storage). This is ensured by only uncaching existing
	// data when the database write finalizes.
	db.lock.RLock()
	lockStart := time.Now()
	nodes, storage := len(db.dirties), db.dirtiesSize

	// db.dirtiesSize only contains the useful data in the cache, but when reporting
	// the total memory consumption, the maintenance metadata is also needed to be
	// counted.
	pendingSize := db.dirtiesSize + common.StorageSize((len(db.dirties)-1)*cachedNodeSize)
	pendingSize += db.childrenSize - common.StorageSize(len(db.dirties[common.Hash{}].children)*(common.HashLength+2))
	if pendingSize <= limit {
		db.lock.RUnlock()
		return nil
	}

	// Keep removing nodes from the flush-list until we're below allowance
	toFlush := make([]flushItem, 0, 128)
	oldest := db.oldest
	for pendingSize > limit && oldest != (common.Hash{}) {
		// Fetch the oldest referenced node and push into the batch
		node := db.dirties[oldest]
		toFlush = append(toFlush, flushItem{oldest, node, nil})

		// Iterate to the next flush item, or abort if the size cap was achieved. Size
		// is the total size, including the useful cached data (hash -> blob), the
		// cache item metadata, as well as external children mappings.
		pendingSize -= common.StorageSize(common.HashLength + int(node.size) + cachedNodeSize)
		if node.children != nil {
			pendingSize -= common.StorageSize(cachedNodeChildrenSize + len(node.children)*(common.HashLength+2))
		}
		oldest = node.flushNext
	}
	db.lock.RUnlock()
	lockTime := time.Since(lockStart)

	// Write nodes to disk
	if err := db.writeFlushItems(toFlush); err != nil {
		return err
	}

	// Flush all written items from dirites
	//
	// NOTE: The order of the flushlist may have changed while the lock was not
	// held, so we cannot just iterate to [oldest].
	db.lock.Lock()
	defer db.lock.Unlock()
	lockStart = time.Now()
	for _, item := range toFlush {
		// [item.rlp] is populated in [writeFlushItems]
		db.removeFromDirties(item.hash, item.rlp)
	}
	db.flushnodes += uint64(nodes - len(db.dirties))
	db.flushsize += storage - db.dirtiesSize
	db.flushtime += time.Since(start)

	memcacheDirtySizeGauge.Update(float64(db.dirtiesSize))
	memcacheDirtyChildSizeGauge.Update(float64(db.childrenSize))
	memcacheDirtyNodesGauge.Update(int64(len(db.dirties)))

	memcacheFlushMeter.Mark(1)
	memcacheFlushTimeTimer.Update(time.Since(start))
	memcacheFlushLockTimeTimer.Update(lockTime + time.Since(lockStart))
	memcacheFlushSizeMeter.Mark(int64(storage - db.dirtiesSize))
	memcacheFlushNodesMeter.Mark(int64(nodes - len(db.dirties)))

	log.Debug("Persisted nodes from memory database", "nodes", nodes-len(db.dirties), "size", storage-db.dirtiesSize, "time", time.Since(start),
		"flushnodes", db.flushnodes, "flushsize", db.flushsize, "flushtime", db.flushtime, "livenodes", len(db.dirties), "livesize", db.dirtiesSize)
	return nil
}

// Commit iterates over all the children of a particular node, writes them out
// to disk, forcefully tearing down all references in both directions. As a side
// effect, all pre-images accumulated up to this point are also written.
func (db *Database) Commit(node common.Hash, report bool, callback func(common.Hash)) error {
	start := time.Now()
	if db.preimages != nil {
		if err := db.preimages.commit(true); err != nil {
			return err
		}
	}

	// It is important that outside code doesn't see an inconsistent state (referenced
	// data removed from memory cache during commit but not yet in persistent storage).
	// This is ensured by only uncaching existing data when the database write finalizes.
	db.lock.RLock()
	lockStart := time.Now()
	nodes, storage := len(db.dirties), db.dirtiesSize
	toFlush, err := db.commit(node, make([]flushItem, 0, 128), callback)
	if err != nil {
		log.Error("Failed to commit trie from trie database", "err", err)
		return err
	}
	db.lock.RUnlock()
	lockTime := time.Since(lockStart)

	// Write nodes to disk
	if err := db.writeFlushItems(toFlush); err != nil {
		return err
	}

	// Flush all written items from dirites
	db.lock.Lock()
	defer db.lock.Unlock()
	lockStart = time.Now()
	for _, item := range toFlush {
		// [item.rlp] is populated in [writeFlushItems]
		db.removeFromDirties(item.hash, item.rlp)
	}

	memcacheDirtySizeGauge.Update(float64(db.dirtiesSize))
	memcacheDirtyChildSizeGauge.Update(float64(db.childrenSize))
	memcacheDirtyNodesGauge.Update(int64(len(db.dirties)))

	memcacheCommitMeter.Mark(1)
	memcacheCommitTimeTimer.Update(time.Since(start))
	memcacheCommitLockTimeTimer.Update(lockTime + time.Since(lockStart))
	memcacheCommitSizeMeter.Mark(int64(storage - db.dirtiesSize))
	memcacheCommitNodesMeter.Mark(int64(nodes - len(db.dirties)))

	logger := log.Info
	if !report {
		logger = log.Debug
	}
	logger("Persisted trie from memory database", "nodes", nodes-len(db.dirties)+int(db.flushnodes), "size", storage-db.dirtiesSize+db.flushsize, "time", time.Since(start)+db.flushtime,
		"gcnodes", db.gcnodes, "gcsize", db.gcsize, "gctime", db.gctime, "livenodes", len(db.dirties), "livesize", db.dirtiesSize)

	// Reset the garbage collection statistics
	db.gcnodes, db.gcsize, db.gctime = 0, 0, 0
	db.flushnodes, db.flushsize, db.flushtime = 0, 0, 0
	return nil
}

// commit is the private locked version of Commit. This function does not
// mutate any data, rather it collects all data that should be committed.
//
// [callback] will be invoked as soon as it is determined a trie node will be
// flushed to disk (before it is actually written).
func (db *Database) commit(hash common.Hash, toFlush []flushItem, callback func(common.Hash)) ([]flushItem, error) {
	// If the node does not exist, it's a previously committed node
	node, ok := db.dirties[hash]
	if !ok {
		return toFlush, nil
	}
	var err error
	node.forChilds(func(child common.Hash) {
		if err == nil {
			toFlush, err = db.commit(child, toFlush, callback)
		}
	})
	if err != nil {
		return nil, err
	}
	// By processing the children of each node before the node itself, we ensure
	// that children are committed before their parents (an invariant of this
	// package).
	toFlush = append(toFlush, flushItem{hash, node, nil})
	if callback != nil {
		callback(hash)
	}
	return toFlush, nil
}

// removeFromDirties is invoked after database writes and implements dirty data uncaching.
//
// This is the post-processing step of a commit operation where the already persisted trie is
// removed from the dirty cache and moved into the clean cache. The reason behind
// the two-phase commit is to ensure data availability while moving from memory
// to disk.
//
// It is assumed the caller holds the [dirtiesLock] when this function is
// called.
func (db *Database) removeFromDirties(hash common.Hash, rlp []byte) {
	// If the node does not exist, we're done on this path. This could happen if
	// nodes are capped to disk while another thread is committing those same
	// nodes.
	node, ok := db.dirties[hash]
	if !ok {
		return
	}
	// Node still exists, remove it from the flush-list
	switch hash {
	case db.oldest:
		db.oldest = node.flushNext
		db.dirties[node.flushNext].flushPrev = common.Hash{}
	case db.newest:
		db.newest = node.flushPrev
		db.dirties[node.flushPrev].flushNext = common.Hash{}
	default:
		db.dirties[node.flushPrev].flushNext = node.flushNext
		db.dirties[node.flushNext].flushPrev = node.flushPrev
	}
	// Remove the node from the dirty cache
	delete(db.dirties, hash)
	db.dirtiesSize -= common.StorageSize(common.HashLength + int(node.size))
	if node.children != nil {
		db.childrenSize -= common.StorageSize(cachedNodeChildrenSize + len(node.children)*(common.HashLength+2))
	}
	// Move the flushed node into the clean cache to prevent insta-reloads
	if db.cleans != nil {
		db.cleans.Set(hash[:], rlp)
		memcacheCleanWriteMeter.Mark(int64(len(rlp)))
	}
}

// Update inserts the dirty nodes in provided nodeset into database and
// links the account trie with multiple storage tries if necessary.
func (db *Database) Update(nodes *MergedNodeSet) error {
	db.lock.Lock()
	defer db.lock.Unlock()

	return db.update(nodes)
}

// UpdateAndReferenceRoot inserts the dirty nodes in provided nodeset into
// database and links the account trie with multiple storage tries if necessary,
// then adds a reference [from] root to the metaroot while holding the db's lock.
func (db *Database) UpdateAndReferenceRoot(nodes *MergedNodeSet, root common.Hash) error {
	db.lock.Lock()
	defer db.lock.Unlock()

	if err := db.update(nodes); err != nil {
		return err
	}
	db.reference(root, common.Hash{})
	return nil
}

func (db *Database) update(nodes *MergedNodeSet) error {
	// Insert dirty nodes into the database. In the same tree, it must be
	// ensured that children are inserted first, then parent so that children
	// can be linked with their parent correctly.
	//
	// Note, the storage tries must be flushed before the account trie to
	// retain the invariant that children go into the dirty cache first.
	var order []common.Hash
	for owner := range nodes.sets {
		if owner == (common.Hash{}) {
			continue
		}
		order = append(order, owner)
	}
	if _, ok := nodes.sets[common.Hash{}]; ok {
		order = append(order, common.Hash{})
	}
	for _, owner := range order {
		subset := nodes.sets[owner]
		for _, path := range subset.paths {
			n, ok := subset.nodes[path]
			if !ok {
				return fmt.Errorf("missing node %x %v", owner, path)
			}
			db.insert(n.hash, int(n.size), n.node)
		}
	}
	// Link up the account trie and storage trie if the node points
	// to an account trie leaf.
	if set, present := nodes.sets[common.Hash{}]; present {
		for _, n := range set.leaves {
			var account types.StateAccount
			if err := rlp.DecodeBytes(n.blob, &account); err != nil {
				return err
			}
			if account.Root != emptyRoot {
				db.reference(account.Root, n.parent)
			}
		}
	}
	return nil
}

// Size returns the current storage size of the memory cache in front of the
// persistent database layer.
func (db *Database) Size() (common.StorageSize, common.StorageSize) {
	// db.dirtiesSize only contains the useful data in the cache, but when reporting
	// the total memory consumption, the maintenance metadata is also needed to be
	// counted.
	db.lock.RLock()
	defer db.lock.RUnlock()
	var metadataSize = common.StorageSize((len(db.dirties) - 1) * cachedNodeSize)
	var metarootRefs = common.StorageSize(len(db.dirties[common.Hash{}].children) * (common.HashLength + 2))
	var preimageSize common.StorageSize
	if db.preimages != nil {
		preimageSize = db.preimages.size()
	}
	return db.dirtiesSize + db.childrenSize + metadataSize - metarootRefs, preimageSize
}

// CommitPreimages flushes the dangling preimages to disk. It is meant to be
// called when closing the blockchain object, so that preimages are persisted
// to the database.
func (db *Database) CommitPreimages() error {
	db.lock.Lock()
	defer db.lock.Unlock()

	if db.preimages == nil {
		return nil
	}
	return db.preimages.commit(true)
}<|MERGE_RESOLUTION|>--- conflicted
+++ resolved
@@ -44,14 +44,10 @@
 	"github.com/ethereum/go-ethereum/rlp"
 )
 
-<<<<<<< HEAD
 const (
-	defaultPreimagesLimit     = 4 * 1024 * 1024 // 4 MB
-	cacheStatsUpdateFrequency = 1000            // update trie cache stats once per 1000 ops
+	cacheStatsUpdateFrequency = 1000 // update trie cache stats once per 1000 ops
 )
 
-=======
->>>>>>> 823cc301
 var (
 	memcacheCleanHitMeter   = metrics.NewRegisteredMeter("trie/memcache/clean/hit", nil)
 	memcacheCleanMissMeter  = metrics.NewRegisteredMeter("trie/memcache/clean/miss", nil)
@@ -92,22 +88,10 @@
 type Database struct {
 	diskdb ethdb.KeyValueStore // Persistent storage for matured trie nodes
 
-<<<<<<< HEAD
-	preimagesLock sync.RWMutex           // Used to gate acess to [preimagesSize] and [preimages]
-	preimagesSize common.StorageSize     // Storage size of the preimages cache
-	preimages     map[common.Hash][]byte // Preimages of nodes from the secure trie
-
-	dirtiesLock sync.RWMutex                // Used to gate access to all trie node data structures and metrics (everything below)
-	cleans      *utils.MeteredCache         // GC friendly memory cache of clean node RLPs
-	dirties     map[common.Hash]*cachedNode // Data and references relationships of dirty trie nodes
-	oldest      common.Hash                 // Oldest tracked node, flush-list head
-	newest      common.Hash                 // Newest tracked node, flush-list tail
-=======
-	cleans  *fastcache.Cache            // GC friendly memory cache of clean node RLPs
+	cleans  *utils.MeteredCache         // GC friendly memory cache of clean node RLPs
 	dirties map[common.Hash]*cachedNode // Data and references relationships of dirty trie nodes
 	oldest  common.Hash                 // Oldest tracked node, flush-list head
 	newest  common.Hash                 // Newest tracked node, flush-list tail
->>>>>>> 823cc301
 
 	gctime  time.Duration      // Time spent on garbage collection since last commit
 	gcnodes uint64             // Nodes garbage collected since last commit
