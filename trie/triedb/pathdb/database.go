--- conflicted
+++ resolved
@@ -127,8 +127,8 @@
 	// readOnly is the flag whether the mutation is allowed to be applied.
 	// It will be set automatically when the database is journaled during
 	// the shutdown to reject all following unexpected mutations.
-<<<<<<< HEAD
-	readOnly   bool           // Indicator if database is opened in read only mode
+	readOnly   bool           // Flag if database is opened in read only mode
+	waitSync   bool           // Flag if database is deactivated due to initial state sync
 	bufferSize int            // Memory allowance (in bytes) for caching dirty nodes
 	config     *Config        // Configuration for database
 	diskdb     ethdb.Database // Persistent storage for matured trie nodes
@@ -137,16 +137,6 @@
 
 	// NOTE(freezer): This is disabled since we do not have a freezer.
 	// freezer    *rawdb.ResettableFreezer // Freezer for storing trie histories, nil possible in tests
-=======
-	readOnly   bool                     // Flag if database is opened in read only mode
-	waitSync   bool                     // Flag if database is deactivated due to initial state sync
-	bufferSize int                      // Memory allowance (in bytes) for caching dirty nodes
-	config     *Config                  // Configuration for database
-	diskdb     ethdb.Database           // Persistent storage for matured trie nodes
-	tree       *layerTree               // The group for all known layers
-	freezer    *rawdb.ResettableFreezer // Freezer for storing trie histories, nil possible in tests
-	lock       sync.RWMutex             // Lock to prevent mutations from happening at the same time
->>>>>>> dc34fe82
 }
 
 // New attempts to load an already existing layer from a persistent key-value
@@ -175,49 +165,29 @@
 	// Because the freezer can only be opened once at the same time, this
 	// mechanism also ensures that at most one **non-readOnly** database
 	// is opened at the same time to prevent accidental mutation.
-<<<<<<< HEAD
-	//if ancient, err := diskdb.AncientDatadir(); err == nil && ancient != "" && !db.readOnly {
-	//	freezer, err := rawdb.NewStateHistoryFreezer(ancient, false)
-	//	if err != nil {
-	//		log.Crit("Failed to open state history freezer", "err", err)
-	//	}
-	//	db.freezer = freezer
-
-	//	// Truncate the extra state histories above in freezer in case
-	//	// it's not aligned with the disk layer.
-	//	pruned, err := truncateFromHead(db.diskdb, freezer, db.tree.bottom().stateID())
-	//	if err != nil {
-	//		log.Crit("Failed to truncate extra state histories", "err", err)
-	//	}
-	//	if pruned != 0 {
-	//		log.Warn("Truncated extra state histories", "number", pruned)
-	//	}
-	//}
-=======
-	if ancient, err := diskdb.AncientDatadir(); err == nil && ancient != "" && !db.readOnly {
-		freezer, err := rawdb.NewStateFreezer(ancient, false)
-		if err != nil {
-			log.Crit("Failed to open state history freezer", "err", err)
-		}
-		db.freezer = freezer
-
-		// Truncate the extra state histories above in freezer in case
-		// it's not aligned with the disk layer.
-		pruned, err := truncateFromHead(db.diskdb, freezer, db.tree.bottom().stateID())
-		if err != nil {
-			log.Crit("Failed to truncate extra state histories", "err", err)
-		}
-		if pruned != 0 {
-			log.Warn("Truncated extra state histories", "number", pruned)
-		}
-	}
-	// Disable database in case node is still in the initial state sync stage.
-	if rawdb.ReadSnapSyncStatusFlag(diskdb) == rawdb.StateSyncRunning && !db.readOnly {
-		if err := db.Disable(); err != nil {
-			log.Crit("Failed to disable database", "err", err) // impossible to happen
-		}
-	}
->>>>>>> dc34fe82
+	// if ancient, err := diskdb.AncientDatadir(); err == nil && ancient != "" && !db.readOnly {
+	// 	freezer, err := rawdb.NewStateFreezer(ancient, false)
+	// 	if err != nil {
+	// 		log.Crit("Failed to open state history freezer", "err", err)
+	// 	}
+	// 	db.freezer = freezer
+
+	// 	// Truncate the extra state histories above in freezer in case
+	// 	// it's not aligned with the disk layer.
+	// 	pruned, err := truncateFromHead(db.diskdb, freezer, db.tree.bottom().stateID())
+	// 	if err != nil {
+	// 		log.Crit("Failed to truncate extra state histories", "err", err)
+	// 	}
+	// 	if pruned != 0 {
+	// 		log.Warn("Truncated extra state histories", "number", pruned)
+	// 	}
+	// }
+	// // Disable database in case node is still in the initial state sync stage.
+	// if rawdb.ReadSnapSyncStatusFlag(diskdb) == rawdb.StateSyncRunning && !db.readOnly {
+	// 	if err := db.Disable(); err != nil {
+	// 		log.Crit("Failed to disable database", "err", err) // impossible to happen
+	// 	}
+	// }
 	log.Warn("Path-based state scheme is an experimental feature")
 	return db
 }
@@ -295,7 +265,7 @@
 	db.tree.bottom().markStale()
 
 	// Write the initial sync flag to persist it across restarts.
-	rawdb.WriteSnapSyncStatusFlag(db.diskdb, rawdb.StateSyncRunning)
+	// rawdb.WriteSnapSyncStatusFlag(db.diskdb, rawdb.StateSyncRunning)
 	log.Info("Disabled trie database due to state sync")
 	return nil
 }
@@ -340,7 +310,7 @@
 
 	// Re-enable the database as the final step.
 	db.waitSync = false
-	rawdb.WriteSnapSyncStatusFlag(db.diskdb, rawdb.StateSyncFinished)
+	// rawdb.WriteSnapSyncStatusFlag(db.diskdb, rawdb.StateSyncFinished)
 	log.Info("Rebuilt trie database", "root", root)
 	return nil
 }
@@ -349,52 +319,8 @@
 // The state is supported as the rollback destination only if it's
 // canonical state and the corresponding trie histories are existent.
 func (db *Database) Recover(root common.Hash, loader triestate.TrieLoader) error {
-<<<<<<< HEAD
 	// NOTE(freezer): This is disabled since we do not have a freezer.
 	return errors.New("state rollback is non-supported")
-=======
-	db.lock.Lock()
-	defer db.lock.Unlock()
-
-	// Short circuit if rollback operation is not supported.
-	if err := db.modifyAllowed(); err != nil {
-		return err
-	}
-	if db.freezer == nil {
-		return errors.New("state rollback is non-supported")
-	}
-	// Short circuit if the target state is not recoverable.
-	root = types.TrieRootHash(root)
-	if !db.Recoverable(root) {
-		return errStateUnrecoverable
-	}
-	// Apply the state histories upon the disk layer in order.
-	var (
-		start = time.Now()
-		dl    = db.tree.bottom()
-	)
-	for dl.rootHash() != root {
-		h, err := readHistory(db.freezer, dl.stateID())
-		if err != nil {
-			return err
-		}
-		dl, err = dl.revert(h, loader)
-		if err != nil {
-			return err
-		}
-		// reset layer with newly created disk layer. It must be
-		// done after each revert operation, otherwise the new
-		// disk layer won't be accessible from outside.
-		db.tree.reset(dl)
-	}
-	rawdb.DeleteTrieJournal(db.diskdb)
-	_, err := truncateFromHead(db.diskdb, db.freezer, dl.stateID())
-	if err != nil {
-		return err
-	}
-	log.Debug("Recovered state", "root", root, "elapsed", common.PrettyDuration(time.Since(start)))
-	return nil
->>>>>>> dc34fe82
 }
 
 // Recoverable returns the indicator if the specified state is recoverable.
@@ -437,24 +363,17 @@
 	// Set the database to read-only mode to prevent all
 	// following mutations.
 	db.readOnly = true
-<<<<<<< HEAD
-	return nil
-	// NOTE(freezer): This is disabled since we do not have a freezer.
-	// if db.freezer == nil {
-	// 	return nil
-	// }
-	// return db.freezer.Close()
-=======
 
 	// Release the memory held by clean cache.
 	db.tree.bottom().resetCache()
 
+	// NOTE(freezer): This is disabled since we do not have a freezer.
 	// Close the attached state history freezer.
-	if db.freezer == nil {
-		return nil
-	}
-	return db.freezer.Close()
->>>>>>> dc34fe82
+	//if db.freezer == nil {
+	//	return nil
+	//}
+	//return db.freezer.Close()
+	return nil
 }
 
 // Size returns the current storage size of the memory cache in front of the
