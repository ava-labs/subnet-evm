--- conflicted
+++ resolved
@@ -6,11 +6,7 @@
 import (
 	"fmt"
 
-<<<<<<< HEAD
 	"github.com/ava-labs/libevm/common"
-=======
-	"github.com/ethereum/go-ethereum/common"
->>>>>>> 8d13faaa
 )
 
 // DynamicFeeExtraDataSize is defined in the predicate package to avoid a circular dependency.
@@ -56,28 +52,4 @@
 	}
 
 	return trimmedPredicateBytes[:len(trimmedPredicateBytes)-1], nil
-<<<<<<< HEAD
-}
-
-// GetPredicateResultBytes returns the predicate result bytes from extraData. If
-// extraData is too short to include predicate results, it returns nil.
-func GetPredicateResultBytes(extraData []byte) []byte {
-	// Prior to Durango, the VM enforces the extra data is smaller than or equal
-	// to this size.
-	if len(extraData) <= DynamicFeeExtraDataSize {
-		return nil
-	}
-	// After Durango, the extra data past the dynamic fee rollup window represents
-	// predicate results.
-	return extraData[DynamicFeeExtraDataSize:]
-}
-
-// SetPredicateResultBytes sets the predicate results in the extraData in the
-// block header. This is used to set the predicate results in a block header
-// without modifying the initial portion of the extra data (dynamic fee window
-// rollup).
-func SetPredicateResultBytes(extraData []byte, predicateResults []byte) []byte {
-	return append(extraData[:DynamicFeeExtraDataSize], predicateResults...)
-=======
->>>>>>> 8d13faaa
 }