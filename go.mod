--- conflicted
+++ resolved
@@ -48,15 +48,7 @@
 )
 
 require (
-<<<<<<< HEAD
-	golang.org/x/mod v0.7.0 // indirect
-	golang.org/x/tools v0.4.0 // indirect
-)
-
-require (
-=======
 	github.com/BurntSushi/toml v1.2.0 // indirect
->>>>>>> 9a1c5482
 	github.com/DataDog/zstd v1.5.2 // indirect
 	github.com/Microsoft/go-winio v0.5.2 // indirect
 	github.com/NYTimes/gziphandler v1.1.1 // indirect
@@ -96,12 +88,7 @@
 	github.com/jackpal/go-nat-pmp v1.0.2 // indirect
 	github.com/magiconair/properties v1.8.6 // indirect
 	github.com/mattn/go-runewidth v0.0.9 // indirect
-<<<<<<< HEAD
-	github.com/mattn/go-sqlite3 v1.14.16 // indirect
-	github.com/matttproud/golang_protobuf_extensions v1.0.2-0.20181231171920-c182affec369 // indirect
-=======
 	github.com/matttproud/golang_protobuf_extensions v1.0.4 // indirect
->>>>>>> 9a1c5482
 	github.com/mitchellh/mapstructure v1.5.0 // indirect
 	github.com/mitchellh/pointerstructure v1.2.0 // indirect
 	github.com/mr-tron/base58 v1.2.0 // indirect
