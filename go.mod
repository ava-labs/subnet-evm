module github.com/ava-labs/subnet-evm

// CLI tools intended for invocation with `go tool` should be added to
// tools/go.mod to avoid polluting the main module's dependencies. See
// CONTRIBUTING.md for more details.

// - Changes to the minimum golang version must also be replicated in:
//   - go.mod (here)
//   - tools/go.mod
//   - RELEASES.md
//
// - If updating between minor versions (e.g. 1.24.x -> 1.25.x):
//   - Consider updating the version of golangci-lint (see tools/go.mod)
go 1.24.9

require (
	github.com/VictoriaMetrics/fastcache v1.12.1
	github.com/antithesishq/antithesis-sdk-go v0.3.8
	github.com/ava-labs/avalanchego v1.14.1-0.20251120155522-df4a8e531761
	github.com/ava-labs/firewood-go-ethhash/ffi v0.0.15
	github.com/ava-labs/libevm v1.13.15-0.20251016142715-1bccf4f2ddb2
	github.com/davecgh/go-spew v1.1.2-0.20180830191138-d8f796af33cc
	github.com/deckarep/golang-set/v2 v2.1.0
	github.com/go-cmd/cmd v1.4.3
	github.com/gorilla/rpc v1.2.0
	github.com/gorilla/websocket v1.5.0
	github.com/hashicorp/go-bexpr v0.1.10
	github.com/hashicorp/golang-lru v0.5.5-0.20210104140557-80c98217689d
	github.com/holiman/billy v0.0.0-20240216141850-2abb0c79d3c4
	github.com/holiman/bloomfilter/v2 v2.0.3
	github.com/holiman/uint256 v1.2.4
	github.com/mattn/go-colorable v0.1.13
	github.com/mattn/go-isatty v0.0.17
	github.com/onsi/ginkgo/v2 v2.13.1
	github.com/prometheus/client_golang v1.23.0
	github.com/spf13/cast v1.9.2
	github.com/spf13/pflag v1.0.6
	github.com/spf13/viper v1.20.1
	github.com/stretchr/testify v1.11.1
	github.com/tyler-smith/go-bip39 v1.1.0
	github.com/urfave/cli/v2 v2.25.7
	go.uber.org/goleak v1.3.0
	go.uber.org/mock v0.5.0
	go.uber.org/zap v1.27.0
	golang.org/x/crypto v0.45.0
	golang.org/x/exp v0.0.0-20241215155358-4a5509556b9e
<<<<<<< HEAD
	golang.org/x/sync v0.17.0
=======
	golang.org/x/mod v0.29.0
	golang.org/x/sync v0.18.0
>>>>>>> 11f83cb8
	golang.org/x/time v0.12.0
	golang.org/x/tools v0.38.0
	google.golang.org/protobuf v1.36.8
	gopkg.in/natefinch/lumberjack.v2 v2.0.0
)

require (
	connectrpc.com/connect v1.18.1 // indirect
	connectrpc.com/grpcreflect v1.3.0 // indirect
	github.com/DataDog/zstd v1.5.2 // indirect
	github.com/Microsoft/go-winio v0.6.1 // indirect
	github.com/StephenButtolph/canoto v0.17.3 // indirect
	github.com/ava-labs/coreth v0.16.0-rc.0 // indirect
	github.com/beorn7/perks v1.0.1 // indirect
	github.com/bits-and-blooms/bitset v1.20.0 // indirect
	github.com/btcsuite/btcd/btcec/v2 v2.3.5 // indirect
	github.com/btcsuite/btcd/btcutil v1.1.3 // indirect
	github.com/cenkalti/backoff/v4 v4.3.0 // indirect
	github.com/cenkalti/backoff/v5 v5.0.2 // indirect
	github.com/cespare/xxhash/v2 v2.3.0 // indirect
	github.com/cockroachdb/errors v1.9.1 // indirect
	github.com/cockroachdb/logtags v0.0.0-20230118201751-21c54148d20b // indirect
	github.com/cockroachdb/pebble v0.0.0-20230928194634-aa077af62593 // indirect
	github.com/cockroachdb/redact v1.1.3 // indirect
	github.com/cockroachdb/tokenbucket v0.0.0-20230807174530-cc333fc44b06 // indirect
	github.com/compose-spec/compose-go v1.20.2 // indirect
	github.com/consensys/gnark-crypto v0.18.1 // indirect
	github.com/cpuguy83/go-md2man/v2 v2.0.6 // indirect
	github.com/crate-crypto/go-ipa v0.0.0-20231025140028-3c0104f4b233 // indirect
	github.com/crate-crypto/go-kzg-4844 v1.1.0 // indirect
	github.com/decred/dcrd/dcrec/secp256k1/v4 v4.4.0 // indirect
	github.com/deepmap/oapi-codegen v1.6.0 // indirect
	github.com/distribution/reference v0.5.0 // indirect
	github.com/dlclark/regexp2 v1.7.0 // indirect
	github.com/docker/go-connections v0.4.0 // indirect
	github.com/docker/go-units v0.5.0 // indirect
	github.com/dop251/goja v0.0.0-20230806174421-c933cf95e127 // indirect
	github.com/emicklei/go-restful/v3 v3.11.0 // indirect
	github.com/ethereum/c-kzg-4844 v1.0.0 // indirect
	github.com/ferranbt/fastssz v0.1.2 // indirect
	github.com/fsnotify/fsnotify v1.9.0 // indirect
	github.com/gballet/go-libpcsclite v0.0.0-20191108122812-4678299bea08 // indirect
	github.com/gballet/go-verkle v0.1.1-0.20231031103413-a67434b50f46 // indirect
	github.com/getsentry/sentry-go v0.35.0 // indirect
	github.com/go-logr/logr v1.4.3 // indirect
	github.com/go-logr/stdr v1.2.2 // indirect
	github.com/go-ole/go-ole v1.3.0 // indirect
	github.com/go-openapi/jsonpointer v0.19.6 // indirect
	github.com/go-openapi/jsonreference v0.20.2 // indirect
	github.com/go-openapi/swag v0.22.3 // indirect
	github.com/go-sourcemap/sourcemap v2.1.3+incompatible // indirect
	github.com/go-task/slim-sprig v0.0.0-20230315185526-52ccab3ef572 // indirect
	github.com/go-viper/mapstructure/v2 v2.4.0 // indirect
	github.com/gofrs/flock v0.8.1 // indirect
	github.com/gogo/protobuf v1.3.2 // indirect
	github.com/golang-jwt/jwt/v4 v4.5.2 // indirect
	github.com/golang/protobuf v1.5.4 // indirect
	github.com/golang/snappy v0.0.5-0.20220116011046-fa5810519dcb // indirect
	github.com/google/btree v1.1.2 // indirect
	github.com/google/gnostic-models v0.6.8 // indirect
	github.com/google/gofuzz v1.2.0 // indirect
	github.com/google/pprof v0.0.0-20250403155104-27863c87afa6 // indirect
	github.com/google/renameio/v2 v2.0.0 // indirect
	github.com/google/uuid v1.6.0 // indirect
	github.com/gorilla/mux v1.8.0 // indirect
	github.com/graph-gophers/graphql-go v1.3.0 // indirect
	github.com/grpc-ecosystem/go-grpc-prometheus v1.2.0 // indirect
	github.com/grpc-ecosystem/grpc-gateway/v2 v2.27.1 // indirect
	github.com/huin/goupnp v1.3.0 // indirect
	github.com/imdario/mergo v0.3.16 // indirect
	github.com/influxdata/influxdb-client-go/v2 v2.4.0 // indirect
	github.com/influxdata/influxdb1-client v0.0.0-20220302092344-a9ab5670611c // indirect
	github.com/influxdata/line-protocol v0.0.0-20200327222509-2487e7298839 // indirect
	github.com/jackpal/go-nat-pmp v1.0.2 // indirect
	github.com/josharian/intern v1.0.0 // indirect
	github.com/json-iterator/go v1.1.12 // indirect
	github.com/klauspost/compress v1.18.0 // indirect
	github.com/klauspost/cpuid/v2 v2.0.9 // indirect
	github.com/kr/pretty v0.3.1 // indirect
	github.com/kr/text v0.2.0 // indirect
	github.com/mailru/easyjson v0.7.7 // indirect
	github.com/mattn/go-runewidth v0.0.13 // indirect
	github.com/mattn/go-shellwords v1.0.12 // indirect
	github.com/minio/sha256-simd v1.0.0 // indirect
	github.com/mitchellh/mapstructure v1.5.0 // indirect
	github.com/mitchellh/pointerstructure v1.2.0 // indirect
	github.com/moby/spdystream v0.2.0 // indirect
	github.com/modern-go/concurrent v0.0.0-20180306012644-bacd9c7ef1dd // indirect
	github.com/modern-go/reflect2 v1.0.2 // indirect
	github.com/mr-tron/base58 v1.2.0 // indirect
	github.com/munnerz/goautoneg v0.0.0-20191010083416-a7dc8b61c822 // indirect
	github.com/mxk/go-flowrate v0.0.0-20140419014527-cca7078d478f // indirect
	github.com/olekukonko/tablewriter v0.0.5 // indirect
	github.com/opencontainers/go-digest v1.0.0 // indirect
	github.com/opentracing/opentracing-go v1.1.0 // indirect
	github.com/pelletier/go-toml/v2 v2.2.4 // indirect
	github.com/peterh/liner v1.1.1-0.20190123174540-a2c9a5303de7 // indirect
	github.com/pires/go-proxyproto v0.6.2 // indirect
	github.com/pkg/errors v0.9.1 // indirect
	github.com/pmezard/go-difflib v1.0.1-0.20181226105442-5d4384ee4fb2 // indirect
	github.com/prometheus/client_model v0.6.2 // indirect
	github.com/prometheus/common v0.65.0 // indirect
	github.com/prometheus/procfs v0.16.1 // indirect
	github.com/rivo/uniseg v0.2.0 // indirect
	github.com/rogpeppe/go-internal v1.14.1 // indirect
	github.com/rs/cors v1.7.0 // indirect
	github.com/russross/blackfriday/v2 v2.1.0 // indirect
	github.com/sagikazarmark/locafero v0.9.0 // indirect
	github.com/shirou/gopsutil v3.21.11+incompatible // indirect
	github.com/sirupsen/logrus v1.9.0 // indirect
	github.com/sourcegraph/conc v0.3.0 // indirect
	github.com/spf13/afero v1.14.0 // indirect
	github.com/status-im/keycard-go v0.2.0 // indirect
	github.com/subosito/gotenv v1.6.0 // indirect
	github.com/supranational/blst v0.3.14 // indirect
	github.com/syndtr/goleveldb v1.0.1-0.20220614013038-64ee5596c38a // indirect
	github.com/tklauser/go-sysconf v0.3.15 // indirect
	github.com/tklauser/numcpus v0.10.0 // indirect
	github.com/xrash/smetrics v0.0.0-20201216005158-039620a65673 // indirect
	github.com/yusufpapurcu/wmi v1.2.4 // indirect
	go.opentelemetry.io/auto/sdk v1.1.0 // indirect
	go.opentelemetry.io/otel v1.37.0 // indirect
	go.opentelemetry.io/otel/exporters/otlp/otlptrace v1.37.0 // indirect
	go.opentelemetry.io/otel/exporters/otlp/otlptrace/otlptracegrpc v1.37.0 // indirect
	go.opentelemetry.io/otel/exporters/otlp/otlptrace/otlptracehttp v1.22.0 // indirect
	go.opentelemetry.io/otel/metric v1.37.0 // indirect
	go.opentelemetry.io/otel/sdk v1.37.0 // indirect
	go.opentelemetry.io/otel/trace v1.37.0 // indirect
	go.opentelemetry.io/proto/otlp v1.7.0 // indirect
	go.uber.org/multierr v1.11.0 // indirect
<<<<<<< HEAD
	golang.org/x/mod v0.29.0 // indirect
	golang.org/x/net v0.46.0 // indirect
=======
	golang.org/x/net v0.47.0 // indirect
>>>>>>> 11f83cb8
	golang.org/x/oauth2 v0.30.0 // indirect
	golang.org/x/sys v0.38.0 // indirect
	golang.org/x/term v0.37.0 // indirect
	golang.org/x/text v0.31.0 // indirect
	gonum.org/v1/gonum v0.16.0 // indirect
	google.golang.org/genproto/googleapis/api v0.0.0-20250707201910-8d1bb00bc6a7 // indirect
	google.golang.org/genproto/googleapis/rpc v0.0.0-20250818200422-3122310a409c // indirect
	google.golang.org/grpc v1.75.0 // indirect
	gopkg.in/inf.v0 v0.9.1 // indirect
	gopkg.in/yaml.v2 v2.4.0 // indirect
	gopkg.in/yaml.v3 v3.0.1 // indirect
	k8s.io/api v0.29.0 // indirect
	k8s.io/apimachinery v0.29.0 // indirect
	k8s.io/client-go v0.29.0 // indirect
	k8s.io/klog/v2 v2.110.1 // indirect
	k8s.io/kube-openapi v0.0.0-20231010175941-2dd684a91f00 // indirect
	k8s.io/utils v0.0.0-20230726121419-3b25d923346b // indirect
	sigs.k8s.io/json v0.0.0-20221116044647-bc3834ca7abd // indirect
	sigs.k8s.io/structured-merge-diff/v4 v4.4.1 // indirect
	sigs.k8s.io/yaml v1.3.0 // indirect
)

// The following tools are managed here instead of in tools/go.mod
// because they are already direct dependencies of the main module.
tool (
	github.com/ava-labs/libevm/rlp/rlpgen
	github.com/onsi/ginkgo/v2/ginkgo
)<|MERGE_RESOLUTION|>--- conflicted
+++ resolved
@@ -44,12 +44,7 @@
 	go.uber.org/zap v1.27.0
 	golang.org/x/crypto v0.45.0
 	golang.org/x/exp v0.0.0-20241215155358-4a5509556b9e
-<<<<<<< HEAD
-	golang.org/x/sync v0.17.0
-=======
-	golang.org/x/mod v0.29.0
 	golang.org/x/sync v0.18.0
->>>>>>> 11f83cb8
 	golang.org/x/time v0.12.0
 	golang.org/x/tools v0.38.0
 	google.golang.org/protobuf v1.36.8
@@ -180,12 +175,8 @@
 	go.opentelemetry.io/otel/trace v1.37.0 // indirect
 	go.opentelemetry.io/proto/otlp v1.7.0 // indirect
 	go.uber.org/multierr v1.11.0 // indirect
-<<<<<<< HEAD
 	golang.org/x/mod v0.29.0 // indirect
-	golang.org/x/net v0.46.0 // indirect
-=======
 	golang.org/x/net v0.47.0 // indirect
->>>>>>> 11f83cb8
 	golang.org/x/oauth2 v0.30.0 // indirect
 	golang.org/x/sys v0.38.0 // indirect
 	golang.org/x/term v0.37.0 // indirect
