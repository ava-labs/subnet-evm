module github.com/ava-labs/subnet-evm

go 1.20

require (
	github.com/VictoriaMetrics/fastcache v1.10.0
	github.com/ava-labs/avalanche-network-runner v1.7.2
	github.com/ava-labs/avalanchego v1.10.10
	github.com/cespare/cp v0.1.0
	github.com/cockroachdb/pebble v0.0.0-20230209160836-829675f94811
	github.com/davecgh/go-spew v1.1.1
	github.com/deckarep/golang-set/v2 v2.1.0
	github.com/docker/docker v1.6.2
	github.com/dop251/goja v0.0.0-20230605162241-28ee0ee714f3
	github.com/ethereum/go-ethereum v1.12.0
	github.com/fjl/memsize v0.0.0-20190710130421-bcb5799ab5e5
	github.com/fsnotify/fsnotify v1.6.0
	github.com/gballet/go-libpcsclite v0.0.0-20191108122812-4678299bea08
	github.com/go-cmd/cmd v1.4.1
	github.com/google/uuid v1.3.0
	github.com/gorilla/rpc v1.2.0
	github.com/gorilla/websocket v1.4.2
	github.com/hashicorp/go-bexpr v0.1.10
	github.com/hashicorp/golang-lru v0.5.5-0.20210104140557-80c98217689d
	github.com/holiman/big v0.0.0-20221017200358-a027dc42d04e
	github.com/holiman/bloomfilter/v2 v2.0.3
	github.com/holiman/uint256 v1.2.2-0.20230321075855-87b91420868c
	github.com/kylelemons/godebug v1.1.0
	github.com/mattn/go-colorable v0.1.13
	github.com/mattn/go-isatty v0.0.16
	github.com/olekukonko/tablewriter v0.0.5
	github.com/onsi/ginkgo/v2 v2.8.1
	github.com/onsi/gomega v1.26.0
	github.com/prometheus/client_golang v1.16.0
	github.com/prometheus/client_model v0.3.0
	github.com/shirou/gopsutil v3.21.11+incompatible
	github.com/spf13/cast v1.5.0
	github.com/spf13/pflag v1.0.5
	github.com/spf13/viper v1.12.0
	github.com/status-im/keycard-go v0.2.0
	github.com/stretchr/testify v1.8.3
	github.com/syndtr/goleveldb v1.0.1-0.20220614013038-64ee5596c38a
	github.com/tyler-smith/go-bip39 v1.1.0
	github.com/urfave/cli/v2 v2.17.2-0.20221006022127-8f469abc00aa
	go.uber.org/mock v0.2.0
	golang.org/x/crypto v0.1.0
	golang.org/x/sync v0.2.0
	golang.org/x/sys v0.8.0
	golang.org/x/text v0.8.0
	golang.org/x/time v0.1.0
	google.golang.org/protobuf v1.30.0
)

require (
	github.com/DataDog/zstd v1.5.2 // indirect
	github.com/Microsoft/go-winio v0.5.2 // indirect
	github.com/NYTimes/gziphandler v1.1.1 // indirect
	github.com/ava-labs/coreth v0.12.5-rc.6 // indirect
	github.com/beorn7/perks v1.0.1 // indirect
	github.com/bits-and-blooms/bitset v1.7.0 // indirect
	github.com/btcsuite/btcd/btcec/v2 v2.3.2 // indirect
	github.com/btcsuite/btcd/btcutil v1.1.3 // indirect
	github.com/cenkalti/backoff/v4 v4.1.3 // indirect
	github.com/cespare/xxhash/v2 v2.2.0 // indirect
	github.com/cockroachdb/errors v1.9.1 // indirect
	github.com/cockroachdb/logtags v0.0.0-20230118201751-21c54148d20b // indirect
	github.com/cockroachdb/redact v1.1.3 // indirect
	github.com/consensys/bavard v0.1.13 // indirect
	github.com/consensys/gnark-crypto v0.10.0 // indirect
	github.com/cpuguy83/go-md2man/v2 v2.0.2 // indirect
	github.com/crate-crypto/go-kzg-4844 v0.2.0 // indirect
	github.com/decred/dcrd/dcrec/secp256k1/v4 v4.1.0 // indirect
	github.com/deepmap/oapi-codegen v1.8.2 // indirect
	github.com/dlclark/regexp2 v1.7.0 // indirect
	github.com/ethereum/c-kzg-4844 v0.2.0 // indirect
	github.com/getsentry/sentry-go v0.18.0 // indirect
	github.com/go-logr/logr v1.2.3 // indirect
	github.com/go-logr/stdr v1.2.2 // indirect
	github.com/go-ole/go-ole v1.2.6 // indirect
	github.com/go-sourcemap/sourcemap v2.1.3+incompatible // indirect
	github.com/go-stack/stack v1.8.1 // indirect
	github.com/gofrs/flock v0.8.1 // indirect
	github.com/gogo/protobuf v1.3.2 // indirect
	github.com/golang-jwt/jwt/v4 v4.3.0 // indirect
	github.com/golang/protobuf v1.5.3 // indirect
	github.com/golang/snappy v0.0.5-0.20220116011046-fa5810519dcb // indirect
	github.com/google/btree v1.1.2 // indirect
	github.com/google/go-cmp v0.5.9 // indirect
	github.com/google/pprof v0.0.0-20230207041349-798e818bf904 // indirect
	github.com/gorilla/mux v1.8.0 // indirect
	github.com/graph-gophers/graphql-go v1.3.0 // indirect
	github.com/grpc-ecosystem/go-grpc-prometheus v1.2.0 // indirect
	github.com/grpc-ecosystem/grpc-gateway/v2 v2.15.2 // indirect
	github.com/hashicorp/hcl v1.0.0 // indirect
	github.com/huin/goupnp v1.0.3 // indirect
	github.com/influxdata/influxdb-client-go/v2 v2.4.0 // indirect
	github.com/influxdata/influxdb1-client v0.0.0-20220302092344-a9ab5670611c // indirect
	github.com/influxdata/line-protocol v0.0.0-20210311194329-9aa0e372d097 // indirect
	github.com/jackpal/gateway v1.0.6 // indirect
	github.com/jackpal/go-nat-pmp v1.0.2 // indirect
	github.com/klauspost/compress v1.15.15 // indirect
	github.com/kr/pretty v0.3.1 // indirect
	github.com/kr/text v0.2.0 // indirect
	github.com/magiconair/properties v1.8.6 // indirect
	github.com/mattn/go-runewidth v0.0.9 // indirect
	github.com/matttproud/golang_protobuf_extensions v1.0.4 // indirect
	github.com/mitchellh/mapstructure v1.5.0 // indirect
	github.com/mitchellh/pointerstructure v1.2.0 // indirect
	github.com/mmcloughlin/addchain v0.4.0 // indirect
	github.com/mr-tron/base58 v1.2.0 // indirect
	github.com/nbutton23/zxcvbn-go v0.0.0-20180912185939-ae427f1e4c1d // indirect
	github.com/opentracing/opentracing-go v1.1.0 // indirect
	github.com/otiai10/copy v1.11.0 // indirect
	github.com/pelletier/go-toml v1.9.5 // indirect
	github.com/pelletier/go-toml/v2 v2.0.5 // indirect
	github.com/peterh/liner v1.1.1-0.20190123174540-a2c9a5303de7 // indirect
	github.com/pires/go-proxyproto v0.6.2 // indirect
	github.com/pkg/errors v0.9.1 // indirect
	github.com/pmezard/go-difflib v1.0.0 // indirect
	github.com/prometheus/common v0.42.0 // indirect
	github.com/prometheus/procfs v0.10.1 // indirect
	github.com/rogpeppe/go-internal v1.9.0 // indirect
	github.com/rs/cors v1.7.0 // indirect
	github.com/russross/blackfriday/v2 v2.1.0 // indirect
	github.com/spaolacci/murmur3 v1.1.0 // indirect
	github.com/spf13/afero v1.8.2 // indirect
	github.com/spf13/jwalterweatherman v1.1.0 // indirect
	github.com/stretchr/objx v0.5.0 // indirect
	github.com/subosito/gotenv v1.3.0 // indirect
	github.com/supranational/blst v0.3.11 // indirect
	github.com/tklauser/go-sysconf v0.3.5 // indirect
	github.com/tklauser/numcpus v0.2.2 // indirect
	github.com/xrash/smetrics v0.0.0-20201216005158-039620a65673 // indirect
	github.com/yusufpapurcu/wmi v1.2.2 // indirect
	go.opentelemetry.io/otel v1.11.0 // indirect
	go.opentelemetry.io/otel/exporters/otlp/internal/retry v1.11.0 // indirect
	go.opentelemetry.io/otel/exporters/otlp/otlptrace v1.11.0 // indirect
	go.opentelemetry.io/otel/exporters/otlp/otlptrace/otlptracegrpc v1.11.0 // indirect
	go.opentelemetry.io/otel/exporters/otlp/otlptrace/otlptracehttp v1.11.0 // indirect
	go.opentelemetry.io/otel/sdk v1.11.0 // indirect
	go.opentelemetry.io/otel/trace v1.11.0 // indirect
	go.opentelemetry.io/proto/otlp v0.19.0 // indirect
	go.uber.org/atomic v1.10.0 // indirect
	go.uber.org/multierr v1.11.0 // indirect
	go.uber.org/zap v1.24.0 // indirect
	golang.org/x/exp v0.0.0-20230206171751-46f607a40771 // indirect
	golang.org/x/mod v0.10.0 // indirect
	golang.org/x/net v0.8.0 // indirect
	golang.org/x/term v0.7.0 // indirect
	gonum.org/v1/gonum v0.11.0 // indirect
	google.golang.org/genproto v0.0.0-20230306155012-7f2fa6fef1f4 // indirect
	google.golang.org/grpc v1.56.0-dev // indirect
	gopkg.in/ini.v1 v1.67.0 // indirect
	gopkg.in/natefinch/lumberjack.v2 v2.0.0 // indirect
	gopkg.in/natefinch/npipe.v2 v2.0.0-20160621034901-c1b8fa8bdcce // indirect
	gopkg.in/yaml.v2 v2.4.0 // indirect
	gopkg.in/yaml.v3 v3.0.1 // indirect
<<<<<<< HEAD
	gotest.tools v2.2.0+incompatible
=======
	rsc.io/tmplfunc v0.0.3 // indirect
>>>>>>> a05fc0b6
)<|MERGE_RESOLUTION|>--- conflicted
+++ resolved
@@ -82,6 +82,7 @@
 	github.com/gofrs/flock v0.8.1 // indirect
 	github.com/gogo/protobuf v1.3.2 // indirect
 	github.com/golang-jwt/jwt/v4 v4.3.0 // indirect
+	github.com/golang/mock v1.6.0 // indirect
 	github.com/golang/protobuf v1.5.3 // indirect
 	github.com/golang/snappy v0.0.5-0.20220116011046-fa5810519dcb // indirect
 	github.com/google/btree v1.1.2 // indirect
@@ -155,9 +156,5 @@
 	gopkg.in/natefinch/npipe.v2 v2.0.0-20160621034901-c1b8fa8bdcce // indirect
 	gopkg.in/yaml.v2 v2.4.0 // indirect
 	gopkg.in/yaml.v3 v3.0.1 // indirect
-<<<<<<< HEAD
-	gotest.tools v2.2.0+incompatible
-=======
 	rsc.io/tmplfunc v0.0.3 // indirect
->>>>>>> a05fc0b6
 )