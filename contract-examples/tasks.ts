--- conflicted
+++ resolved
@@ -237,13 +237,8 @@
     }
   })
 
-<<<<<<< HEAD
 // npx hardhat rewardManager:areFeeRecipientsAllowed --network local
-task("rewardManager:areFeeRecipientsAllowed", "a task to get wheter the fee recipients are allowed")
-=======
-// npx hardhat rewardManager:areFeeRecipientsAllowed --network local --address [address]
 task("rewardManager:areFeeRecipientsAllowed", "a task to get whether the fee recipients are allowed")
->>>>>>> c264ce85
   .setAction(async (_, hre) => {
     const rewardManager = await hre.ethers.getContractAt("IRewardManager", REWARD_MANAGER_ADDDRESS)
     const result = await rewardManager.areFeeRecipientsAllowed()
