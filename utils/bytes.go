--- conflicted
+++ resolved
@@ -19,19 +19,13 @@
 	}
 }
 
-<<<<<<< HEAD
-// HashSliceToBytes serializes a []common.Hash into a []byte
-=======
 // HashSliceToBytes serializes a []common.Hash into a tightly packed byte array.
->>>>>>> 737e9c42
 func HashSliceToBytes(hashes []common.Hash) []byte {
 	bytes := make([]byte, common.HashLength*len(hashes))
 	for i, hash := range hashes {
 		copy(bytes[i*common.HashLength:], hash[:])
 	}
 	return bytes
-<<<<<<< HEAD
-=======
 }
 
 // BytesToHashSlice packs [b] into a slice of hash values with zero padding
@@ -47,5 +41,4 @@
 		copy(hashes[i][:], b[start:])
 	}
 	return hashes
->>>>>>> 737e9c42
 }