// (c) 2019-2020, Ava Labs, Inc. All rights reserved.
// See the file LICENSE for licensing terms.

package utils

import (
	"context"
	"errors"

	"github.com/ava-labs/avalanchego/api/metrics"
	"github.com/ava-labs/avalanchego/ids"
	"github.com/ava-labs/avalanchego/snow"
	"github.com/ava-labs/avalanchego/snow/validators"
	"github.com/ava-labs/avalanchego/snow/validators/validatorstest"
	"github.com/ava-labs/avalanchego/upgrade/upgradetest"
	"github.com/ava-labs/avalanchego/utils/constants"
	"github.com/ava-labs/avalanchego/utils/crypto/bls/signer/localsigner"
	"github.com/ava-labs/avalanchego/utils/logging"
	"github.com/ava-labs/avalanchego/vms/platformvm/warp"
)

var (
	testCChainID = ids.ID{'c', 'c', 'h', 'a', 'i', 'n', 't', 'e', 's', 't'}
	testXChainID = ids.ID{'t', 'e', 's', 't', 'x'}
	testChainID  = ids.ID{'t', 'e', 's', 't', 'c', 'h', 'a', 'i', 'n'}
)

func TestSnowContext() *snow.Context {
<<<<<<< HEAD
	sk, err := bls.NewSigner()
=======
	sk, err := localsigner.New()
>>>>>>> 8d13faaa
	if err != nil {
		panic(err)
	}
	pk := sk.PublicKey()
	networkID := constants.UnitTestID
	chainID := testChainID

	ctx := &snow.Context{
		NetworkID:       networkID,
		SubnetID:        ids.Empty,
		ChainID:         chainID,
		NodeID:          ids.GenerateTestNodeID(),
		XChainID:        testXChainID,
		CChainID:        testCChainID,
		NetworkUpgrades: upgradetest.GetConfig(upgradetest.Latest),
		PublicKey:       pk,
		WarpSigner:      warp.NewSigner(sk, networkID, chainID),
		Log:             logging.NoLog{},
		BCLookup:        ids.NewAliaser(),
		Metrics:         metrics.NewPrefixGatherer(),
		ChainDataDir:    "",
		ValidatorState:  NewTestValidatorState(),
	}

	aliaser := ctx.BCLookup.(ids.Aliaser)
	_ = aliaser.Alias(testCChainID, "C")
	_ = aliaser.Alias(testCChainID, testCChainID.String())
	_ = aliaser.Alias(testXChainID, "X")
	_ = aliaser.Alias(testXChainID, testXChainID.String())

	return ctx
}

func NewTestValidatorState() *validatorstest.State {
	return &validatorstest.State{
		GetCurrentHeightF: func(context.Context) (uint64, error) {
			return 0, nil
		},
		GetSubnetIDF: func(_ context.Context, chainID ids.ID) (ids.ID, error) {
			subnetID, ok := map[ids.ID]ids.ID{
				constants.PlatformChainID: constants.PrimaryNetworkID,
				testXChainID:              constants.PrimaryNetworkID,
				testCChainID:              constants.PrimaryNetworkID,
			}[chainID]
			if !ok {
				return ids.Empty, errors.New("unknown chain")
			}
			return subnetID, nil
		},
		GetValidatorSetF: func(context.Context, uint64, ids.ID) (map[ids.NodeID]*validators.GetValidatorOutput, error) {
			return map[ids.NodeID]*validators.GetValidatorOutput{}, nil
		},
		GetCurrentValidatorSetF: func(context.Context, ids.ID) (map[ids.ID]*validators.GetCurrentValidatorOutput, uint64, error) {
			return map[ids.ID]*validators.GetCurrentValidatorOutput{}, 0, nil
		},
	}
}<|MERGE_RESOLUTION|>--- conflicted
+++ resolved
@@ -26,11 +26,7 @@
 )
 
 func TestSnowContext() *snow.Context {
-<<<<<<< HEAD
-	sk, err := bls.NewSigner()
-=======
 	sk, err := localsigner.New()
->>>>>>> 8d13faaa
 	if err != nil {
 		panic(err)
 	}
