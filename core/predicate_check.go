// (c) 2023, Ava Labs, Inc. All rights reserved.
// See the file LICENSE for licensing terms.

package core

import (
	"fmt"

	"github.com/ava-labs/subnet-evm/core/types"
	"github.com/ava-labs/subnet-evm/params"
	"github.com/ava-labs/subnet-evm/precompile/precompileconfig"
	"github.com/ava-labs/subnet-evm/predicate"
	"github.com/ethereum/go-ethereum/common"
	"github.com/ethereum/go-ethereum/log"
)

// CheckPredicates verifies the predicates of [tx] and returns the result. Returning an error invalidates the block.
func CheckPredicates(rules params.Rules, predicateContext *precompileconfig.PredicateContext, tx *types.Transaction) (map[common.Address][]byte, error) {
	// Check that the transaction can cover its IntrinsicGas (including the gas required by the predicate) before
	// verifying the predicate.
	intrinsicGas, err := IntrinsicGas(tx.Data(), tx.AccessList(), tx.To() == nil, rules)
	if err != nil {
		return nil, err
	}
	if tx.Gas() < intrinsicGas {
		return nil, fmt.Errorf("%w for predicate verification (%d) < intrinsic gas (%d)", ErrIntrinsicGas, tx.Gas(), intrinsicGas)
	}

	predicateResults := make(map[common.Address][]byte)
	// Short circuit early if there are no precompile predicates to verify
	if len(rules.Predicates) == 0 {
		return predicateResults, nil
	}
<<<<<<< HEAD
	predicateArguments := make(map[common.Address][][]byte)
	for _, accessTuple := range tx.AccessList() {
		address := accessTuple.Address
		_, ok := rules.Predicates[address]
		if !ok {
			continue
		}

		predicateArguments[address] = append(predicateArguments[address], predicate.HashSliceToBytes(accessTuple.StorageKeys))
	}
=======

	// Prepare the predicate storage slots from the transaction's access list
	predicateArguments := predicateutils.PreparePredicateStorageSlots(rules, tx.AccessList())
>>>>>>> eb74d42b

	for address, predicates := range predicateArguments {
		// Since [address] is only added to [predicateArguments] when there's a valid predicate in the ruleset
		// there's no need to check if the predicate exists here.
		predicate := rules.Predicates[address]
		res := predicate.VerifyPredicate(predicateContext, predicates)
		log.Debug("predicate verify", "tx", tx.Hash(), "address", address, "res", res)
		predicateResults[address] = res
	}

	return predicateResults, nil
}<|MERGE_RESOLUTION|>--- conflicted
+++ resolved
@@ -31,22 +31,9 @@
 	if len(rules.Predicates) == 0 {
 		return predicateResults, nil
 	}
-<<<<<<< HEAD
-	predicateArguments := make(map[common.Address][][]byte)
-	for _, accessTuple := range tx.AccessList() {
-		address := accessTuple.Address
-		_, ok := rules.Predicates[address]
-		if !ok {
-			continue
-		}
-
-		predicateArguments[address] = append(predicateArguments[address], predicate.HashSliceToBytes(accessTuple.StorageKeys))
-	}
-=======
 
 	// Prepare the predicate storage slots from the transaction's access list
-	predicateArguments := predicateutils.PreparePredicateStorageSlots(rules, tx.AccessList())
->>>>>>> eb74d42b
+	predicateArguments := predicate.PreparePredicateStorageSlots(rules, tx.AccessList())
 
 	for address, predicates := range predicateArguments {
 		// Since [address] is only added to [predicateArguments] when there's a valid predicate in the ruleset
