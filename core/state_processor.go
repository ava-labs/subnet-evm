--- conflicted
+++ resolved
@@ -22,11 +22,6 @@
 	"math/big"
 
 	"github.com/ethereum/go-ethereum/common"
-<<<<<<< HEAD
-	"github.com/ethereum/go-ethereum/consensus"
-=======
-	"github.com/ethereum/go-ethereum/consensus/misc"
->>>>>>> aa55f5ea
 	"github.com/ethereum/go-ethereum/core/state"
 	"github.com/ethereum/go-ethereum/core/types"
 	"github.com/ethereum/go-ethereum/core/vm"
@@ -73,17 +68,11 @@
 		gp          = new(GasPool).AddGas(block.GasLimit())
 	)
 
-<<<<<<< HEAD
 	// Configure any upgrades that should go into effect during this block.
 	err := ApplyUpgrades(p.config, &parent.Time, block, statedb)
 	if err != nil {
 		log.Error("failed to configure precompiles processing block", "hash", block.Hash(), "number", block.NumberU64(), "timestamp", block.Time(), "err", err)
 		return nil, nil, 0, err
-=======
-	// Mutate the block and state according to any hard-fork specs
-	if p.config.DAOForkSupport && p.config.DAOForkBlock != nil && p.config.DAOForkBlock.Cmp(block.Number()) == 0 {
-		misc.ApplyDAOHardFork(statedb)
->>>>>>> aa55f5ea
 	}
 
 	var (
@@ -111,13 +100,9 @@
 		allLogs = append(allLogs, receipt.Logs...)
 	}
 	// Finalize the block, applying any consensus engine specific extras (e.g. block rewards)
-<<<<<<< HEAD
-	if err := p.engine.Finalize(p.bc, block, parent, statedb, receipts); err != nil {
+	if err := p.chain.engine.Finalize(p.chain, block, parent, statedb, receipts); err != nil {
 		return nil, nil, 0, fmt.Errorf("engine finalization check failed: %w", err)
 	}
-=======
-	p.chain.engine.Finalize(p.chain, header, statedb, block.Body())
->>>>>>> aa55f5ea
 
 	return receipts, allLogs, *usedGas, nil
 }
