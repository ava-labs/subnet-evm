--- conflicted
+++ resolved
@@ -37,10 +37,7 @@
 	"github.com/ava-labs/subnet-evm/precompile/contract"
 	"github.com/ava-labs/subnet-evm/precompile/contracts/deployerallowlist"
 	"github.com/ava-labs/subnet-evm/precompile/modules"
-<<<<<<< HEAD
 	"github.com/ava-labs/subnet-evm/precompile/precompileconfig"
-=======
->>>>>>> cf95fc56
 	"github.com/ava-labs/subnet-evm/precompile/results"
 	"github.com/ava-labs/subnet-evm/vmerrs"
 	"github.com/ethereum/go-ethereum/common"
@@ -356,7 +353,7 @@
 	if !evm.Context.CanTransfer(evm.StateDB, caller.Address(), value) {
 		return nil, gas, vmerrs.ErrInsufficientBalance
 	}
-	var snapshot = evm.StateDB.Snapshot()
+	snapshot := evm.StateDB.Snapshot()
 
 	// Invoke tracer hooks that signal entering/exiting a call frame
 	if evm.Config.Debug {
@@ -397,7 +394,7 @@
 	if evm.depth > int(params.CallCreateDepth) {
 		return nil, gas, vmerrs.ErrDepth
 	}
-	var snapshot = evm.StateDB.Snapshot()
+	snapshot := evm.StateDB.Snapshot()
 
 	// Invoke tracer hooks that signal entering/exiting a call frame
 	if evm.Config.Debug {
@@ -445,7 +442,7 @@
 	// after all empty accounts were deleted, so this is not required. However, if we omit this,
 	// then certain tests start failing; stRevertTest/RevertPrecompiledTouchExactOOG.json.
 	// We could change this, but for now it's left for legacy reasons
-	var snapshot = evm.StateDB.Snapshot()
+	snapshot := evm.StateDB.Snapshot()
 
 	// We do an AddBalance of zero here, just in order to trigger a touch.
 	// This doesn't matter on Mainnet, where all empties are gone at the time of Byzantium,
