--- conflicted
+++ resolved
@@ -250,16 +250,8 @@
 		return nil, gas, vmerrs.ErrDepth
 	}
 	// Fail if we're trying to transfer more than the available balance
-<<<<<<< HEAD
-	// Note: it is not possible for a negative value to be passed in here due to the fact
-	// that [value] will be popped from the stack and decoded to a *big.Int, which will
-	// always yield a positive result.
-	if value.Sign() != 0 && !evm.Context.CanTransfer(evm.StateDB, caller.Address(), value) {
+	if !value.IsZero() && !evm.Context.CanTransfer(evm.StateDB, caller.Address(), value) {
 		return nil, gas, vmerrs.ErrInsufficientBalance
-=======
-	if !value.IsZero() && !evm.Context.CanTransfer(evm.StateDB, caller.Address(), value) {
-		return nil, gas, ErrInsufficientBalance
->>>>>>> 2bd6bd01
 	}
 	snapshot := evm.StateDB.Snapshot()
 	p, isPrecompile := evm.precompile(addr)
