--- conflicted
+++ resolved
@@ -20,28 +20,12 @@
 	"errors"
 	"fmt"
 	"math"
+
+	"github.com/ethereum/go-ethereum/vmerrs"
 )
 
 // List evm execution errors
 var (
-<<<<<<< HEAD
-=======
-	ErrOutOfGas                 = errors.New("out of gas")
-	ErrCodeStoreOutOfGas        = errors.New("contract creation code storage out of gas")
-	ErrDepth                    = errors.New("max call depth exceeded")
-	ErrInsufficientBalance      = errors.New("insufficient balance for transfer")
-	ErrContractAddressCollision = errors.New("contract address collision")
-	ErrExecutionReverted        = errors.New("execution reverted")
-	ErrMaxCodeSizeExceeded      = errors.New("max code size exceeded")
-	ErrMaxInitCodeSizeExceeded  = errors.New("max initcode size exceeded")
-	ErrInvalidJump              = errors.New("invalid jump destination")
-	ErrWriteProtection          = errors.New("write protection")
-	ErrReturnDataOutOfBounds    = errors.New("return data out of bounds")
-	ErrGasUintOverflow          = errors.New("gas uint64 overflow")
-	ErrInvalidCode              = errors.New("invalid code: must not begin with 0xef")
-	ErrNonceUintOverflow        = errors.New("nonce uint64 overflow")
-
->>>>>>> aa55f5ea
 	// errStopToken is an internal token indicating interpreter loop termination,
 	// never returned to outside callers.
 	errStopToken = errors.New("stop token")
@@ -150,31 +134,31 @@
 
 func vmErrorCodeFromErr(err error) int {
 	switch {
-	case errors.Is(err, ErrOutOfGas):
+	case errors.Is(err, vmerrs.ErrOutOfGas):
 		return VMErrorCodeOutOfGas
-	case errors.Is(err, ErrCodeStoreOutOfGas):
+	case errors.Is(err, vmerrs.ErrCodeStoreOutOfGas):
 		return VMErrorCodeCodeStoreOutOfGas
-	case errors.Is(err, ErrDepth):
+	case errors.Is(err, vmerrs.ErrDepth):
 		return VMErrorCodeDepth
-	case errors.Is(err, ErrInsufficientBalance):
+	case errors.Is(err, vmerrs.ErrInsufficientBalance):
 		return VMErrorCodeInsufficientBalance
-	case errors.Is(err, ErrContractAddressCollision):
+	case errors.Is(err, vmerrs.ErrContractAddressCollision):
 		return VMErrorCodeContractAddressCollision
-	case errors.Is(err, ErrExecutionReverted):
+	case errors.Is(err, vmerrs.ErrExecutionReverted):
 		return VMErrorCodeExecutionReverted
-	case errors.Is(err, ErrMaxCodeSizeExceeded):
+	case errors.Is(err, vmerrs.ErrMaxCodeSizeExceeded):
 		return VMErrorCodeMaxCodeSizeExceeded
-	case errors.Is(err, ErrInvalidJump):
+	case errors.Is(err, vmerrs.ErrInvalidJump):
 		return VMErrorCodeInvalidJump
-	case errors.Is(err, ErrWriteProtection):
+	case errors.Is(err, vmerrs.ErrWriteProtection):
 		return VMErrorCodeWriteProtection
-	case errors.Is(err, ErrReturnDataOutOfBounds):
+	case errors.Is(err, vmerrs.ErrReturnDataOutOfBounds):
 		return VMErrorCodeReturnDataOutOfBounds
-	case errors.Is(err, ErrGasUintOverflow):
+	case errors.Is(err, vmerrs.ErrGasUintOverflow):
 		return VMErrorCodeGasUintOverflow
-	case errors.Is(err, ErrInvalidCode):
+	case errors.Is(err, vmerrs.ErrInvalidCode):
 		return VMErrorCodeInvalidCode
-	case errors.Is(err, ErrNonceUintOverflow):
+	case errors.Is(err, vmerrs.ErrNonceUintOverflow):
 		return VMErrorCodeNonceUintOverflow
 
 	default:
