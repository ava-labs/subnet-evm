--- conflicted
+++ resolved
@@ -198,7 +198,6 @@
 					mkDynamicTx(0, common.Address{}, params.TxGas, bigNumber, bigNumber),
 				},
 				want: "could not apply tx 0 [0xd82a0c2519acfeac9a948258c47e784acd20651d9d80f9a1c67b4137651c3a24]: insufficient funds for gas * price + value: address 0x71562b71999873DB5b286dF957af199Ec94617F7 have 4000000000000000000 want 2431633873983640103894990685182446064918669677978451844828609264166175722438635000",
-<<<<<<< HEAD
 			},
 		} {
 			block := GenerateBadBlock(gspec.ToBlock(), dummy.NewCoinbaseFaker(), tt.txs, gspec.Config)
@@ -264,8 +263,6 @@
 					mkDynamicCreationTx(0, 54299, common.Big0, big.NewInt(params.TestInitialBaseFee), smallInitCode[:]),
 				},
 				want: "could not apply tx 0 [0x849278f616d51ab56bba399551317213ce7a10e4d9cbc3d14bb663e50cb7ab99]: intrinsic gas too low: have 54299, want 54300",
-=======
->>>>>>> 92d3973b
 			},
 		} {
 			block := GenerateBadBlock(gspec.ToBlock(), dummy.NewCoinbaseFaker(), tt.txs, gspec.Config)
@@ -361,73 +358,6 @@
 			},
 		} {
 			block := GenerateBadBlock(gspec.ToBlock(), dummy.NewCoinbaseFaker(), tt.txs, gspec.Config)
-<<<<<<< HEAD
-=======
-			_, err := blockchain.InsertChain(types.Blocks{block})
-			if err == nil {
-				t.Fatal("block imported without errors")
-			}
-			if have, want := err.Error(), tt.want; have != want {
-				t.Errorf("test %d:\nhave \"%v\"\nwant \"%v\"\n", i, have, want)
-			}
-		}
-	}
-
-	// ErrMaxInitCodeSizeExceeded, for this we need extra Shanghai (DUpgrade/EIP-3860) enabled.
-	{
-		var (
-			db    = rawdb.NewMemoryDatabase()
-			gspec = &Genesis{
-				Config: &params.ChainConfig{
-					ChainID:             big.NewInt(1),
-					HomesteadBlock:      big.NewInt(0),
-					EIP150Block:         big.NewInt(0),
-					EIP150Hash:          common.HexToHash("0x2086799aeebeae135c246c65021c82b4e15a2c451340993aacfd2751886514f0"),
-					EIP155Block:         big.NewInt(0),
-					EIP158Block:         big.NewInt(0),
-					ByzantiumBlock:      big.NewInt(0),
-					ConstantinopleBlock: big.NewInt(0),
-					PetersburgBlock:     big.NewInt(0),
-					IstanbulBlock:       big.NewInt(0),
-					MuirGlacierBlock:    big.NewInt(0),
-					MandatoryNetworkUpgrades: params.MandatoryNetworkUpgrades{
-						SubnetEVMTimestamp: utils.NewUint64(0),
-						DUpgradeTimestamp:  utils.NewUint64(0),
-					},
-					FeeConfig: params.DefaultFeeConfig,
-				},
-				Alloc: GenesisAlloc{
-					common.HexToAddress("0x71562b71999873DB5b286dF957af199Ec94617F7"): GenesisAccount{
-						Balance: big.NewInt(1000000000000000000), // 1 ether
-						Nonce:   0,
-					},
-				},
-				GasLimit: params.DefaultFeeConfig.GasLimit.Uint64(),
-			}
-			blockchain, _  = NewBlockChain(db, DefaultCacheConfig, gspec, dummy.NewCoinbaseFaker(), vm.Config{}, common.Hash{}, false)
-			tooBigInitCode = [params.MaxInitCodeSize + 1]byte{}
-			smallInitCode  = [320]byte{}
-		)
-		defer blockchain.Stop()
-		for i, tt := range []struct {
-			txs  []*types.Transaction
-			want string
-		}{
-			{ // ErrMaxInitCodeSizeExceeded
-				txs: []*types.Transaction{
-					mkDynamicCreationTx(0, 500000, common.Big0, big.NewInt(params.TestInitialBaseFee), tooBigInitCode[:]),
-				},
-				want: "could not apply tx 0 [0x18a05f40f29ff16d5287f6f88b21c9f3c7fbc268f707251144996294552c4cd6]: max initcode size exceeded: code size 49153 limit 49152",
-			},
-			{ // ErrIntrinsicGas: Not enough gas to cover init code
-				txs: []*types.Transaction{
-					mkDynamicCreationTx(0, 54299, common.Big0, big.NewInt(params.TestInitialBaseFee), smallInitCode[:]),
-				},
-				want: "could not apply tx 0 [0x849278f616d51ab56bba399551317213ce7a10e4d9cbc3d14bb663e50cb7ab99]: intrinsic gas too low: have 54299, want 54300",
-			},
-		} {
-			block := GenerateBadBlock(gspec.ToBlock(), dummy.NewCoinbaseFaker(), tt.txs, gspec.Config)
->>>>>>> 92d3973b
 			_, err := blockchain.InsertChain(types.Blocks{block})
 			if err == nil {
 				t.Fatal("block imported without errors")
@@ -508,11 +438,7 @@
 			want: "could not apply tx 0 [0xc5725e8baac950b2925dd4fea446ccddead1cc0affdae18b31a7d910629d9225]: cannot issue transaction from non-allow listed address: 0x71562b71999873DB5b286dF957af199Ec94617F7",
 		},
 	} {
-<<<<<<< HEAD
 		block := GenerateBadBlock(gspec.ToBlock(), dummy.NewFaker(), tt.txs, gspec.Config)
-=======
-		block := GenerateBadBlock(gspec.ToBlock(), dummy.NewCoinbaseFaker(), tt.txs, gspec.Config)
->>>>>>> 92d3973b
 		_, err := blockchain.InsertChain(types.Blocks{block})
 		if err == nil {
 			t.Fatal("block imported without errors")
