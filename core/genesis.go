--- conflicted
+++ resolved
@@ -90,101 +90,6 @@
 	return nil
 }
 
-<<<<<<< HEAD
-=======
-// deriveHash computes the state root according to the genesis specification.
-func (ga *GenesisAlloc) deriveHash() (common.Hash, error) {
-	// Create an ephemeral in-memory database for computing hash,
-	// all the derived states will be discarded to not pollute disk.
-	db := state.NewDatabase(rawdb.NewMemoryDatabase())
-	statedb, err := state.New(types.EmptyRootHash, db, nil)
-	if err != nil {
-		return common.Hash{}, err
-	}
-	for addr, account := range *ga {
-		if account.Balance != nil {
-			statedb.AddBalance(addr, account.Balance)
-		}
-		statedb.SetCode(addr, account.Code)
-		statedb.SetNonce(addr, account.Nonce)
-		for key, value := range account.Storage {
-			statedb.SetState(addr, key, value)
-		}
-	}
-	return statedb.Commit(0, false)
-}
-
-// flush is very similar with deriveHash, but the main difference is
-// all the generated states will be persisted into the given database.
-// Also, the genesis state specification will be flushed as well.
-func (ga *GenesisAlloc) flush(db ethdb.Database, triedb *trie.Database, blockhash common.Hash) error {
-	statedb, err := state.New(types.EmptyRootHash, state.NewDatabaseWithNodeDB(db, triedb), nil)
-	if err != nil {
-		return err
-	}
-	for addr, account := range *ga {
-		if account.Balance != nil {
-			statedb.AddBalance(addr, account.Balance)
-		}
-		statedb.SetCode(addr, account.Code)
-		statedb.SetNonce(addr, account.Nonce)
-		for key, value := range account.Storage {
-			statedb.SetState(addr, key, value)
-		}
-	}
-	root, err := statedb.Commit(0, false)
-	if err != nil {
-		return err
-	}
-	// Commit newly generated states into disk if it's not empty.
-	if root != types.EmptyRootHash {
-		if err := triedb.Commit(root, true); err != nil {
-			return err
-		}
-	}
-	// Marshal the genesis state specification and persist.
-	blob, err := json.Marshal(ga)
-	if err != nil {
-		return err
-	}
-	rawdb.WriteGenesisStateSpec(db, blockhash, blob)
-	return nil
-}
-
-// CommitGenesisState loads the stored genesis state with the given block
-// hash and commits it into the provided trie database.
-func CommitGenesisState(db ethdb.Database, triedb *trie.Database, blockhash common.Hash) error {
-	var alloc GenesisAlloc
-	blob := rawdb.ReadGenesisStateSpec(db, blockhash)
-	if len(blob) != 0 {
-		if err := alloc.UnmarshalJSON(blob); err != nil {
-			return err
-		}
-	} else {
-		// Genesis allocation is missing and there are several possibilities:
-		// the node is legacy which doesn't persist the genesis allocation or
-		// the persisted allocation is just lost.
-		// - supported networks(mainnet, testnets), recover with defined allocations
-		// - private network, can't recover
-		var genesis *Genesis
-		switch blockhash {
-		case params.MainnetGenesisHash:
-			genesis = DefaultGenesisBlock()
-		case params.GoerliGenesisHash:
-			genesis = DefaultGoerliGenesisBlock()
-		case params.SepoliaGenesisHash:
-			genesis = DefaultSepoliaGenesisBlock()
-		}
-		if genesis != nil {
-			alloc = genesis.Alloc
-		} else {
-			return errors.New("not found")
-		}
-	}
-	return alloc.flush(db, triedb, blockhash)
-}
-
->>>>>>> dc34fe82
 // GenesisAccount is an account in the state of the genesis block.
 type GenesisAccount struct {
 	Code       []byte                      `json:"code,omitempty"`
@@ -282,21 +187,12 @@
 		}
 		return genesis.Config, block.Hash(), nil
 	}
-<<<<<<< HEAD
-	// We have the genesis block in database but the corresponding state is missing.
-	header := rawdb.ReadHeader(db, stored, 0)
-	if header.Root != types.EmptyRootHash && !rawdb.HasLegacyTrieNode(db, header.Root) {
-=======
 	// The genesis block is present(perhaps in ancient database) while the
 	// state database is not initialized yet. It can happen that the node
 	// is initialized with an external ancient store. Commit genesis state
 	// in this case.
 	header := rawdb.ReadHeader(db, stored, 0)
 	if header.Root != types.EmptyRootHash && !triedb.Initialized(header.Root) {
-		if genesis == nil {
-			genesis = DefaultGenesisBlock()
-		}
->>>>>>> dc34fe82
 		// Ensure the stored genesis matches with the given one.
 		hash := genesis.ToBlock().Hash()
 		if hash != stored {
@@ -358,7 +254,7 @@
 // to the given database (or discards it if nil).
 func (g *Genesis) ToBlock() *types.Block {
 	db := rawdb.NewMemoryDatabase()
-	return g.toBlock(db, trie.NewDatabase(db))
+	return g.toBlock(db, trie.NewDatabase(db, nil))
 }
 
 // TODO: migrate this function to "flush" for more similarity with upstream.
@@ -516,91 +412,21 @@
 	return nil
 }
 
-<<<<<<< HEAD
 // GenesisBlockForTesting creates and writes a block in which addr has the given wei balance.
 func GenesisBlockForTesting(db ethdb.Database, addr common.Address, balance *big.Int) *types.Block {
 	g := Genesis{
 		Config:  params.TestChainConfig,
 		Alloc:   GenesisAlloc{addr: {Balance: balance}},
 		BaseFee: big.NewInt(params.TestMaxBaseFee),
-=======
-// DefaultHoleskyGenesisBlock returns the Holesky network genesis block.
-func DefaultHoleskyGenesisBlock() *Genesis {
-	return &Genesis{
-		Config:     params.HoleskyChainConfig,
-		Nonce:      0x1234,
-		GasLimit:   0x17d7840,
-		Difficulty: big.NewInt(0x01),
-		Timestamp:  1695902100,
-		Alloc:      decodePrealloc(holeskyAllocData),
-	}
-}
-
-// DeveloperGenesisBlock returns the 'geth --dev' genesis block.
-func DeveloperGenesisBlock(gasLimit uint64, faucet common.Address) *Genesis {
-	// Override the default period to the user requested one
-	config := *params.AllDevChainProtocolChanges
-
-	// Assemble and return the genesis with the precompiles and faucet pre-funded
-	return &Genesis{
-		Config:     &config,
-		GasLimit:   gasLimit,
-		BaseFee:    big.NewInt(params.InitialBaseFee),
-		Difficulty: big.NewInt(0),
-		Alloc: map[common.Address]GenesisAccount{
-			common.BytesToAddress([]byte{1}): {Balance: big.NewInt(1)}, // ECRecover
-			common.BytesToAddress([]byte{2}): {Balance: big.NewInt(1)}, // SHA256
-			common.BytesToAddress([]byte{3}): {Balance: big.NewInt(1)}, // RIPEMD
-			common.BytesToAddress([]byte{4}): {Balance: big.NewInt(1)}, // Identity
-			common.BytesToAddress([]byte{5}): {Balance: big.NewInt(1)}, // ModExp
-			common.BytesToAddress([]byte{6}): {Balance: big.NewInt(1)}, // ECAdd
-			common.BytesToAddress([]byte{7}): {Balance: big.NewInt(1)}, // ECScalarMul
-			common.BytesToAddress([]byte{8}): {Balance: big.NewInt(1)}, // ECPairing
-			common.BytesToAddress([]byte{9}): {Balance: big.NewInt(1)}, // BLAKE2b
-			faucet:                           {Balance: new(big.Int).Sub(new(big.Int).Lsh(big.NewInt(1), 256), big.NewInt(9))},
-		},
->>>>>>> dc34fe82
-	}
-	return g.MustCommit(db)
-}
-
-<<<<<<< HEAD
+	}
+	return g.MustCommit(db, trie.NewDatabase(db, trie.HashDefaults))
+}
+
 // ReadBlockByHash reads the block with the given hash from the database.
 func ReadBlockByHash(db ethdb.Reader, hash common.Hash) *types.Block {
 	blockNumber := rawdb.ReadHeaderNumber(db, hash)
 	if blockNumber == nil {
 		return nil
-=======
-func decodePrealloc(data string) GenesisAlloc {
-	var p []struct {
-		Addr    *big.Int
-		Balance *big.Int
-		Misc    *struct {
-			Nonce uint64
-			Code  []byte
-			Slots []struct {
-				Key common.Hash
-				Val common.Hash
-			}
-		} `rlp:"optional"`
-	}
-	if err := rlp.NewStream(strings.NewReader(data), 0).Decode(&p); err != nil {
-		panic(err)
-	}
-	ga := make(GenesisAlloc, len(p))
-	for _, account := range p {
-		acc := GenesisAccount{Balance: account.Balance}
-		if account.Misc != nil {
-			acc.Nonce = account.Misc.Nonce
-			acc.Code = account.Misc.Code
-
-			acc.Storage = make(map[common.Hash]common.Hash)
-			for _, slot := range account.Misc.Slots {
-				acc.Storage[slot.Key] = slot.Val
-			}
-		}
-		ga[common.BigToAddress(account.Addr)] = acc
->>>>>>> dc34fe82
 	}
 	return rawdb.ReadBlock(db, hash, *blockNumber)
 }