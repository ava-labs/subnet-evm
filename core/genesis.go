--- conflicted
+++ resolved
@@ -17,7 +17,6 @@
 package core
 
 import (
-	"bytes"
 	"encoding/json"
 	"errors"
 	"fmt"
@@ -44,23 +43,20 @@
 
 var errGenesisNoConfig = errors.New("genesis has no chain configuration")
 
-<<<<<<< HEAD
 type Airdrop struct {
 	// Address strings are hex-formatted common.Address
 	Address common.Address `json:"address"`
 }
-=======
+
 // Deprecated: use types.GenesisAccount instead.
 type GenesisAccount = types.Account
 
 // Deprecated: use types.GenesisAlloc instead.
 type GenesisAlloc = types.GenesisAlloc
->>>>>>> 2bd6bd01
 
 // Genesis specifies the header fields, state of a genesis block. It also defines hard
 // fork switch-over blocks through the chain configuration.
 type Genesis struct {
-<<<<<<< HEAD
 	Config        *params.ChainConfig `json:"config"`
 	Nonce         uint64              `json:"nonce"`
 	Timestamp     uint64              `json:"timestamp"`
@@ -69,21 +65,10 @@
 	Difficulty    *big.Int            `json:"difficulty" gencodec:"required"`
 	Mixhash       common.Hash         `json:"mixHash"`
 	Coinbase      common.Address      `json:"coinbase"`
-	Alloc         GenesisAlloc        `json:"alloc"      gencodec:"required"`
+	Alloc         types.GenesisAlloc  `json:"alloc"      gencodec:"required"`
 	AirdropHash   common.Hash         `json:"airdropHash"`
 	AirdropAmount *big.Int            `json:"airdropAmount"`
 	AirdropData   []byte              `json:"-"` // provided in a separate file, not serialized in this struct.
-=======
-	Config     *params.ChainConfig `json:"config"`
-	Nonce      uint64              `json:"nonce"`
-	Timestamp  uint64              `json:"timestamp"`
-	ExtraData  []byte              `json:"extraData"`
-	GasLimit   uint64              `json:"gasLimit"   gencodec:"required"`
-	Difficulty *big.Int            `json:"difficulty" gencodec:"required"`
-	Mixhash    common.Hash         `json:"mixHash"`
-	Coinbase   common.Address      `json:"coinbase"`
-	Alloc      types.GenesisAlloc  `json:"alloc"      gencodec:"required"`
->>>>>>> 2bd6bd01
 
 	// These fields are used for consensus tests. Please don't use them
 	// in actual genesis blocks.
@@ -93,68 +78,6 @@
 	BaseFee       *big.Int    `json:"baseFeePerGas"` // EIP-1559
 	ExcessBlobGas *uint64     `json:"excessBlobGas"` // EIP-4844
 	BlobGasUsed   *uint64     `json:"blobGasUsed"`   // EIP-4844
-}
-
-<<<<<<< HEAD
-// GenesisAlloc specifies the initial state that is part of the genesis block.
-type GenesisAlloc map[common.Address]GenesisAccount
-
-func (ga *GenesisAlloc) UnmarshalJSON(data []byte) error {
-	m := make(map[common.UnprefixedAddress]GenesisAccount)
-	if err := json.Unmarshal(data, &m); err != nil {
-		return err
-	}
-	*ga = make(GenesisAlloc)
-	for addr, a := range m {
-		(*ga)[common.Address(addr)] = a
-	}
-	return nil
-}
-
-// GenesisAccount is an account in the state of the genesis block.
-type GenesisAccount struct {
-	Code       []byte                      `json:"code,omitempty"`
-	Storage    map[common.Hash]common.Hash `json:"storage,omitempty"`
-	Balance    *big.Int                    `json:"balance" gencodec:"required"`
-	Nonce      uint64                      `json:"nonce,omitempty"`
-	PrivateKey []byte                      `json:"secretKey,omitempty"` // for tests
-=======
-func ReadGenesis(db ethdb.Database) (*Genesis, error) {
-	var genesis Genesis
-	stored := rawdb.ReadCanonicalHash(db, 0)
-	if (stored == common.Hash{}) {
-		return nil, fmt.Errorf("invalid genesis hash in database: %x", stored)
-	}
-	blob := rawdb.ReadGenesisStateSpec(db, stored)
-	if blob == nil {
-		return nil, errors.New("genesis state missing from db")
-	}
-	if len(blob) != 0 {
-		if err := genesis.Alloc.UnmarshalJSON(blob); err != nil {
-			return nil, fmt.Errorf("could not unmarshal genesis state json: %s", err)
-		}
-	}
-	genesis.Config = rawdb.ReadChainConfig(db, stored)
-	if genesis.Config == nil {
-		return nil, errors.New("genesis config missing from db")
-	}
-	genesisBlock := rawdb.ReadBlock(db, stored, 0)
-	if genesisBlock == nil {
-		return nil, errors.New("genesis block missing from db")
-	}
-	genesisHeader := genesisBlock.Header()
-	genesis.Nonce = genesisHeader.Nonce.Uint64()
-	genesis.Timestamp = genesisHeader.Time
-	genesis.ExtraData = genesisHeader.Extra
-	genesis.GasLimit = genesisHeader.GasLimit
-	genesis.Difficulty = genesisHeader.Difficulty
-	genesis.Mixhash = genesisHeader.MixDigest
-	genesis.Coinbase = genesisHeader.Coinbase
-	genesis.BaseFee = genesisHeader.BaseFee
-	genesis.ExcessBlobGas = genesisHeader.ExcessBlobGas
-	genesis.BlobGasUsed = genesisHeader.BlobGasUsed
-
-	return &genesis, nil
 }
 
 // hashAlloc computes the state root according to the genesis specification.
@@ -224,7 +147,6 @@
 	}
 	rawdb.WriteGenesisStateSpec(db, blockhash, blob)
 	return nil
->>>>>>> 2bd6bd01
 }
 
 // field type overrides for gencodec
@@ -268,23 +190,11 @@
 // The stored chain configuration will be updated if it is compatible (i.e. does not
 // specify a fork block below the local head block). In case of a conflict, the
 // error is a *params.ConfigCompatError and the new, unwritten config is returned.
-<<<<<<< HEAD
 func SetupGenesisBlock(
-	db ethdb.Database, triedb *trie.Database, genesis *Genesis, lastAcceptedHash common.Hash, skipChainConfigCheckCompatible bool,
+	db ethdb.Database, triedb *triedb.Database, genesis *Genesis, lastAcceptedHash common.Hash, skipChainConfigCheckCompatible bool,
 ) (*params.ChainConfig, common.Hash, error) {
 	if genesis == nil {
 		return nil, common.Hash{}, ErrNoGenesis
-=======
-//
-// The returned chain configuration is never nil.
-func SetupGenesisBlock(db ethdb.Database, triedb *triedb.Database, genesis *Genesis) (*params.ChainConfig, common.Hash, error) {
-	return SetupGenesisBlockWithOverride(db, triedb, genesis, nil)
-}
-
-func SetupGenesisBlockWithOverride(db ethdb.Database, triedb *triedb.Database, genesis *Genesis, overrides *ChainOverrides) (*params.ChainConfig, common.Hash, error) {
-	if genesis != nil && genesis.Config == nil {
-		return params.AllEthashProtocolChanges, common.Hash{}, errGenesisNoConfig
->>>>>>> 2bd6bd01
 	}
 	if genesis.Config == nil {
 		return nil, common.Hash{}, errGenesisNoConfig
@@ -356,48 +266,10 @@
 			return newcfg, stored, compatErr
 		}
 	}
-<<<<<<< HEAD
 	// Required to write the chain config to disk to ensure both the chain config and upgrade bytes are persisted to disk.
 	// Note: this intentionally removes an extra check from upstream.
 	rawdb.WriteChainConfig(db, stored, newcfg)
 	return newcfg, stored, nil
-=======
-	// Load the config from the provided genesis specification
-	if genesis != nil {
-		// Reject invalid genesis spec without valid chain config
-		if genesis.Config == nil {
-			return nil, errGenesisNoConfig
-		}
-		// If the canonical genesis header is present, but the chain
-		// config is missing(initialize the empty leveldb with an
-		// external ancient chain segment), ensure the provided genesis
-		// is matched.
-		if stored != (common.Hash{}) && genesis.ToBlock().Hash() != stored {
-			return nil, &GenesisMismatchError{stored, genesis.ToBlock().Hash()}
-		}
-		return genesis.Config, nil
-	}
-	// There is no stored chain config and no new config provided,
-	// In this case the default chain config(mainnet) will be used
-	return params.MainnetChainConfig, nil
-}
-
-func (g *Genesis) configOrDefault(ghash common.Hash) *params.ChainConfig {
-	switch {
-	case g != nil:
-		return g.Config
-	case ghash == params.MainnetGenesisHash:
-		return params.MainnetChainConfig
-	case ghash == params.HoleskyGenesisHash:
-		return params.HoleskyChainConfig
-	case ghash == params.SepoliaGenesisHash:
-		return params.SepoliaChainConfig
-	case ghash == params.GoerliGenesisHash:
-		return params.GoerliChainConfig
-	default:
-		return params.AllEthashProtocolChanges
-	}
->>>>>>> 2bd6bd01
 }
 
 // IsVerkle indicates whether the state is already stored in a verkle
@@ -408,7 +280,6 @@
 
 // ToBlock returns the genesis block according to genesis specification.
 func (g *Genesis) ToBlock() *types.Block {
-<<<<<<< HEAD
 	db := rawdb.NewMemoryDatabase()
 	return g.toBlock(db, trie.NewDatabase(db, g.trieConfig()))
 }
@@ -426,9 +297,6 @@
 // TODO: migrate this function to "flush" for more similarity with upstream.
 func (g *Genesis) toBlock(db ethdb.Database, triedb *trie.Database) *types.Block {
 	statedb, err := state.New(types.EmptyRootHash, state.NewDatabaseWithNodeDB(db, triedb), nil)
-=======
-	root, err := hashAlloc(&g.Alloc, g.IsVerkle())
->>>>>>> 2bd6bd01
 	if err != nil {
 		panic(err)
 	}
@@ -529,13 +397,8 @@
 
 // Commit writes the block and state of a genesis specification to the database.
 // The block is committed as the canonical head block.
-<<<<<<< HEAD
-func (g *Genesis) Commit(db ethdb.Database, triedb *trie.Database) (*types.Block, error) {
+func (g *Genesis) Commit(db ethdb.Database, triedb *triedb.Database) (*types.Block, error) {
 	block := g.toBlock(db, triedb)
-=======
-func (g *Genesis) Commit(db ethdb.Database, triedb *triedb.Database) (*types.Block, error) {
-	block := g.ToBlock()
->>>>>>> 2bd6bd01
 	if block.Number().Sign() != 0 {
 		return nil, errors.New("can't commit genesis block with number > 0")
 	}
@@ -546,7 +409,6 @@
 	if err := config.CheckConfigForkOrder(); err != nil {
 		return nil, err
 	}
-<<<<<<< HEAD
 	batch := db.NewBatch()
 	rawdb.WriteBlock(batch, block)
 	rawdb.WriteReceipts(batch, block.Hash(), block.NumberU64(), nil)
@@ -556,16 +418,6 @@
 	rawdb.WriteChainConfig(batch, block.Hash(), config)
 	if err := batch.Write(); err != nil {
 		return nil, fmt.Errorf("failed to write genesis block: %w", err)
-=======
-	if config.Clique != nil && len(block.Extra()) < 32+crypto.SignatureLength {
-		return nil, errors.New("can't start clique chain without signers")
-	}
-	// All the checks has passed, flushAlloc the states derived from the genesis
-	// specification as well as the specification itself into the provided
-	// database.
-	if err := flushAlloc(&g.Alloc, db, triedb, block.Hash()); err != nil {
-		return nil, err
->>>>>>> 2bd6bd01
 	}
 	return block, nil
 }
@@ -607,72 +459,11 @@
 	return g.MustCommit(db, trie.NewDatabase(db, trie.HashDefaults))
 }
 
-<<<<<<< HEAD
 // ReadBlockByHash reads the block with the given hash from the database.
 func ReadBlockByHash(db ethdb.Reader, hash common.Hash) *types.Block {
 	blockNumber := rawdb.ReadHeaderNumber(db, hash)
 	if blockNumber == nil {
 		return nil
-=======
-// DeveloperGenesisBlock returns the 'geth --dev' genesis block.
-func DeveloperGenesisBlock(gasLimit uint64, faucet *common.Address) *Genesis {
-	// Override the default period to the user requested one
-	config := *params.AllDevChainProtocolChanges
-
-	// Assemble and return the genesis with the precompiles and faucet pre-funded
-	genesis := &Genesis{
-		Config:     &config,
-		GasLimit:   gasLimit,
-		BaseFee:    big.NewInt(params.InitialBaseFee),
-		Difficulty: big.NewInt(1),
-		Alloc: map[common.Address]types.Account{
-			common.BytesToAddress([]byte{1}): {Balance: big.NewInt(1)}, // ECRecover
-			common.BytesToAddress([]byte{2}): {Balance: big.NewInt(1)}, // SHA256
-			common.BytesToAddress([]byte{3}): {Balance: big.NewInt(1)}, // RIPEMD
-			common.BytesToAddress([]byte{4}): {Balance: big.NewInt(1)}, // Identity
-			common.BytesToAddress([]byte{5}): {Balance: big.NewInt(1)}, // ModExp
-			common.BytesToAddress([]byte{6}): {Balance: big.NewInt(1)}, // ECAdd
-			common.BytesToAddress([]byte{7}): {Balance: big.NewInt(1)}, // ECScalarMul
-			common.BytesToAddress([]byte{8}): {Balance: big.NewInt(1)}, // ECPairing
-			common.BytesToAddress([]byte{9}): {Balance: big.NewInt(1)}, // BLAKE2b
-		},
-	}
-	if faucet != nil {
-		genesis.Alloc[*faucet] = types.Account{Balance: new(big.Int).Sub(new(big.Int).Lsh(big.NewInt(1), 256), big.NewInt(9))}
-	}
-	return genesis
-}
-
-func decodePrealloc(data string) types.GenesisAlloc {
-	var p []struct {
-		Addr    *big.Int
-		Balance *big.Int
-		Misc    *struct {
-			Nonce uint64
-			Code  []byte
-			Slots []struct {
-				Key common.Hash
-				Val common.Hash
-			}
-		} `rlp:"optional"`
-	}
-	if err := rlp.NewStream(strings.NewReader(data), 0).Decode(&p); err != nil {
-		panic(err)
-	}
-	ga := make(types.GenesisAlloc, len(p))
-	for _, account := range p {
-		acc := types.Account{Balance: account.Balance}
-		if account.Misc != nil {
-			acc.Nonce = account.Misc.Nonce
-			acc.Code = account.Misc.Code
-
-			acc.Storage = make(map[common.Hash]common.Hash)
-			for _, slot := range account.Misc.Slots {
-				acc.Storage[slot.Key] = slot.Val
-			}
-		}
-		ga[common.BigToAddress(account.Addr)] = acc
->>>>>>> 2bd6bd01
 	}
 	return rawdb.ReadBlock(db, hash, *blockNumber)
 }