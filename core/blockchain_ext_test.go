--- conflicted
+++ resolved
@@ -1395,13 +1395,8 @@
 	// Ensure that key1 has some funds in the genesis block.
 	genesisBalance := new(big.Int).Mul(big.NewInt(1000000), big.NewInt(params.Ether))
 	gspec := &Genesis{
-<<<<<<< HEAD
-		Config: params.TestChainConfig,
+		Config: params.TestFortunaChainConfig,
 		Alloc:  types.GenesisAlloc{addr1: {Balance: genesisBalance}},
-=======
-		Config: params.TestFortunaChainConfig,
-		Alloc:  GenesisAlloc{addr1: {Balance: genesisBalance}},
->>>>>>> 17dd67f1
 	}
 
 	blockchain, err := create(chainDB, gspec, common.Hash{}, t.TempDir())
@@ -1441,13 +1436,8 @@
 	// Ensure that key1 has some funds in the genesis block.
 	genesisBalance := new(big.Int).Mul(big.NewInt(1000000), big.NewInt(params.Ether))
 	gspec := &Genesis{
-<<<<<<< HEAD
-		Config: params.TestChainConfig,
+		Config: params.TestFortunaChainConfig,
 		Alloc:  types.GenesisAlloc{addr1: {Balance: genesisBalance}},
-=======
-		Config: params.TestFortunaChainConfig,
-		Alloc:  GenesisAlloc{addr1: {Balance: genesisBalance}},
->>>>>>> 17dd67f1
 	}
 
 	blockchain, err := create(chainDB, gspec, common.Hash{}, t.TempDir())
