// Copyright 2014 The go-ethereum Authors
// This file is part of the go-ethereum library.
//
// The go-ethereum library is free software: you can redistribute it and/or modify
// it under the terms of the GNU Lesser General Public License as published by
// the Free Software Foundation, either version 3 of the License, or
// (at your option) any later version.
//
// The go-ethereum library is distributed in the hope that it will be useful,
// but WITHOUT ANY WARRANTY; without even the implied warranty of
// MERCHANTABILITY or FITNESS FOR A PARTICULAR PURPOSE. See the
// GNU Lesser General Public License for more details.
//
// You should have received a copy of the GNU Lesser General Public License
// along with the go-ethereum library. If not, see <http://www.gnu.org/licenses/>.

// Package types contains data types related to Ethereum consensus.
package types

import (
	"encoding/binary"
	"io"
	"math/big"
	"reflect"
	"sync/atomic"

	"github.com/ethereum/go-ethereum/common"
	"github.com/ethereum/go-ethereum/common/hexutil"
	"github.com/ethereum/go-ethereum/rlp"
)

// A BlockNonce is a 64-bit hash which proves (combined with the
// mix-hash) that a sufficient amount of computation has been carried
// out on a block.
type BlockNonce [8]byte

// EncodeNonce converts the given integer to a block nonce.
func EncodeNonce(i uint64) BlockNonce {
	var n BlockNonce
	binary.BigEndian.PutUint64(n[:], i)
	return n
}

// Uint64 returns the integer value of a block nonce.
func (n BlockNonce) Uint64() uint64 {
	return binary.BigEndian.Uint64(n[:])
}

// MarshalText encodes n as a hex string with 0x prefix.
func (n BlockNonce) MarshalText() ([]byte, error) {
	return hexutil.Bytes(n[:]).MarshalText()
}

// UnmarshalText implements encoding.TextUnmarshaler.
func (n *BlockNonce) UnmarshalText(input []byte) error {
	return hexutil.UnmarshalFixedText("BlockNonce", input, n[:])
}

//go:generate go run github.com/fjl/gencodec -type Header -field-override headerMarshaling -out gen_header_json.go
//go:generate go run github.com/ethereum/go-ethereum/rlp/rlpgen -type Header -out gen_header_rlp.go

// Header represents a block header in the Ethereum blockchain.
type Header struct {
	ParentHash  common.Hash    `json:"parentHash"       gencodec:"required"`
	UncleHash   common.Hash    `json:"sha3Uncles"       gencodec:"required"`
	Coinbase    common.Address `json:"miner"            gencodec:"required"`
	Root        common.Hash    `json:"stateRoot"        gencodec:"required"`
	TxHash      common.Hash    `json:"transactionsRoot" gencodec:"required"`
	ReceiptHash common.Hash    `json:"receiptsRoot"     gencodec:"required"`
	Bloom       Bloom          `json:"logsBloom"        gencodec:"required"`
	Difficulty  *big.Int       `json:"difficulty"       gencodec:"required"`
	Number      *big.Int       `json:"number"           gencodec:"required"`
	GasLimit    uint64         `json:"gasLimit"         gencodec:"required"`
	GasUsed     uint64         `json:"gasUsed"          gencodec:"required"`
	Time        uint64         `json:"timestamp"        gencodec:"required"`
	Extra       []byte         `json:"extraData"        gencodec:"required"`
	MixDigest   common.Hash    `json:"mixHash"`
	Nonce       BlockNonce     `json:"nonce"`

	// BaseFee was added by EIP-1559 and is ignored in legacy headers.
	BaseFee *big.Int `json:"baseFeePerGas" rlp:"optional"`

	// BlockGasCost was added by SubnetEVM and is ignored in legacy
	// headers.
	BlockGasCost *big.Int `json:"blockGasCost" rlp:"optional"`

	// BlobGasUsed was added by EIP-4844 and is ignored in legacy headers.
	BlobGasUsed *uint64 `json:"blobGasUsed" rlp:"optional"`

	// ExcessBlobGas was added by EIP-4844 and is ignored in legacy headers.
	ExcessBlobGas *uint64 `json:"excessBlobGas" rlp:"optional"`

	// ParentBeaconRoot was added by EIP-4788 and is ignored in legacy headers.
	ParentBeaconRoot *common.Hash `json:"parentBeaconBlockRoot" rlp:"optional"`
}

// field type overrides for gencodec
type headerMarshaling struct {
	Difficulty    *hexutil.Big
	Number        *hexutil.Big
	GasLimit      hexutil.Uint64
	GasUsed       hexutil.Uint64
	Time          hexutil.Uint64
	Extra         hexutil.Bytes
	BaseFee       *hexutil.Big
	BlockGasCost  *hexutil.Big
	Hash          common.Hash `json:"hash"` // adds call to Hash() in MarshalJSON
	BlobGasUsed   *hexutil.Uint64
	ExcessBlobGas *hexutil.Uint64
}

// Hash returns the block hash of the header, which is simply the keccak256 hash of its
// RLP encoding.
func (h *Header) Hash() common.Hash {
	return rlpHash(h)
}

var headerSize = common.StorageSize(reflect.TypeOf(Header{}).Size())

// Size returns the approximate memory used by all internal contents. It is used
// to approximate and limit the memory consumption of various caches.
func (h *Header) Size() common.StorageSize {
	var baseFeeBits int
	if h.BaseFee != nil {
		baseFeeBits = h.BaseFee.BitLen()
	}
	return headerSize + common.StorageSize(len(h.Extra)+(h.Difficulty.BitLen()+h.Number.BitLen()+baseFeeBits)/8)
}

// EmptyBody returns true if there is no additional 'body' to complete the header
// that is: no transactions and no uncles.
func (h *Header) EmptyBody() bool {
	return h.TxHash == EmptyTxsHash && h.UncleHash == EmptyUncleHash
}

// EmptyReceipts returns true if there are no receipts for this header/block.
func (h *Header) EmptyReceipts() bool {
	return h.ReceiptHash == EmptyReceiptsHash
}

// Body is a simple (mutable, non-safe) data container for storing and moving
// a block's data contents (transactions and uncles) together.
type Body struct {
	Transactions []*Transaction
	Uncles       []*Header
}

// Block represents an Ethereum block.
//
// Note the Block type tries to be 'immutable', and contains certain caches that rely
// on that. The rules around block immutability are as follows:
//
//   - We copy all data when the block is constructed. This makes references held inside
//     the block independent of whatever value was passed in.
//
//   - We copy all header data on access. This is because any change to the header would mess
//     up the cached hash and size values in the block. Calling code is expected to take
//     advantage of this to avoid over-allocating!
//
//   - When new body data is attached to the block, a shallow copy of the block is returned.
//     This ensures block modifications are race-free.
//
//   - We do not copy body data on access because it does not affect the caches, and also
//     because it would be too expensive.
type Block struct {
	header       *Header
	uncles       []*Header
	transactions Transactions

	// caches
	hash atomic.Value
	size atomic.Value
}

// "external" block encoding. used for eth protocol, etc.
type extblock struct {
	Header *Header
	Txs    []*Transaction
	Uncles []*Header
}

// NewBlock creates a new block. The input data is copied, changes to header and to the
// field values will not affect the block.
//
// The values of TxHash, UncleHash, ReceiptHash and Bloom in header
// are ignored and set to values derived from the given txs, uncles
// and receipts.
func NewBlock(
	header *Header, txs []*Transaction, uncles []*Header, receipts []*Receipt, hasher TrieHasher,
) *Block {
	b := &Block{header: CopyHeader(header)}

	// TODO: panic if len(txs) != len(receipts)
	if len(txs) == 0 {
		b.header.TxHash = EmptyTxsHash
	} else {
		b.header.TxHash = DeriveSha(Transactions(txs), hasher)
		b.transactions = make(Transactions, len(txs))
		copy(b.transactions, txs)
	}

	if len(receipts) == 0 {
		b.header.ReceiptHash = EmptyReceiptsHash
	} else {
		b.header.ReceiptHash = DeriveSha(Receipts(receipts), hasher)
		b.header.Bloom = CreateBloom(receipts)
	}

	if len(uncles) == 0 {
		b.header.UncleHash = EmptyUncleHash
	} else {
		b.header.UncleHash = CalcUncleHash(uncles)
		b.uncles = make([]*Header, len(uncles))
		for i := range uncles {
			b.uncles[i] = CopyHeader(uncles[i])
		}
	}

	return b
}

// CopyHeader creates a deep copy of a block header.
func CopyHeader(h *Header) *Header {
	cpy := *h
	if cpy.Difficulty = new(big.Int); h.Difficulty != nil {
		cpy.Difficulty.Set(h.Difficulty)
	}
	if cpy.Number = new(big.Int); h.Number != nil {
		cpy.Number.Set(h.Number)
	}
	if h.BaseFee != nil {
		cpy.BaseFee = new(big.Int).Set(h.BaseFee)
	}
	if h.BlockGasCost != nil {
		cpy.BlockGasCost = new(big.Int).Set(h.BlockGasCost)
	}
	if len(h.Extra) > 0 {
		cpy.Extra = make([]byte, len(h.Extra))
		copy(cpy.Extra, h.Extra)
	}
	if h.ExcessBlobGas != nil {
		cpy.ExcessBlobGas = new(uint64)
		*cpy.ExcessBlobGas = *h.ExcessBlobGas
	}
	if h.BlobGasUsed != nil {
		cpy.BlobGasUsed = new(uint64)
		*cpy.BlobGasUsed = *h.BlobGasUsed
	}
	if h.ParentBeaconRoot != nil {
		cpy.ParentBeaconRoot = new(common.Hash)
		*cpy.ParentBeaconRoot = *h.ParentBeaconRoot
	}
	return &cpy
}

// DecodeRLP decodes a block from RLP.
func (b *Block) DecodeRLP(s *rlp.Stream) error {
	var eb extblock
	_, size, _ := s.Kind()
	if err := s.Decode(&eb); err != nil {
		return err
	}
	b.header, b.uncles, b.transactions = eb.Header, eb.Uncles, eb.Txs
	b.size.Store(rlp.ListSize(size))
	return nil
}

// EncodeRLP serializes a block as RLP.
func (b *Block) EncodeRLP(w io.Writer) error {
	return rlp.Encode(w, &extblock{
		Header: b.header,
		Txs:    b.transactions,
		Uncles: b.uncles,
	})
}

// Body returns the non-header content of the block.
// Note the returned data is not an independent copy.
func (b *Block) Body() *Body {
	return &Body{b.transactions, b.uncles}
}

// Accessors for body data. These do not return a copy because the content
// of the body slices does not affect the cached hash/size in block.

func (b *Block) Uncles() []*Header          { return b.uncles }
func (b *Block) Transactions() Transactions { return b.transactions }

func (b *Block) Transaction(hash common.Hash) *Transaction {
	for _, transaction := range b.transactions {
		if transaction.Hash() == hash {
			return transaction
		}
	}
	return nil
}

// Header returns the block header (as a copy).
func (b *Block) Header() *Header {
	return CopyHeader(b.header)
}

// Header value accessors. These do copy!

func (b *Block) Number() *big.Int     { return new(big.Int).Set(b.header.Number) }
func (b *Block) GasLimit() uint64     { return b.header.GasLimit }
func (b *Block) GasUsed() uint64      { return b.header.GasUsed }
func (b *Block) Difficulty() *big.Int { return new(big.Int).Set(b.header.Difficulty) }
func (b *Block) Time() uint64         { return b.header.Time }
func (b *Block) Timestamp() uint64    { return b.header.Time }

func (b *Block) NumberU64() uint64        { return b.header.Number.Uint64() }
func (b *Block) MixDigest() common.Hash   { return b.header.MixDigest }
func (b *Block) Nonce() uint64            { return binary.BigEndian.Uint64(b.header.Nonce[:]) }
func (b *Block) Bloom() Bloom             { return b.header.Bloom }
func (b *Block) Coinbase() common.Address { return b.header.Coinbase }
func (b *Block) Root() common.Hash        { return b.header.Root }
func (b *Block) ParentHash() common.Hash  { return b.header.ParentHash }
func (b *Block) TxHash() common.Hash      { return b.header.TxHash }
func (b *Block) ReceiptHash() common.Hash { return b.header.ReceiptHash }
func (b *Block) UncleHash() common.Hash   { return b.header.UncleHash }
func (b *Block) Extra() []byte            { return common.CopyBytes(b.header.Extra) }

func (b *Block) BaseFee() *big.Int {
	if b.header.BaseFee == nil {
		return nil
	}
	return new(big.Int).Set(b.header.BaseFee)
}

<<<<<<< HEAD
func (b *Block) BlockGasCost() *big.Int {
	if b.header.BlockGasCost == nil {
		return nil
	}
	return new(big.Int).Set(b.header.BlockGasCost)
}
=======
func (b *Block) BeaconRoot() *common.Hash { return b.header.ParentBeaconRoot }
>>>>>>> dc34fe82

func (b *Block) ExcessBlobGas() *uint64 {
	var excessBlobGas *uint64
	if b.header.ExcessBlobGas != nil {
		excessBlobGas = new(uint64)
		*excessBlobGas = *b.header.ExcessBlobGas
	}
	return excessBlobGas
}

func (b *Block) BlobGasUsed() *uint64 {
	var blobGasUsed *uint64
	if b.header.BlobGasUsed != nil {
		blobGasUsed = new(uint64)
		*blobGasUsed = *b.header.BlobGasUsed
	}
	return blobGasUsed
}

// Size returns the true RLP encoded storage size of the block, either by encoding
// and returning it, or returning a previously cached value.
func (b *Block) Size() uint64 {
	if size := b.size.Load(); size != nil {
		return size.(uint64)
	}
	c := writeCounter(0)
	rlp.Encode(&c, b)
	b.size.Store(uint64(c))
	return uint64(c)
}

type writeCounter uint64

func (c *writeCounter) Write(b []byte) (int, error) {
	*c += writeCounter(len(b))
	return len(b), nil
}

func CalcUncleHash(uncles []*Header) common.Hash {
	if len(uncles) == 0 {
		return EmptyUncleHash
	}
	return rlpHash(uncles)
}

// NewBlockWithHeader creates a block with the given header data. The
// header data is copied, changes to header and to the field values
// will not affect the block.
func NewBlockWithHeader(header *Header) *Block {
	return &Block{header: CopyHeader(header)}
}

// WithSeal returns a new block with the data from b but the header replaced with
// the sealed one.
func (b *Block) WithSeal(header *Header) *Block {
	return &Block{
		header:       CopyHeader(header),
		transactions: b.transactions,
		uncles:       b.uncles,
	}
}

// WithBody returns a copy of the block with the given transaction and uncle contents.
func (b *Block) WithBody(transactions []*Transaction, uncles []*Header) *Block {
	block := &Block{
		header:       b.header,
		transactions: make([]*Transaction, len(transactions)),
		uncles:       make([]*Header, len(uncles)),
	}
	copy(block.transactions, transactions)
	for i := range uncles {
		block.uncles[i] = CopyHeader(uncles[i])
	}
	return block
}

// Hash returns the keccak256 hash of b's header.
// The hash is computed on the first call and cached thereafter.
func (b *Block) Hash() common.Hash {
	if hash := b.hash.Load(); hash != nil {
		return hash.(common.Hash)
	}
	v := b.header.Hash()
	b.hash.Store(v)
	return v
}

type Blocks []*Block<|MERGE_RESOLUTION|>--- conflicted
+++ resolved
@@ -328,16 +328,7 @@
 	return new(big.Int).Set(b.header.BaseFee)
 }
 
-<<<<<<< HEAD
-func (b *Block) BlockGasCost() *big.Int {
-	if b.header.BlockGasCost == nil {
-		return nil
-	}
-	return new(big.Int).Set(b.header.BlockGasCost)
-}
-=======
 func (b *Block) BeaconRoot() *common.Hash { return b.header.ParentBeaconRoot }
->>>>>>> dc34fe82
 
 func (b *Block) ExcessBlobGas() *uint64 {
 	var excessBlobGas *uint64
@@ -355,6 +346,13 @@
 		*blobGasUsed = *b.header.BlobGasUsed
 	}
 	return blobGasUsed
+}
+
+func (b *Block) BlockGasCost() *big.Int {
+	if b.header.BlockGasCost == nil {
+		return nil
+	}
+	return new(big.Int).Set(b.header.BlockGasCost)
 }
 
 // Size returns the true RLP encoded storage size of the block, either by encoding
