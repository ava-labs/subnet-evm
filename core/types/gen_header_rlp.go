--- conflicted
+++ resolved
@@ -41,16 +41,10 @@
 	w.WriteBytes(obj.MixDigest[:])
 	w.WriteBytes(obj.Nonce[:])
 	_tmp1 := obj.BaseFee != nil
-<<<<<<< HEAD
 	_tmp2 := obj.BlockGasCost != nil
-	_tmp3 := obj.ExcessDataGas != nil
-	if _tmp1 || _tmp2 || _tmp3 {
-=======
-	_tmp2 := obj.WithdrawalsHash != nil
 	_tmp3 := obj.BlobGasUsed != nil
 	_tmp4 := obj.ExcessBlobGas != nil
 	if _tmp1 || _tmp2 || _tmp3 || _tmp4 {
->>>>>>> bed84606
 		if obj.BaseFee == nil {
 			w.Write(rlp.EmptyString)
 		} else {
@@ -60,15 +54,9 @@
 			w.WriteBigInt(obj.BaseFee)
 		}
 	}
-<<<<<<< HEAD
-	if _tmp2 || _tmp3 {
+	if _tmp2 || _tmp3 || _tmp4 {
 		if obj.BlockGasCost == nil {
 			w.Write(rlp.EmptyString)
-=======
-	if _tmp2 || _tmp3 || _tmp4 {
-		if obj.WithdrawalsHash == nil {
-			w.Write([]byte{0x80})
->>>>>>> bed84606
 		} else {
 			if obj.BlockGasCost.Sign() == -1 {
 				return rlp.ErrNegativeBigInt
