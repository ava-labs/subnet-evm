// (c) 2019-2020, Ava Labs, Inc.
//
// This file is a derived work, based on the go-ethereum library whose original
// notices appear below.
//
// It is distributed under a license compatible with the licensing terms of the
// original code from which it is derived.
//
// Much love to the original authors for their work.
// **********
// Copyright 2016 The go-ethereum Authors
// This file is part of the go-ethereum library.
//
// The go-ethereum library is free software: you can redistribute it and/or modify
// it under the terms of the GNU Lesser General Public License as published by
// the Free Software Foundation, either version 3 of the License, or
// (at your option) any later version.
//
// The go-ethereum library is distributed in the hope that it will be useful,
// but WITHOUT ANY WARRANTY; without even the implied warranty of
// MERCHANTABILITY or FITNESS FOR A PARTICULAR PURPOSE. See the
// GNU Lesser General Public License for more details.
//
// You should have received a copy of the GNU Lesser General Public License
// along with the go-ethereum library. If not, see <http://www.gnu.org/licenses/>.

package core

import (
	"math/big"

	"github.com/ava-labs/subnet-evm/consensus"
	"github.com/ava-labs/subnet-evm/core/types"
	"github.com/ava-labs/subnet-evm/core/vm"
	"github.com/ava-labs/subnet-evm/predicate"
	"github.com/ethereum/go-ethereum/common"
	"github.com/ethereum/go-ethereum/log"
	//"github.com/ethereum/go-ethereum/log"
)

// ChainContext supports retrieving headers and consensus parameters from the
// current blockchain to be used during transaction processing.
type ChainContext interface {
	// Engine retrieves the chain's consensus engine.
	Engine() consensus.Engine

	// GetHeader returns the header corresponding to the hash/number argument pair.
	GetHeader(common.Hash, uint64) *types.Header
}

// NewEVMBlockContext creates a new context for use in the EVM.
func NewEVMBlockContext(header *types.Header, chain ChainContext, author *common.Address) vm.BlockContext {
<<<<<<< HEAD
	var predicateResults *predicate.PredicateResults
	if predicateBytes, err := predicate.GetPredicateResultBytes(header.Extra); err == nil {
		// Parse predicate results if they are present (ie GetPredicateResultBytes returns err == nil)
		predicateResults, err = predicate.ParsePredicateResults(predicateBytes)
		if err != nil {
			log.Error("failed to parse predicate results creating new block context", "err", err, "extra", header.Extra)
		}
=======
	predicateBytes, err := predicate.GetPredicateResultBytes(header.Extra)
	if err != nil {
		return newEVMBlockContext(header, chain, author, nil)
	}
	// Prior to the DUpgrade, the VM enforces the extra data is smaller than or
	// equal to this size. After the DUpgrade, the VM pre-verifies the extra
	// data past the dynamic fee rollup window is valid.
	predicateResults, err := results.ParsePredicateResults(predicateBytes)
	if err != nil {
		log.Error("failed to parse predicate results creating new block context", "err", err, "extra", header.Extra)
		// As mentioned above, we pre-verify the extra data to ensure this never happens.
		// If we hit an error, construct a new block context rather than use a potentially half initialized value
		// as defense in depth.
		return newEVMBlockContext(header, chain, author, nil)
>>>>>>> a6f2d8d0
	}
	return newEVMBlockContext(header, chain, author, predicateResults)
}

// NewEVMBlockContextWithPredicateResults creates a new context for use in the EVM with an override for the predicate results that is not present
// in header.Extra.
// This function is used to create a BlockContext when the header Extra data is not fully formed yet and it's more efficient to pass in predicateResults
// directly rather than re-encode the latest results when executing each individaul transaction.
func NewEVMBlockContextWithPredicateResults(header *types.Header, chain ChainContext, author *common.Address, predicateResults *predicate.PredicateResults) vm.BlockContext {
	return newEVMBlockContext(header, chain, author, predicateResults)
}

func newEVMBlockContext(header *types.Header, chain ChainContext, author *common.Address, predicateResults *predicate.PredicateResults) vm.BlockContext {
	var (
		beneficiary common.Address
		baseFee     *big.Int
	)

	// If we don't have an explicit author (i.e. not mining), extract from the header
	if author == nil {
		beneficiary, _ = chain.Engine().Author(header) // Ignore error, we're past header validation
	} else {
		beneficiary = *author
	}
	if header.BaseFee != nil {
		baseFee = new(big.Int).Set(header.BaseFee)
	}
	return vm.BlockContext{
		CanTransfer:      CanTransfer,
		Transfer:         Transfer,
		GetHash:          GetHashFn(header, chain),
		PredicateResults: predicateResults,
		Coinbase:         beneficiary,
		BlockNumber:      new(big.Int).Set(header.Number),
		Time:             header.Time,
		Difficulty:       new(big.Int).Set(header.Difficulty),
		BaseFee:          baseFee,
		GasLimit:         header.GasLimit,
	}
}

// NewEVMTxContext creates a new transaction context for a single transaction.
func NewEVMTxContext(msg *Message) vm.TxContext {
	return vm.TxContext{
		Origin:   msg.From,
		GasPrice: new(big.Int).Set(msg.GasPrice),
	}
}

// GetHashFn returns a GetHashFunc which retrieves header hashes by number
func GetHashFn(ref *types.Header, chain ChainContext) func(n uint64) common.Hash {
	// Cache will initially contain [refHash.parent],
	// Then fill up with [refHash.p, refHash.pp, refHash.ppp, ...]
	var cache []common.Hash

	return func(n uint64) common.Hash {
		if ref.Number.Uint64() <= n {
			// This situation can happen if we're doing tracing and using
			// block overrides.
			return common.Hash{}
		}
		// If there's no hash cache yet, make one
		if len(cache) == 0 {
			cache = append(cache, ref.ParentHash)
		}
		if idx := ref.Number.Uint64() - n - 1; idx < uint64(len(cache)) {
			return cache[idx]
		}
		// No luck in the cache, but we can start iterating from the last element we already know
		lastKnownHash := cache[len(cache)-1]
		lastKnownNumber := ref.Number.Uint64() - uint64(len(cache))

		for {
			header := chain.GetHeader(lastKnownHash, lastKnownNumber)
			if header == nil {
				break
			}
			cache = append(cache, header.ParentHash)
			lastKnownHash = header.ParentHash
			lastKnownNumber = header.Number.Uint64() - 1
			if n == lastKnownNumber {
				return lastKnownHash
			}
		}
		return common.Hash{}
	}
}

// CanTransfer checks whether there are enough funds in the address' account to make a transfer.
// This does not take the necessary gas in to account to make the transfer valid.
func CanTransfer(db vm.StateDB, addr common.Address, amount *big.Int) bool {
	return db.GetBalance(addr).Cmp(amount) >= 0
}

// Transfer subtracts amount from sender and adds amount to recipient using the given Db
func Transfer(db vm.StateDB, sender, recipient common.Address, amount *big.Int) {
	db.SubBalance(sender, amount)
	db.AddBalance(recipient, amount)
}<|MERGE_RESOLUTION|>--- conflicted
+++ resolved
@@ -50,15 +50,6 @@
 
 // NewEVMBlockContext creates a new context for use in the EVM.
 func NewEVMBlockContext(header *types.Header, chain ChainContext, author *common.Address) vm.BlockContext {
-<<<<<<< HEAD
-	var predicateResults *predicate.PredicateResults
-	if predicateBytes, err := predicate.GetPredicateResultBytes(header.Extra); err == nil {
-		// Parse predicate results if they are present (ie GetPredicateResultBytes returns err == nil)
-		predicateResults, err = predicate.ParsePredicateResults(predicateBytes)
-		if err != nil {
-			log.Error("failed to parse predicate results creating new block context", "err", err, "extra", header.Extra)
-		}
-=======
 	predicateBytes, err := predicate.GetPredicateResultBytes(header.Extra)
 	if err != nil {
 		return newEVMBlockContext(header, chain, author, nil)
@@ -66,14 +57,13 @@
 	// Prior to the DUpgrade, the VM enforces the extra data is smaller than or
 	// equal to this size. After the DUpgrade, the VM pre-verifies the extra
 	// data past the dynamic fee rollup window is valid.
-	predicateResults, err := results.ParsePredicateResults(predicateBytes)
+	predicateResults, err := predicate.ParsePredicateResults(predicateBytes)
 	if err != nil {
 		log.Error("failed to parse predicate results creating new block context", "err", err, "extra", header.Extra)
 		// As mentioned above, we pre-verify the extra data to ensure this never happens.
 		// If we hit an error, construct a new block context rather than use a potentially half initialized value
 		// as defense in depth.
 		return newEVMBlockContext(header, chain, author, nil)
->>>>>>> a6f2d8d0
 	}
 	return newEVMBlockContext(header, chain, author, predicateResults)
 }
