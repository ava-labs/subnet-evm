--- conflicted
+++ resolved
@@ -32,12 +32,7 @@
 	"github.com/ava-labs/subnet-evm/consensus"
 	"github.com/ava-labs/subnet-evm/core/types"
 	"github.com/ava-labs/subnet-evm/core/vm"
-<<<<<<< HEAD
 	"github.com/ava-labs/subnet-evm/predicate"
-=======
-	"github.com/ava-labs/subnet-evm/precompile/results"
-	"github.com/ava-labs/subnet-evm/utils/predicate"
->>>>>>> d1b02724
 	"github.com/ethereum/go-ethereum/common"
 	"github.com/ethereum/go-ethereum/log"
 	//"github.com/ethereum/go-ethereum/log"
@@ -55,16 +50,10 @@
 
 // NewEVMBlockContext creates a new context for use in the EVM.
 func NewEVMBlockContext(header *types.Header, chain ChainContext, author *common.Address) vm.BlockContext {
-<<<<<<< HEAD
 	var predicateResults *predicate.PredicateResults
 	if predicateBytes, err := predicate.GetPredicateResultBytes(header.Extra); err == nil {
+		// Parse predicate results if they are present (ie GetPredicateResultBytes returns err == nil)
 		predicateResults, err = predicate.ParsePredicateResults(predicateBytes)
-=======
-	var predicateResults *results.PredicateResults
-	if predicateBytes, err := predicate.GetPredicateResultBytes(header.Extra); err == nil {
-		// Parse predicate results if they are present (ie GetPredicateResultBytes returns err == nil)
-		predicateResults, err = results.ParsePredicateResults(predicateBytes)
->>>>>>> d1b02724
 		if err != nil {
 			log.Error("failed to parse predicate results creating new block context", "err", err, "extra", header.Extra)
 		}
