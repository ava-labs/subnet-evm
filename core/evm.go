--- conflicted
+++ resolved
@@ -51,24 +51,14 @@
 
 // NewEVMBlockContext creates a new context for use in the EVM.
 func NewEVMBlockContext(header *types.Header, chain ChainContext, author *common.Address) vm.BlockContext {
-<<<<<<< HEAD
-	var predicateResults *results.PredicateResults
-	if predicateBytes, err := predicate.GetPredicateResultBytes(header.Extra); err == nil {
-		// Parse predicate results if they are present (ie GetPredicateResultBytes returns err == nil)
-		predicateResults, err = results.ParsePredicateResults(predicateBytes)
-		if err != nil {
-			log.Error("failed to parse predicate results creating new block context", "err", err, "extra", header.Extra)
-		}
-=======
-	if len(header.Extra) <= params.DynamicFeeExtraDataSize {
+	predicateBytes, err := predicate.GetPredicateResultBytes(header.Extra)
+	if err != nil {
 		return newEVMBlockContext(header, chain, author, nil)
->>>>>>> 23b0e9cd
 	}
-
 	// Prior to the DUpgrade, the VM enforces the extra data is smaller than or
 	// equal to this size. After the DUpgrade, the VM pre-verifies the extra
 	// data past the dynamic fee rollup window is valid.
-	predicateResults, err := results.ParsePredicateResults(header.Extra[params.DynamicFeeExtraDataSize:])
+	predicateResults, err := results.ParsePredicateResults(predicateBytes)
 	if err != nil {
 		log.Error("failed to parse predicate results creating new block context", "err", err, "extra", header.Extra)
 		// As mentioned above, we pre-verify the extra data to ensure this never happens.
