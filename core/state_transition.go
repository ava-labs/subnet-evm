// (c) 2019-2020, Ava Labs, Inc.
//
// This file is a derived work, based on the go-ethereum library whose original
// notices appear below.
//
// It is distributed under a license compatible with the licensing terms of the
// original code from which it is derived.
//
// Much love to the original authors for their work.
// **********
// Copyright 2014 The go-ethereum Authors
// This file is part of the go-ethereum library.
//
// The go-ethereum library is free software: you can redistribute it and/or modify
// it under the terms of the GNU Lesser General Public License as published by
// the Free Software Foundation, either version 3 of the License, or
// (at your option) any later version.
//
// The go-ethereum library is distributed in the hope that it will be useful,
// but WITHOUT ANY WARRANTY; without even the implied warranty of
// MERCHANTABILITY or FITNESS FOR A PARTICULAR PURPOSE. See the
// GNU Lesser General Public License for more details.
//
// You should have received a copy of the GNU Lesser General Public License
// along with the go-ethereum library. If not, see <http://www.gnu.org/licenses/>.

package core

import (
	"fmt"
	"math"
	"math/big"

	"github.com/ava-labs/subnet-evm/core/types"
	"github.com/ava-labs/subnet-evm/core/vm"
	"github.com/ava-labs/subnet-evm/params"
	"github.com/ava-labs/subnet-evm/precompile/contracts/txallowlist"
	predicateutils "github.com/ava-labs/subnet-evm/utils/predicate"
	"github.com/ava-labs/subnet-evm/vmerrs"
	"github.com/ethereum/go-ethereum/common"
	cmath "github.com/ethereum/go-ethereum/common/math"
)

// ExecutionResult includes all output after executing given evm
// message no matter the execution itself is successful or not.
type ExecutionResult struct {
	UsedGas    uint64 // Total used gas but include the refunded gas
	Err        error  // Any error encountered during the execution(listed in core/vm/errors.go)
	ReturnData []byte // Returned data from evm(function result or data supplied with revert opcode)
}

// Unwrap returns the internal evm error which allows us for further
// analysis outside.
func (result *ExecutionResult) Unwrap() error {
	return result.Err
}

// Failed returns the indicator whether the execution is successful or not
func (result *ExecutionResult) Failed() bool { return result.Err != nil }

// Return is a helper function to help caller distinguish between revert reason
// and function return. Return returns the data after execution if no error occurs.
func (result *ExecutionResult) Return() []byte {
	if result.Err != nil {
		return nil
	}
	return common.CopyBytes(result.ReturnData)
}

// Revert returns the concrete revert reason if the execution is aborted by `REVERT`
// opcode. Note the reason can be nil if no data supplied with revert opcode.
func (result *ExecutionResult) Revert() []byte {
	if result.Err != vmerrs.ErrExecutionReverted {
		return nil
	}
	return common.CopyBytes(result.ReturnData)
}

// IntrinsicGas computes the 'intrinsic gas' for a message with the given data.
func IntrinsicGas(data []byte, accessList types.AccessList, isContractCreation bool, rules params.Rules) (uint64, error) {
	// Set the starting gas for the raw transaction
	var gas uint64
	if isContractCreation && rules.IsHomestead {
		gas = params.TxGasContractCreation
	} else {
		gas = params.TxGas
	}
	dataLen := uint64(len(data))
	// Bump the required gas by the amount of transactional data
	if dataLen > 0 {
		// Zero and non-zero bytes are priced differently
		var nz uint64
		for _, byt := range data {
			if byt != 0 {
				nz++
			}
		}
		// Make sure we don't exceed uint64 for all data combinations
		nonZeroGas := params.TxDataNonZeroGasFrontier
		if rules.IsIstanbul {
			nonZeroGas = params.TxDataNonZeroGasEIP2028
		}
		if (math.MaxUint64-gas)/nonZeroGas < nz {
			return 0, ErrGasUintOverflow
		}
		gas += nz * nonZeroGas

		z := dataLen - nz
		if (math.MaxUint64-gas)/params.TxDataZeroGas < z {
			return 0, ErrGasUintOverflow
		}
		gas += z * params.TxDataZeroGas

		if isContractCreation && rules.IsDUpgrade {
			lenWords := toWordSize(dataLen)
			if (math.MaxUint64-gas)/params.InitCodeWordGas < lenWords {
				return 0, ErrGasUintOverflow
			}
			gas += lenWords * params.InitCodeWordGas
		}
	}
	if accessList != nil {
		accessListGas, err := accessListGas(rules, accessList)
		if err != nil {
			return 0, err
		}
		totalGas, overflow := cmath.SafeAdd(gas, accessListGas)
		if overflow {
			return 0, ErrGasUintOverflow
		}
		gas = totalGas
	}

	return gas, nil
}

func accessListGas(rules params.Rules, accessList types.AccessList) (uint64, error) {
	var gas uint64
	if !rules.PredicatesExist() {
		gas += uint64(len(accessList)) * params.TxAccessListAddressGas
		gas += uint64(accessList.StorageKeys()) * params.TxAccessListStorageKeyGas
		return gas, nil
	}

	for _, accessTuple := range accessList {
		address := accessTuple.Address
<<<<<<< HEAD
		predicate, ok := rules.PredicatePrecompiles[address]
=======
		predicate, ok := rules.Predicates[address]
>>>>>>> 86d757d9
		if !ok {
			// Previous access list gas calculation does not use safemath because an overflow would not be possible with
			// the size of access lists that could be included in a block and standard access list gas costs.
			// Therefore, we only check for overflow when adding to [totalGas], which could include the sum of values
			// returned by a predicate.
			accessTupleGas := params.TxAccessListAddressGas + uint64(len(accessTuple.StorageKeys))*params.TxAccessListStorageKeyGas
			totalGas, overflow := cmath.SafeAdd(gas, accessTupleGas)
			if overflow {
				return 0, ErrGasUintOverflow
			}
			gas = totalGas
		} else {
			predicateGas, err := predicate.PredicateGas(predicateutils.HashSliceToBytes(accessTuple.StorageKeys))
			if err != nil {
				return 0, err
			}
			totalGas, overflow := cmath.SafeAdd(gas, predicateGas)
			if overflow {
				return 0, ErrGasUintOverflow
			}
			gas = totalGas
		}
	}

	return gas, nil
}

// toWordSize returns the ceiled word size required for init code payment calculation.
func toWordSize(size uint64) uint64 {
	if size > math.MaxUint64-31 {
		return math.MaxUint64/32 + 1
	}

	return (size + 31) / 32
}

// A Message contains the data derived from a single transaction that is relevant to state
// processing.
type Message struct {
	To         *common.Address
	From       common.Address
	Nonce      uint64
	Value      *big.Int
	GasLimit   uint64
	GasPrice   *big.Int
	GasFeeCap  *big.Int
	GasTipCap  *big.Int
	Data       []byte
	AccessList types.AccessList

	// When SkipAccountCheckss is true, the message nonce is not checked against the
	// account nonce in state. It also disables checking that the sender is an EOA.
	// This field will be set to true for operations like RPC eth_call.
	SkipAccountChecks bool
}

// TransactionToMessage converts a transaction into a Message.
func TransactionToMessage(tx *types.Transaction, s types.Signer, baseFee *big.Int) (*Message, error) {
	msg := &Message{
		Nonce:             tx.Nonce(),
		GasLimit:          tx.Gas(),
		GasPrice:          new(big.Int).Set(tx.GasPrice()),
		GasFeeCap:         new(big.Int).Set(tx.GasFeeCap()),
		GasTipCap:         new(big.Int).Set(tx.GasTipCap()),
		To:                tx.To(),
		Value:             tx.Value(),
		Data:              tx.Data(),
		AccessList:        tx.AccessList(),
		SkipAccountChecks: false,
	}
	// If baseFee provided, set gasPrice to effectiveGasPrice.
	if baseFee != nil {
		msg.GasPrice = cmath.BigMin(msg.GasPrice.Add(msg.GasTipCap, baseFee), msg.GasFeeCap)
	}
	var err error
	msg.From, err = types.Sender(s, tx)
	return msg, err
}

// ApplyMessage computes the new state by applying the given message
// against the old state within the environment.
//
// ApplyMessage returns the bytes returned by any EVM execution (if it took place),
// the gas used (which includes gas refunds) and an error if it failed. An error always
// indicates a core error meaning that the message would always fail for that particular
// state and would never be accepted within a block.
func ApplyMessage(evm *vm.EVM, msg *Message, gp *GasPool) (*ExecutionResult, error) {
	return NewStateTransition(evm, msg, gp).TransitionDb()
}

// StateTransition represents a state transition.
//
// == The State Transitioning Model
//
// A state transition is a change made when a transaction is applied to the current world
// state. The state transitioning model does all the necessary work to work out a valid new
// state root.
//
//  1. Nonce handling
//  2. Pre pay gas
//  3. Create a new state object if the recipient is nil
//  4. Value transfer
//
// == If contract creation ==
//
//	4a. Attempt to run transaction data
//	4b. If valid, use result as code for the new state object
//
// == end ==
//
//  5. Run Script section
//  6. Derive new state root
type StateTransition struct {
	gp           *GasPool
	msg          *Message
	gasRemaining uint64
	initialGas   uint64
	state        vm.StateDB
	evm          *vm.EVM
}

// NewStateTransition initialises and returns a new state transition object.
func NewStateTransition(evm *vm.EVM, msg *Message, gp *GasPool) *StateTransition {
	return &StateTransition{
		gp:    gp,
		evm:   evm,
		msg:   msg,
		state: evm.StateDB,
	}
}

// to returns the recipient of the message.
func (st *StateTransition) to() common.Address {
	if st.msg == nil || st.msg.To == nil /* contract creation */ {
		return common.Address{}
	}
	return *st.msg.To
}

func (st *StateTransition) buyGas() error {
	mgval := new(big.Int).SetUint64(st.msg.GasLimit)
	mgval = mgval.Mul(mgval, st.msg.GasPrice)
	balanceCheck := mgval
	if st.msg.GasFeeCap != nil {
		balanceCheck = new(big.Int).SetUint64(st.msg.GasLimit)
		balanceCheck.Mul(balanceCheck, st.msg.GasFeeCap)
		balanceCheck.Add(balanceCheck, st.msg.Value)
	}
	if have, want := st.state.GetBalance(st.msg.From), balanceCheck; have.Cmp(want) < 0 {
		return fmt.Errorf("%w: address %v have %v want %v", ErrInsufficientFunds, st.msg.From.Hex(), have, want)
	}
	if err := st.gp.SubGas(st.msg.GasLimit); err != nil {
		return err
	}
	st.gasRemaining += st.msg.GasLimit

	st.initialGas = st.msg.GasLimit
	st.state.SubBalance(st.msg.From, mgval)
	return nil
}

func (st *StateTransition) preCheck() error {
	// Only check transactions that are not fake
	msg := st.msg
	if !msg.SkipAccountChecks {
		// Make sure this transaction's nonce is correct.
		stNonce := st.state.GetNonce(msg.From)
		if msgNonce := msg.Nonce; stNonce < msgNonce {
			return fmt.Errorf("%w: address %v, tx: %d state: %d", ErrNonceTooHigh,
				msg.From.Hex(), msgNonce, stNonce)
		} else if stNonce > msgNonce {
			return fmt.Errorf("%w: address %v, tx: %d state: %d", ErrNonceTooLow,
				msg.From.Hex(), msgNonce, stNonce)
		} else if stNonce+1 < stNonce {
			return fmt.Errorf("%w: address %v, nonce: %d", ErrNonceMax,
				msg.From.Hex(), stNonce)
		}
		// Make sure the sender is an EOA
		codeHash := st.state.GetCodeHash(msg.From)
		if codeHash != (common.Hash{}) && codeHash != types.EmptyCodeHash {
			return fmt.Errorf("%w: address %v, codehash: %s", ErrSenderNoEOA,
				msg.From.Hex(), codeHash)
		}
		// Make sure the sender is not prohibited
		if vm.IsProhibited(msg.From) {
			return fmt.Errorf("%w: address %v", vmerrs.ErrAddrProhibited, msg.From)
		}

		// Check that the sender is on the tx allow list if enabled
		if st.evm.ChainConfig().IsPrecompileEnabled(txallowlist.ContractAddress, st.evm.Context.Time) {
			txAllowListRole := txallowlist.GetTxAllowListStatus(st.state, msg.From)
			if !txAllowListRole.IsEnabled() {
				return fmt.Errorf("%w: %s", vmerrs.ErrSenderAddressNotAllowListed, msg.From)
			}
		}
	}

	// Make sure that transaction gasFeeCap is greater than the baseFee (post london)
	if st.evm.ChainConfig().IsSubnetEVM(st.evm.Context.Time) {
		// Skip the checks if gas fields are zero and baseFee was explicitly disabled (eth_call)
		if !st.evm.Config.NoBaseFee || msg.GasFeeCap.BitLen() > 0 || msg.GasTipCap.BitLen() > 0 {
			if l := msg.GasFeeCap.BitLen(); l > 256 {
				return fmt.Errorf("%w: address %v, maxFeePerGas bit length: %d", ErrFeeCapVeryHigh,
					msg.From.Hex(), l)
			}
			if l := msg.GasTipCap.BitLen(); l > 256 {
				return fmt.Errorf("%w: address %v, maxPriorityFeePerGas bit length: %d", ErrTipVeryHigh,
					msg.From.Hex(), l)
			}
			if msg.GasFeeCap.Cmp(msg.GasTipCap) < 0 {
				return fmt.Errorf("%w: address %v, maxPriorityFeePerGas: %s, maxFeePerGas: %s", ErrTipAboveFeeCap,
					msg.From.Hex(), msg.GasTipCap, msg.GasFeeCap)
			}
			// This will panic if baseFee is nil, but basefee presence is verified
			// as part of header validation.
			if msg.GasFeeCap.Cmp(st.evm.Context.BaseFee) < 0 {
				return fmt.Errorf("%w: address %v, maxFeePerGas: %s baseFee: %s", ErrFeeCapTooLow,
					msg.From.Hex(), msg.GasFeeCap, st.evm.Context.BaseFee)
			}
		}
	}
	return st.buyGas()
}

// TransitionDb will transition the state by applying the current message and
// returning the evm execution result with following fields.
//
//   - used gas: total gas used (including gas being refunded)
//   - returndata: the returned data from evm
//   - concrete execution error: various EVM errors which abort the execution, e.g.
//     ErrOutOfGas, ErrExecutionReverted
//
// However if any consensus issue encountered, return the error directly with
// nil evm execution result.
func (st *StateTransition) TransitionDb() (*ExecutionResult, error) {
	// First check this message satisfies all consensus rules before
	// applying the message. The rules include these clauses
	//
	// 1. the nonce of the message caller is correct
	// 2. caller has enough balance to cover transaction fee(gaslimit * gasprice)
	// 3. the amount of gas required is available in the block
	// 4. the message caller is on the tx allow list (if enabled)
	// 5. the purchased gas is enough to cover intrinsic usage
	// 6. there is no overflow when calculating intrinsic gas
	// 7. caller has enough balance to cover asset transfer for **topmost** call

	// Check clauses 1-4, buy gas if everything is correct
	if err := st.preCheck(); err != nil {
		return nil, err
	}
	if st.evm.Config.Debug {
		st.evm.Config.Tracer.CaptureTxStart(st.initialGas)
		defer func() {
			st.evm.Config.Tracer.CaptureTxEnd(st.gasRemaining)
		}()
	}

	var (
		msg              = st.msg
		sender           = vm.AccountRef(msg.From)
		rules            = st.evm.ChainConfig().AvalancheRules(st.evm.Context.BlockNumber, st.evm.Context.Time)
		contractCreation = msg.To == nil
	)

	// Check clauses 4-5, subtract intrinsic gas if everything is correct
	gas, err := IntrinsicGas(msg.Data, msg.AccessList, contractCreation, rules)
	if err != nil {
		return nil, err
	}
	if st.gasRemaining < gas {
		return nil, fmt.Errorf("%w: have %d, want %d", ErrIntrinsicGas, st.gasRemaining, gas)
	}
	st.gasRemaining -= gas

	// Check clause 6
	if msg.Value.Sign() > 0 && !st.evm.Context.CanTransfer(st.state, msg.From, msg.Value) {
		return nil, fmt.Errorf("%w: address %v", ErrInsufficientFundsForTransfer, msg.From.Hex())
	}

	// Check whether the init code size has been exceeded.
	if rules.IsDUpgrade && contractCreation && len(msg.Data) > params.MaxInitCodeSize {
		return nil, fmt.Errorf("%w: code size %v limit %v", vmerrs.ErrMaxInitCodeSizeExceeded, len(msg.Data), params.MaxInitCodeSize)
	}

	// Execute the preparatory steps for state transition which includes:
	// - prepare accessList(post-berlin)
	// - reset transient storage(eip 1153)
	st.state.Prepare(rules, msg.From, st.evm.Context.Coinbase, msg.To, vm.ActivePrecompiles(rules), msg.AccessList)

	var (
		ret   []byte
		vmerr error // vm errors do not effect consensus and are therefore not assigned to err
	)
	if contractCreation {
		ret, _, st.gasRemaining, vmerr = st.evm.Create(sender, msg.Data, st.gasRemaining, msg.Value)
	} else {
		// Increment the nonce for the next transaction
		st.state.SetNonce(msg.From, st.state.GetNonce(sender.Address())+1)
		ret, st.gasRemaining, vmerr = st.evm.Call(sender, st.to(), msg.Data, st.gasRemaining, msg.Value)
	}
	st.refundGas(rules.IsSubnetEVM)
	st.state.AddBalance(st.evm.Context.Coinbase, new(big.Int).Mul(new(big.Int).SetUint64(st.gasUsed()), msg.GasPrice))

	return &ExecutionResult{
		UsedGas:    st.gasUsed(),
		Err:        vmerr,
		ReturnData: ret,
	}, nil
}

func (st *StateTransition) refundGas(subnetEVM bool) {
	// Inspired by: https://gist.github.com/holiman/460f952716a74eeb9ab358bb1836d821#gistcomment-3642048
	if !subnetEVM {
		// Apply refund counter, capped to half of the used gas.
		refund := st.gasUsed() / 2
		if refund > st.state.GetRefund() {
			refund = st.state.GetRefund()
		}
		st.gasRemaining += refund
	}

	// Return ETH for remaining gas, exchanged at the original rate.
	remaining := new(big.Int).Mul(new(big.Int).SetUint64(st.gasRemaining), st.msg.GasPrice)
	st.state.AddBalance(st.msg.From, remaining)

	// Also return remaining gas to the block gas counter so it is
	// available for the next transaction.
	st.gp.AddGas(st.gasRemaining)
}

// gasUsed returns the amount of gas used up by the state transition.
func (st *StateTransition) gasUsed() uint64 {
	return st.initialGas - st.gasRemaining
}<|MERGE_RESOLUTION|>--- conflicted
+++ resolved
@@ -144,11 +144,7 @@
 
 	for _, accessTuple := range accessList {
 		address := accessTuple.Address
-<<<<<<< HEAD
-		predicate, ok := rules.PredicatePrecompiles[address]
-=======
 		predicate, ok := rules.Predicates[address]
->>>>>>> 86d757d9
 		if !ok {
 			// Previous access list gas calculation does not use safemath because an overflow would not be possible with
 			// the size of access lists that could be included in a block and standard access list gas costs.
