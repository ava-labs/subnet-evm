--- conflicted
+++ resolved
@@ -37,10 +37,6 @@
 	"github.com/ava-labs/subnet-evm/precompile/contracts/txallowlist"
 	"github.com/ava-labs/subnet-evm/vmerrs"
 	"github.com/ethereum/go-ethereum/common"
-<<<<<<< HEAD
-=======
-
->>>>>>> 92d3973b
 	cmath "github.com/ethereum/go-ethereum/common/math"
 )
 
@@ -388,11 +384,7 @@
 	}
 
 	// Execute the preparatory steps for state transition which includes:
-<<<<<<< HEAD
 	// - prepare accessList(post-berlin/SubnetEVM)
-=======
-	// - prepare accessList(post-berlin)
->>>>>>> 92d3973b
 	// - reset transient storage(eip 1153)
 	st.state.Prepare(rules, msg.From, st.evm.Context.Coinbase, msg.To, vm.ActivePrecompiles(rules), msg.AccessList)
 
