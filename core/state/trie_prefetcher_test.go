--- conflicted
+++ resolved
@@ -49,58 +49,16 @@
 
 func TestUseAfterTerminate(t *testing.T) {
 	db := filledStateDB()
-<<<<<<< HEAD
-	prefetcher := newTriePrefetcher(db.db, db.originalRoot, "", maxConcurrency)
-=======
 	prefetcher := newTriePrefetcher(db.db, db.originalRoot, "", true)
->>>>>>> aa55f5ea
 	skey := common.HexToHash("aaa")
 
-<<<<<<< HEAD
-func TestUseAfterClose(t *testing.T) {
-	db := filledStateDB()
-	prefetcher := newTriePrefetcher(db.db, db.originalRoot, "", maxConcurrency)
-	skey := common.HexToHash("aaa")
-	prefetcher.prefetch(common.Hash{}, db.originalRoot, common.Address{}, [][]byte{skey.Bytes()})
-	a := prefetcher.trie(common.Hash{}, db.originalRoot)
-	prefetcher.close()
-	b := prefetcher.trie(common.Hash{}, db.originalRoot)
-	if a == nil {
-		t.Fatal("Prefetching before close should not return nil")
-	}
-	if b != nil {
-		t.Fatal("Trie after close should return nil")
-=======
 	if err := prefetcher.prefetch(common.Hash{}, db.originalRoot, common.Address{}, [][]byte{skey.Bytes()}, false); err != nil {
 		t.Errorf("Prefetch failed before terminate: %v", err)
->>>>>>> aa55f5ea
 	}
 	prefetcher.terminate(false)
 
-<<<<<<< HEAD
-func TestCopyClose(t *testing.T) {
-	db := filledStateDB()
-	prefetcher := newTriePrefetcher(db.db, db.originalRoot, "", maxConcurrency)
-	skey := common.HexToHash("aaa")
-	prefetcher.prefetch(common.Hash{}, db.originalRoot, common.Address{}, [][]byte{skey.Bytes()})
-	cpy := prefetcher.copy()
-	a := prefetcher.trie(common.Hash{}, db.originalRoot)
-	b := cpy.trie(common.Hash{}, db.originalRoot)
-	prefetcher.close()
-	c := prefetcher.trie(common.Hash{}, db.originalRoot)
-	d := cpy.trie(common.Hash{}, db.originalRoot)
-	if a == nil {
-		t.Fatal("Prefetching before close should not return nil")
-	}
-	if b == nil {
-		t.Fatal("Copy trie should return nil")
-	}
-	if c != nil {
-		t.Fatal("Trie after close should return nil")
-=======
 	if err := prefetcher.prefetch(common.Hash{}, db.originalRoot, common.Address{}, [][]byte{skey.Bytes()}, false); err == nil {
 		t.Errorf("Prefetch succeeded after terminate: %v", err)
->>>>>>> aa55f5ea
 	}
 	if tr := prefetcher.trie(common.Hash{}, db.originalRoot); tr == nil {
 		t.Errorf("Prefetcher returned nil trie after terminate")
