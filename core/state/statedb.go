--- conflicted
+++ resolved
@@ -28,36 +28,9 @@
 package state
 
 import (
-<<<<<<< HEAD
 	"github.com/ava-labs/libevm/common"
 	ethstate "github.com/ava-labs/libevm/core/state"
 	"github.com/ava-labs/subnet-evm/utils"
-=======
-	"fmt"
-	"sort"
-	"time"
-
-	"github.com/ava-labs/subnet-evm/core/rawdb"
-	"github.com/ava-labs/subnet-evm/core/state/snapshot"
-	"github.com/ava-labs/subnet-evm/core/types"
-	"github.com/ava-labs/subnet-evm/metrics"
-	"github.com/ava-labs/subnet-evm/params"
-	"github.com/ava-labs/subnet-evm/predicate"
-	"github.com/ava-labs/subnet-evm/trie"
-	"github.com/ava-labs/subnet-evm/trie/trienode"
-	"github.com/ava-labs/subnet-evm/trie/triestate"
-	"github.com/ava-labs/subnet-evm/utils"
-	"github.com/ethereum/go-ethereum/common"
-	"github.com/ethereum/go-ethereum/crypto"
-	"github.com/ethereum/go-ethereum/log"
-	"github.com/holiman/uint256"
-)
-
-const (
-	// storageDeleteLimit denotes the highest permissible memory allocation
-	// employed for contract storage deletion.
-	storageDeleteLimit = 512 * 1024 * 1024
->>>>>>> 387bbc1c
 )
 
 // StateDB structs within the ethereum protocol are used to store anything
@@ -98,35 +71,6 @@
 
 type workerPool struct {
 	*utils.BoundedWorkers
-<<<<<<< HEAD
-=======
-}
-
-func (wp *workerPool) Done() {
-	// Done is guaranteed to only be called after all work is already complete,
-	// so Wait()ing is redundant, but it also releases resources.
-	wp.BoundedWorkers.Wait()
-}
-
-func WithConcurrentWorkers(prefetchers int) PrefetcherOption {
-	pool := &workerPool{
-		BoundedWorkers: utils.NewBoundedWorkers(prefetchers),
-	}
-	return WithWorkerPools(func() WorkerPool { return pool })
-}
-
-// StartPrefetcher initializes a new trie prefetcher to pull in nodes from the
-// state trie concurrently while the state is mutated so that when we reach the
-// commit phase, most of the needed data is already hot.
-func (s *StateDB) StartPrefetcher(namespace string, opts ...PrefetcherOption) {
-	if s.prefetcher != nil {
-		s.prefetcher.close()
-		s.prefetcher = nil
-	}
-	if s.snap != nil {
-		s.prefetcher = newTriePrefetcher(s.db, s.originalRoot, namespace, opts...)
-	}
->>>>>>> 387bbc1c
 }
 
 func (wp *workerPool) Done() {
@@ -135,18 +79,11 @@
 	wp.BoundedWorkers.Wait()
 }
 
-func withConcurrentWorkers(prefetchers int) ethstate.PrefetcherOption {
+func WithConcurrentWorkers(prefetchers int) ethstate.PrefetcherOption {
 	pool := &workerPool{
 		BoundedWorkers: utils.NewBoundedWorkers(prefetchers),
 	}
 	return ethstate.WithWorkerPools(func() ethstate.WorkerPool { return pool })
-}
-
-// StartPrefetcher initializes a new trie prefetcher to pull in nodes from the
-// state trie concurrently while the state is mutated so that when we reach the
-// commit phase, most of the needed data is already hot.
-func (s *StateDB) StartPrefetcher(namespace string, maxConcurrency int) {
-	s.StateDB.StartPrefetcher(namespace, withConcurrentWorkers(maxConcurrency))
 }
 
 // GetState retrieves a value from the given account's storage trie.
