--- conflicted
+++ resolved
@@ -1143,22 +1143,14 @@
 // Prepare handles the preparatory steps for executing a state transition with.
 // This method must be invoked before state transition.
 //
-<<<<<<< HEAD
 // Berlin fork (aka SubnetEVM):
-=======
-// Berlin fork:
->>>>>>> 92d3973b
 // - Add sender to access list (2929)
 // - Add destination to access list (2929)
 // - Add precompiles to access list (2929)
 // - Add the contents of the optional tx access list (2930)
 //
 // Potential EIPs:
-<<<<<<< HEAD
 // - Reset access list (Berlin/SubnetEVM)
-=======
-// - Reset access list (Berlin)
->>>>>>> 92d3973b
 // - Add coinbase to access list (EIP-3651/DUpgrade)
 // - Reset transient storage (EIP-1153)
 func (s *StateDB) Prepare(rules params.Rules, sender, coinbase common.Address, dst *common.Address, precompiles []common.Address, list types.AccessList) {
