// Copyright 2016 The go-ethereum Authors
// This file is part of the go-ethereum library.
//
// The go-ethereum library is free software: you can redistribute it and/or modify
// it under the terms of the GNU Lesser General Public License as published by
// the Free Software Foundation, either version 3 of the License, or
// (at your option) any later version.
//
// The go-ethereum library is distributed in the hope that it will be useful,
// but WITHOUT ANY WARRANTY; without even the implied warranty of
// MERCHANTABILITY or FITNESS FOR A PARTICULAR PURPOSE. See the
// GNU Lesser General Public License for more details.
//
// You should have received a copy of the GNU Lesser General Public License
// along with the go-ethereum library. If not, see <http://www.gnu.org/licenses/>.

package state

import (
	"bytes"
	"encoding/binary"
	"errors"
	"fmt"
	"math"
	"math/rand"
	"reflect"
	"strings"
	"sync"
	"testing"
	"testing/quick"

	"github.com/ethereum/go-ethereum/common"
	"github.com/ethereum/go-ethereum/core/rawdb"
	"github.com/ethereum/go-ethereum/core/state/snapshot"
	"github.com/ethereum/go-ethereum/core/types"
	"github.com/ethereum/go-ethereum/crypto"
	"github.com/ethereum/go-ethereum/rlp"
	"github.com/ethereum/go-ethereum/trie"
	"github.com/ethereum/go-ethereum/trie/trienode"
	"github.com/ethereum/go-ethereum/triedb"
	"github.com/ethereum/go-ethereum/triedb/hashdb"
	"github.com/ethereum/go-ethereum/triedb/pathdb"
	"github.com/holiman/uint256"
)

// Tests that updating a state trie does not leak any database writes prior to
// actually committing the state.
func TestUpdateLeaks(t *testing.T) {
	// Create an empty state database
	var (
		db  = rawdb.NewMemoryDatabase()
		tdb = triedb.NewDatabase(db, nil)
	)
	state, _ := New(types.EmptyRootHash, NewDatabaseWithNodeDB(db, tdb), nil)

	// Update it with some accounts
	for i := byte(0); i < 255; i++ {
		addr := common.BytesToAddress([]byte{i})
		state.AddBalance(addr, uint256.NewInt(uint64(11*i)))
		state.SetNonce(addr, uint64(42*i))
		if i%2 == 0 {
			state.SetState(addr, common.BytesToHash([]byte{i, i, i}), common.BytesToHash([]byte{i, i, i, i}))
		}
		if i%3 == 0 {
			state.SetCode(addr, []byte{i, i, i, i, i})
		}
	}

	root := state.IntermediateRoot(false)
	if err := tdb.Commit(root, false); err != nil {
		t.Errorf("can not commit trie %v to persistent database", root.Hex())
	}

	// Ensure that no data was leaked into the database
	it := db.NewIterator(nil, nil)
	for it.Next() {
		t.Errorf("State leaked into database: %x -> %x", it.Key(), it.Value())
	}
	it.Release()
}

// Tests that no intermediate state of an object is stored into the database,
// only the one right before the commit.
func TestIntermediateLeaks(t *testing.T) {
	// Create two state databases, one transitioning to the final state, the other final from the beginning
	transDb := rawdb.NewMemoryDatabase()
	finalDb := rawdb.NewMemoryDatabase()
	transNdb := triedb.NewDatabase(transDb, nil)
	finalNdb := triedb.NewDatabase(finalDb, nil)
	transState, _ := New(types.EmptyRootHash, NewDatabaseWithNodeDB(transDb, transNdb), nil)
	finalState, _ := New(types.EmptyRootHash, NewDatabaseWithNodeDB(finalDb, finalNdb), nil)

	modify := func(state *StateDB, addr common.Address, i, tweak byte) {
		state.SetBalance(addr, uint256.NewInt(uint64(11*i)+uint64(tweak)))
		state.SetNonce(addr, uint64(42*i+tweak))
		if i%2 == 0 {
			state.SetState(addr, common.Hash{i, i, i, 0}, common.Hash{})
			state.SetState(addr, common.Hash{i, i, i, tweak}, common.Hash{i, i, i, i, tweak})
		}
		if i%3 == 0 {
			state.SetCode(addr, []byte{i, i, i, i, i, tweak})
		}
	}

	// Modify the transient state.
	for i := byte(0); i < 255; i++ {
		modify(transState, common.Address{i}, i, 0)
	}
	// Write modifications to trie.
	transState.IntermediateRoot(false)

	// Overwrite all the data with new values in the transient database.
	for i := byte(0); i < 255; i++ {
		modify(transState, common.Address{i}, i, 99)
		modify(finalState, common.Address{i}, i, 99)
	}

	// Commit and cross check the databases.
	transRoot, err := transState.Commit(0, false, false)
	if err != nil {
		t.Fatalf("failed to commit transition state: %v", err)
	}
	if err = transNdb.Commit(transRoot, false); err != nil {
		t.Errorf("can not commit trie %v to persistent database", transRoot.Hex())
	}

	finalRoot, err := finalState.Commit(0, false, false)
	if err != nil {
		t.Fatalf("failed to commit final state: %v", err)
	}
	if err = finalNdb.Commit(finalRoot, false); err != nil {
		t.Errorf("can not commit trie %v to persistent database", finalRoot.Hex())
	}

	it := finalDb.NewIterator(nil, nil)
	for it.Next() {
		key, fvalue := it.Key(), it.Value()
		tvalue, err := transDb.Get(key)
		if err != nil {
			t.Errorf("entry missing from the transition database: %x -> %x", key, fvalue)
		}
		if !bytes.Equal(fvalue, tvalue) {
			t.Errorf("value mismatch at key %x: %x in transition database, %x in final database", key, tvalue, fvalue)
		}
	}
	it.Release()

	it = transDb.NewIterator(nil, nil)
	for it.Next() {
		key, tvalue := it.Key(), it.Value()
		fvalue, err := finalDb.Get(key)
		if err != nil {
			t.Errorf("extra entry in the transition database: %x -> %x", key, it.Value())
		}
		if !bytes.Equal(fvalue, tvalue) {
			t.Errorf("value mismatch at key %x: %x in transition database, %x in final database", key, tvalue, fvalue)
		}
	}
}

// TestCopy tests that copying a StateDB object indeed makes the original and
// the copy independent of each other. This test is a regression test against
// https://github.com/ethereum/go-ethereum/pull/15549.
func TestCopy(t *testing.T) {
	// Create a random state test to copy and modify "independently"
	orig, _ := New(types.EmptyRootHash, NewDatabase(rawdb.NewMemoryDatabase()), nil)

	for i := byte(0); i < 255; i++ {
		obj := orig.getOrNewStateObject(common.BytesToAddress([]byte{i}))
		obj.AddBalance(uint256.NewInt(uint64(i)))
		orig.updateStateObject(obj)
	}
	orig.Finalise(false)

	// Copy the state
	copy := orig.Copy()

	// Copy the copy state
	ccopy := copy.Copy()

	// modify all in memory
	for i := byte(0); i < 255; i++ {
		origObj := orig.getOrNewStateObject(common.BytesToAddress([]byte{i}))
		copyObj := copy.getOrNewStateObject(common.BytesToAddress([]byte{i}))
		ccopyObj := ccopy.getOrNewStateObject(common.BytesToAddress([]byte{i}))

		origObj.AddBalance(uint256.NewInt(2 * uint64(i)))
		copyObj.AddBalance(uint256.NewInt(3 * uint64(i)))
		ccopyObj.AddBalance(uint256.NewInt(4 * uint64(i)))

		orig.updateStateObject(origObj)
		copy.updateStateObject(copyObj)
		ccopy.updateStateObject(copyObj)
	}

	// Finalise the changes on all concurrently
	finalise := func(wg *sync.WaitGroup, db *StateDB) {
		defer wg.Done()
		db.Finalise(true)
	}

	var wg sync.WaitGroup
	wg.Add(3)
	go finalise(&wg, orig)
	go finalise(&wg, copy)
	go finalise(&wg, ccopy)
	wg.Wait()

	// Verify that the three states have been updated independently
	for i := byte(0); i < 255; i++ {
		origObj := orig.getOrNewStateObject(common.BytesToAddress([]byte{i}))
		copyObj := copy.getOrNewStateObject(common.BytesToAddress([]byte{i}))
		ccopyObj := ccopy.getOrNewStateObject(common.BytesToAddress([]byte{i}))

		if want := uint256.NewInt(3 * uint64(i)); origObj.Balance().Cmp(want) != 0 {
			t.Errorf("orig obj %d: balance mismatch: have %v, want %v", i, origObj.Balance(), want)
		}
		if want := uint256.NewInt(4 * uint64(i)); copyObj.Balance().Cmp(want) != 0 {
			t.Errorf("copy obj %d: balance mismatch: have %v, want %v", i, copyObj.Balance(), want)
		}
		if want := uint256.NewInt(5 * uint64(i)); ccopyObj.Balance().Cmp(want) != 0 {
			t.Errorf("copy obj %d: balance mismatch: have %v, want %v", i, ccopyObj.Balance(), want)
		}
	}
}

func TestSnapshotRandom(t *testing.T) {
	config := &quick.Config{MaxCount: 1000}
	err := quick.Check((*snapshotTest).run, config)
	if cerr, ok := err.(*quick.CheckError); ok {
		test := cerr.In[0].(*snapshotTest)
		t.Errorf("%v:\n%s", test.err, test)
	} else if err != nil {
		t.Error(err)
	}
}

// A snapshotTest checks that reverting StateDB snapshots properly undoes all changes
// captured by the snapshot. Instances of this test with pseudorandom content are created
// by Generate.
//
// The test works as follows:
//
// A new state is created and all actions are applied to it. Several snapshots are taken
// in between actions. The test then reverts each snapshot. For each snapshot the actions
// leading up to it are replayed on a fresh, empty state. The behaviour of all public
// accessor methods on the reverted state must match the return value of the equivalent
// methods on the replayed state.
type snapshotTest struct {
	addrs     []common.Address // all account addresses
	actions   []testAction     // modifications to the state
	snapshots []int            // actions indexes at which snapshot is taken
	err       error            // failure details are reported through this field
}

type testAction struct {
	name   string
	fn     func(testAction, *StateDB)
	args   []int64
	noAddr bool
}

// newTestAction creates a random action that changes state.
func newTestAction(addr common.Address, r *rand.Rand) testAction {
	actions := []testAction{
		{
			name: "SetBalance",
			fn: func(a testAction, s *StateDB) {
				s.SetBalance(addr, uint256.NewInt(uint64(a.args[0])))
			},
			args: make([]int64, 1),
		},
		{
			name: "AddBalance",
			fn: func(a testAction, s *StateDB) {
				s.AddBalance(addr, uint256.NewInt(uint64(a.args[0])))
			},
			args: make([]int64, 1),
		},
		{
			name: "SetNonce",
			fn: func(a testAction, s *StateDB) {
				s.SetNonce(addr, uint64(a.args[0]))
			},
			args: make([]int64, 1),
		},
		{
			name: "SetState",
			fn: func(a testAction, s *StateDB) {
				var key, val common.Hash
				binary.BigEndian.PutUint16(key[:], uint16(a.args[0]))
				binary.BigEndian.PutUint16(val[:], uint16(a.args[1]))
				s.SetState(addr, key, val)
			},
			args: make([]int64, 2),
		},
		{
			name: "SetCode",
			fn: func(a testAction, s *StateDB) {
				code := make([]byte, 16)
				binary.BigEndian.PutUint64(code, uint64(a.args[0]))
				binary.BigEndian.PutUint64(code[8:], uint64(a.args[1]))
				s.SetCode(addr, code)
			},
			args: make([]int64, 2),
		},
		{
			name: "CreateAccount",
			fn: func(a testAction, s *StateDB) {
				s.CreateAccount(addr)
			},
		},
		{
			name: "SelfDestruct",
			fn: func(a testAction, s *StateDB) {
				s.SelfDestruct(addr)
			},
		},
		{
			name: "AddRefund",
			fn: func(a testAction, s *StateDB) {
				s.AddRefund(uint64(a.args[0]))
			},
			args:   make([]int64, 1),
			noAddr: true,
		},
		{
			name: "AddLog",
			fn: func(a testAction, s *StateDB) {
				data := make([]byte, 2)
				binary.BigEndian.PutUint16(data, uint16(a.args[0]))
				s.AddLog(addr, nil, data, 0)
			},
			args: make([]int64, 1),
		},
		{
			name: "AddPreimage",
			fn: func(a testAction, s *StateDB) {
				preimage := []byte{1}
				hash := common.BytesToHash(preimage)
				s.AddPreimage(hash, preimage)
			},
			args: make([]int64, 1),
		},
		{
			name: "AddAddressToAccessList",
			fn: func(a testAction, s *StateDB) {
				s.AddAddressToAccessList(addr)
			},
		},
		{
			name: "AddSlotToAccessList",
			fn: func(a testAction, s *StateDB) {
				s.AddSlotToAccessList(addr,
					common.Hash{byte(a.args[0])})
			},
			args: make([]int64, 1),
		},
		{
			name: "SetTransientState",
			fn: func(a testAction, s *StateDB) {
				var key, val common.Hash
				binary.BigEndian.PutUint16(key[:], uint16(a.args[0]))
				binary.BigEndian.PutUint16(val[:], uint16(a.args[1]))
				s.SetTransientState(addr, key, val)
			},
			args: make([]int64, 2),
		},
	}
	action := actions[r.Intn(len(actions))]
	var nameargs []string
	if !action.noAddr {
		nameargs = append(nameargs, addr.Hex())
	}
	for i := range action.args {
		action.args[i] = rand.Int63n(100)
		nameargs = append(nameargs, fmt.Sprint(action.args[i]))
	}
	action.name += strings.Join(nameargs, ", ")
	return action
}

// Generate returns a new snapshot test of the given size. All randomness is
// derived from r.
func (*snapshotTest) Generate(r *rand.Rand, size int) reflect.Value {
	// Generate random actions.
	addrs := make([]common.Address, 50)
	for i := range addrs {
		addrs[i][0] = byte(i)
	}
	actions := make([]testAction, size)
	for i := range actions {
		addr := addrs[r.Intn(len(addrs))]
		actions[i] = newTestAction(addr, r)
	}
	// Generate snapshot indexes.
	nsnapshots := int(math.Sqrt(float64(size)))
	if size > 0 && nsnapshots == 0 {
		nsnapshots = 1
	}
	snapshots := make([]int, nsnapshots)
	snaplen := len(actions) / nsnapshots
	for i := range snapshots {
		// Try to place the snapshots some number of actions apart from each other.
		snapshots[i] = (i * snaplen) + r.Intn(snaplen)
	}
	return reflect.ValueOf(&snapshotTest{addrs, actions, snapshots, nil})
}

func (test *snapshotTest) String() string {
	out := new(bytes.Buffer)
	sindex := 0
	for i, action := range test.actions {
		if len(test.snapshots) > sindex && i == test.snapshots[sindex] {
			fmt.Fprintf(out, "---- snapshot %d ----\n", sindex)
			sindex++
		}
		fmt.Fprintf(out, "%4d: %s\n", i, action.name)
	}
	return out.String()
}

func (test *snapshotTest) run() bool {
	// Run all actions and create snapshots.
	var (
		state, _     = New(types.EmptyRootHash, NewDatabase(rawdb.NewMemoryDatabase()), nil)
		snapshotRevs = make([]int, len(test.snapshots))
		sindex       = 0
		checkstates  = make([]*StateDB, len(test.snapshots))
	)
	for i, action := range test.actions {
		if len(test.snapshots) > sindex && i == test.snapshots[sindex] {
			snapshotRevs[sindex] = state.Snapshot()
			checkstates[sindex] = state.Copy()
			sindex++
		}
		action.fn(action, state)
	}
	// Revert all snapshots in reverse order. Each revert must yield a state
	// that is equivalent to fresh state with all actions up the snapshot applied.
	for sindex--; sindex >= 0; sindex-- {
		state.RevertToSnapshot(snapshotRevs[sindex])
		if err := test.checkEqual(state, checkstates[sindex]); err != nil {
			test.err = fmt.Errorf("state mismatch after revert to snapshot %d\n%v", sindex, err)
			return false
		}
	}
	return true
}

func forEachStorage(s *StateDB, addr common.Address, cb func(key, value common.Hash) bool) error {
	so := s.getStateObject(addr)
	if so == nil {
		return nil
	}
	tr, err := so.getTrie()
	if err != nil {
		return err
	}
	trieIt, err := tr.NodeIterator(nil)
	if err != nil {
		return err
	}
	it := trie.NewIterator(trieIt)

	for it.Next() {
		key := common.BytesToHash(s.trie.GetKey(it.Key))
		if value, dirty := so.dirtyStorage[key]; dirty {
			if !cb(key, value) {
				return nil
			}
			continue
		}

		if len(it.Value) > 0 {
			_, content, _, err := rlp.Split(it.Value)
			if err != nil {
				return err
			}
			if !cb(key, common.BytesToHash(content)) {
				return nil
			}
		}
	}
	return nil
}

// checkEqual checks that methods of state and checkstate return the same values.
func (test *snapshotTest) checkEqual(state, checkstate *StateDB) error {
	for _, addr := range test.addrs {
		var err error
		checkeq := func(op string, a, b interface{}) bool {
			if err == nil && !reflect.DeepEqual(a, b) {
				err = fmt.Errorf("got %s(%s) == %v, want %v", op, addr.Hex(), a, b)
				return false
			}
			return true
		}
		// Check basic accessor methods.
		checkeq("Exist", state.Exist(addr), checkstate.Exist(addr))
		checkeq("HasSelfdestructed", state.HasSelfDestructed(addr), checkstate.HasSelfDestructed(addr))
		checkeq("GetBalance", state.GetBalance(addr), checkstate.GetBalance(addr))
		checkeq("GetNonce", state.GetNonce(addr), checkstate.GetNonce(addr))
		checkeq("GetCode", state.GetCode(addr), checkstate.GetCode(addr))
		checkeq("GetCodeHash", state.GetCodeHash(addr), checkstate.GetCodeHash(addr))
		checkeq("GetCodeSize", state.GetCodeSize(addr), checkstate.GetCodeSize(addr))
		// Check storage.
		if obj := state.getStateObject(addr); obj != nil {
			forEachStorage(state, addr, func(key, value common.Hash) bool {
				return checkeq("GetState("+key.Hex()+")", checkstate.GetState(addr, key), value)
			})
			forEachStorage(checkstate, addr, func(key, value common.Hash) bool {
				return checkeq("GetState("+key.Hex()+")", checkstate.GetState(addr, key), value)
			})
		}
		if err != nil {
			return err
		}
	}

	if state.GetRefund() != checkstate.GetRefund() {
		return fmt.Errorf("got GetRefund() == %d, want GetRefund() == %d",
			state.GetRefund(), checkstate.GetRefund())
	}
	if !reflect.DeepEqual(state.GetLogs(common.Hash{}, 0, common.Hash{}), checkstate.GetLogs(common.Hash{}, 0, common.Hash{})) {
		return fmt.Errorf("got GetLogs(common.Hash{}) == %v, want GetLogs(common.Hash{}) == %v",
			state.GetLogs(common.Hash{}, 0, common.Hash{}), checkstate.GetLogs(common.Hash{}, 0, common.Hash{}))
	}
	return nil
}

func TestTouchDelete(t *testing.T) {
	s := newStateEnv()
<<<<<<< HEAD
	s.state.GetOrNewStateObject(common.Address{})
	root, _ := s.state.Commit(0, false, false)
	s.state, _ = NewWithSnapshot(root, s.state.db, s.state.snap)
=======
	s.state.getOrNewStateObject(common.Address{})
	root, _ := s.state.Commit(0, false)
	s.state, _ = New(root, s.state.db, s.state.snaps)
>>>>>>> 2bd6bd01

	snapshot := s.state.Snapshot()
	s.state.AddBalance(common.Address{}, new(uint256.Int))

	if len(s.state.journal.dirties) != 1 {
		t.Fatal("expected one dirty state object")
	}
	s.state.RevertToSnapshot(snapshot)
	if len(s.state.journal.dirties) != 0 {
		t.Fatal("expected no dirty state object")
	}
}

// TestCopyOfCopy tests that modified objects are carried over to the copy, and the copy of the copy.
// See https://github.com/ethereum/go-ethereum/pull/15225#issuecomment-380191512
func TestCopyOfCopy(t *testing.T) {
	state, _ := New(types.EmptyRootHash, NewDatabase(rawdb.NewMemoryDatabase()), nil)
	addr := common.HexToAddress("aaaa")
	state.SetBalance(addr, uint256.NewInt(42))

	if got := state.Copy().GetBalance(addr).Uint64(); got != 42 {
		t.Fatalf("1st copy fail, expected 42, got %v", got)
	}
	if got := state.Copy().Copy().GetBalance(addr).Uint64(); got != 42 {
		t.Fatalf("2nd copy fail, expected 42, got %v", got)
	}
}

// Tests a regression where committing a copy lost some internal meta information,
// leading to corrupted subsequent copies.
//
// See https://github.com/ethereum/go-ethereum/issues/20106.
func TestCopyCommitCopy(t *testing.T) {
	tdb := NewDatabase(rawdb.NewMemoryDatabase())
	state, _ := New(types.EmptyRootHash, tdb, nil)

	// Create an account and check if the retrieved balance is correct
	addr := common.HexToAddress("0xaffeaffeaffeaffeaffeaffeaffeaffeaffeaffe")
	skey := common.HexToHash("aaa")
	sval := common.HexToHash("bbb")

	state.SetBalance(addr, uint256.NewInt(42)) // Change the account trie
	state.SetCode(addr, []byte("hello"))       // Change an external metadata
	state.SetState(addr, skey, sval)           // Change the storage trie

	if balance := state.GetBalance(addr); balance.Cmp(uint256.NewInt(42)) != 0 {
		t.Fatalf("initial balance mismatch: have %v, want %v", balance, 42)
	}
	if code := state.GetCode(addr); !bytes.Equal(code, []byte("hello")) {
		t.Fatalf("initial code mismatch: have %x, want %x", code, []byte("hello"))
	}
	if val := state.GetState(addr, skey); val != sval {
		t.Fatalf("initial non-committed storage slot mismatch: have %x, want %x", val, sval)
	}
	if val := state.GetCommittedState(addr, skey); val != (common.Hash{}) {
		t.Fatalf("initial committed storage slot mismatch: have %x, want %x", val, common.Hash{})
	}
	// Copy the non-committed state database and check pre/post commit balance
	copyOne := state.Copy()
	if balance := copyOne.GetBalance(addr); balance.Cmp(uint256.NewInt(42)) != 0 {
		t.Fatalf("first copy pre-commit balance mismatch: have %v, want %v", balance, 42)
	}
	if code := copyOne.GetCode(addr); !bytes.Equal(code, []byte("hello")) {
		t.Fatalf("first copy pre-commit code mismatch: have %x, want %x", code, []byte("hello"))
	}
	if val := copyOne.GetState(addr, skey); val != sval {
		t.Fatalf("first copy pre-commit non-committed storage slot mismatch: have %x, want %x", val, sval)
	}
	if val := copyOne.GetCommittedState(addr, skey); val != (common.Hash{}) {
		t.Fatalf("first copy pre-commit committed storage slot mismatch: have %x, want %x", val, common.Hash{})
	}
	// Copy the copy and check the balance once more
	copyTwo := copyOne.Copy()
	if balance := copyTwo.GetBalance(addr); balance.Cmp(uint256.NewInt(42)) != 0 {
		t.Fatalf("second copy balance mismatch: have %v, want %v", balance, 42)
	}
	if code := copyTwo.GetCode(addr); !bytes.Equal(code, []byte("hello")) {
		t.Fatalf("second copy code mismatch: have %x, want %x", code, []byte("hello"))
	}
	if val := copyTwo.GetState(addr, skey); val != sval {
		t.Fatalf("second copy non-committed storage slot mismatch: have %x, want %x", val, sval)
	}
	if val := copyTwo.GetCommittedState(addr, skey); val != (common.Hash{}) {
		t.Fatalf("second copy committed storage slot mismatch: have %x, want %x", val, sval)
	}
	// Commit state, ensure states can be loaded from disk
	root, _ := state.Commit(0, false, false)
	state, _ = New(root, tdb, nil)
	if balance := state.GetBalance(addr); balance.Cmp(uint256.NewInt(42)) != 0 {
		t.Fatalf("state post-commit balance mismatch: have %v, want %v", balance, 42)
	}
	if code := state.GetCode(addr); !bytes.Equal(code, []byte("hello")) {
		t.Fatalf("state post-commit code mismatch: have %x, want %x", code, []byte("hello"))
	}
	if val := state.GetState(addr, skey); val != sval {
		t.Fatalf("state post-commit non-committed storage slot mismatch: have %x, want %x", val, sval)
	}
	if val := state.GetCommittedState(addr, skey); val != sval {
		t.Fatalf("state post-commit committed storage slot mismatch: have %x, want %x", val, sval)
	}
}

// Tests a regression where committing a copy lost some internal meta information,
// leading to corrupted subsequent copies.
//
// See https://github.com/ethereum/go-ethereum/issues/20106.
func TestCopyCopyCommitCopy(t *testing.T) {
	state, _ := New(types.EmptyRootHash, NewDatabase(rawdb.NewMemoryDatabase()), nil)

	// Create an account and check if the retrieved balance is correct
	addr := common.HexToAddress("0xaffeaffeaffeaffeaffeaffeaffeaffeaffeaffe")
	skey := common.HexToHash("aaa")
	sval := common.HexToHash("bbb")

	state.SetBalance(addr, uint256.NewInt(42)) // Change the account trie
	state.SetCode(addr, []byte("hello"))       // Change an external metadata
	state.SetState(addr, skey, sval)           // Change the storage trie

	if balance := state.GetBalance(addr); balance.Cmp(uint256.NewInt(42)) != 0 {
		t.Fatalf("initial balance mismatch: have %v, want %v", balance, 42)
	}
	if code := state.GetCode(addr); !bytes.Equal(code, []byte("hello")) {
		t.Fatalf("initial code mismatch: have %x, want %x", code, []byte("hello"))
	}
	if val := state.GetState(addr, skey); val != sval {
		t.Fatalf("initial non-committed storage slot mismatch: have %x, want %x", val, sval)
	}
	if val := state.GetCommittedState(addr, skey); val != (common.Hash{}) {
		t.Fatalf("initial committed storage slot mismatch: have %x, want %x", val, common.Hash{})
	}
	// Copy the non-committed state database and check pre/post commit balance
	copyOne := state.Copy()
	if balance := copyOne.GetBalance(addr); balance.Cmp(uint256.NewInt(42)) != 0 {
		t.Fatalf("first copy balance mismatch: have %v, want %v", balance, 42)
	}
	if code := copyOne.GetCode(addr); !bytes.Equal(code, []byte("hello")) {
		t.Fatalf("first copy code mismatch: have %x, want %x", code, []byte("hello"))
	}
	if val := copyOne.GetState(addr, skey); val != sval {
		t.Fatalf("first copy non-committed storage slot mismatch: have %x, want %x", val, sval)
	}
	if val := copyOne.GetCommittedState(addr, skey); val != (common.Hash{}) {
		t.Fatalf("first copy committed storage slot mismatch: have %x, want %x", val, common.Hash{})
	}
	// Copy the copy and check the balance once more
	copyTwo := copyOne.Copy()
	if balance := copyTwo.GetBalance(addr); balance.Cmp(uint256.NewInt(42)) != 0 {
		t.Fatalf("second copy pre-commit balance mismatch: have %v, want %v", balance, 42)
	}
	if code := copyTwo.GetCode(addr); !bytes.Equal(code, []byte("hello")) {
		t.Fatalf("second copy pre-commit code mismatch: have %x, want %x", code, []byte("hello"))
	}
	if val := copyTwo.GetState(addr, skey); val != sval {
		t.Fatalf("second copy pre-commit non-committed storage slot mismatch: have %x, want %x", val, sval)
	}
	if val := copyTwo.GetCommittedState(addr, skey); val != (common.Hash{}) {
		t.Fatalf("second copy pre-commit committed storage slot mismatch: have %x, want %x", val, common.Hash{})
	}
	// Copy the copy-copy and check the balance once more
	copyThree := copyTwo.Copy()
	if balance := copyThree.GetBalance(addr); balance.Cmp(uint256.NewInt(42)) != 0 {
		t.Fatalf("third copy balance mismatch: have %v, want %v", balance, 42)
	}
	if code := copyThree.GetCode(addr); !bytes.Equal(code, []byte("hello")) {
		t.Fatalf("third copy code mismatch: have %x, want %x", code, []byte("hello"))
	}
	if val := copyThree.GetState(addr, skey); val != sval {
		t.Fatalf("third copy non-committed storage slot mismatch: have %x, want %x", val, sval)
	}
	if val := copyThree.GetCommittedState(addr, skey); val != (common.Hash{}) {
		t.Fatalf("third copy committed storage slot mismatch: have %x, want %x", val, sval)
	}
}

// TestCommitCopy tests the copy from a committed state is not functional.
func TestCommitCopy(t *testing.T) {
	state, _ := New(types.EmptyRootHash, NewDatabase(rawdb.NewMemoryDatabase()), nil)

	// Create an account and check if the retrieved balance is correct
	addr := common.HexToAddress("0xaffeaffeaffeaffeaffeaffeaffeaffeaffeaffe")
	skey := common.HexToHash("aaa")
	sval := common.HexToHash("bbb")

	state.SetBalance(addr, uint256.NewInt(42)) // Change the account trie
	state.SetCode(addr, []byte("hello"))       // Change an external metadata
	state.SetState(addr, skey, sval)           // Change the storage trie

	if balance := state.GetBalance(addr); balance.Cmp(uint256.NewInt(42)) != 0 {
		t.Fatalf("initial balance mismatch: have %v, want %v", balance, 42)
	}
	if code := state.GetCode(addr); !bytes.Equal(code, []byte("hello")) {
		t.Fatalf("initial code mismatch: have %x, want %x", code, []byte("hello"))
	}
	if val := state.GetState(addr, skey); val != sval {
		t.Fatalf("initial non-committed storage slot mismatch: have %x, want %x", val, sval)
	}
	if val := state.GetCommittedState(addr, skey); val != (common.Hash{}) {
		t.Fatalf("initial committed storage slot mismatch: have %x, want %x", val, common.Hash{})
	}
	// Copy the committed state database, the copied one is not functional.
	state.Commit(0, true, false)
	copied := state.Copy()
	if balance := copied.GetBalance(addr); balance.Cmp(uint256.NewInt(0)) != 0 {
		t.Fatalf("unexpected balance: have %v", balance)
	}
	if code := copied.GetCode(addr); code != nil {
		t.Fatalf("unexpected code: have %x", code)
	}
	if val := copied.GetState(addr, skey); val != (common.Hash{}) {
		t.Fatalf("unexpected storage slot: have %x", val)
	}
	if val := copied.GetCommittedState(addr, skey); val != (common.Hash{}) {
		t.Fatalf("unexpected storage slot: have %x", val)
	}
	if !errors.Is(copied.Error(), trie.ErrCommitted) {
		t.Fatalf("unexpected state error, %v", copied.Error())
	}
}

// TestDeleteCreateRevert tests a weird state transition corner case that we hit
// while changing the internals of StateDB. The workflow is that a contract is
// self-destructed, then in a follow-up transaction (but same block) it's created
// again and the transaction reverted.
//
// The original StateDB implementation flushed dirty objects to the tries after
// each transaction, so this works ok. The rework accumulated writes in memory
// first, but the journal wiped the entire state object on create-revert.
func TestDeleteCreateRevert(t *testing.T) {
	// Create an initial state with a single contract
	state, _ := New(types.EmptyRootHash, NewDatabase(rawdb.NewMemoryDatabase()), nil)

	addr := common.BytesToAddress([]byte("so"))
	state.SetBalance(addr, uint256.NewInt(1))

	root, _ := state.Commit(0, false, false)
	state, _ = NewWithSnapshot(root, state.db, state.snap)

	// Simulate self-destructing in one transaction, then create-reverting in another
	state.SelfDestruct(addr)
	state.Finalise(true)

	id := state.Snapshot()
	state.SetBalance(addr, uint256.NewInt(2))
	state.RevertToSnapshot(id)

	// Commit the entire state and make sure we don't crash and have the correct state
	root, _ = state.Commit(0, true, false)
	state, _ = NewWithSnapshot(root, state.db, state.snap)

	if state.getStateObject(addr) != nil {
		t.Fatalf("self-destructed contract came alive")
	}
}

// TestMissingTrieNodes tests that if the StateDB fails to load parts of the trie,
// the Commit operation fails with an error
// If we are missing trie nodes, we should not continue writing to the trie
func TestMissingTrieNodes(t *testing.T) {
	testMissingTrieNodes(t, rawdb.HashScheme)
	testMissingTrieNodes(t, rawdb.PathScheme)
}

func testMissingTrieNodes(t *testing.T, scheme string) {
	// Create an initial state with a few accounts
	var (
		tdb   *triedb.Database
		memDb = rawdb.NewMemoryDatabase()
	)
	if scheme == rawdb.PathScheme {
		tdb = triedb.NewDatabase(memDb, &triedb.Config{PathDB: &pathdb.Config{
			CleanCacheSize: 0,
			DirtyCacheSize: 0,
		}}) // disable caching
	} else {
		tdb = triedb.NewDatabase(memDb, &triedb.Config{HashDB: &hashdb.Config{
			CleanCacheSize: 0,
		}}) // disable caching
	}
	db := NewDatabaseWithNodeDB(memDb, tdb)

	var root common.Hash
	state, _ := New(types.EmptyRootHash, db, nil)
	addr := common.BytesToAddress([]byte("so"))
	{
		state.SetBalance(addr, uint256.NewInt(1))
		state.SetCode(addr, []byte{1, 2, 3})
		a2 := common.BytesToAddress([]byte("another"))
		state.SetBalance(a2, uint256.NewInt(100))
		state.SetCode(a2, []byte{1, 2, 4})
		root, _ = state.Commit(0, false, false)
		t.Logf("root: %x", root)
		// force-flush
		tdb.Commit(root, false)
	}
	// Create a new state on the old root
	state, _ = New(root, db, nil)
	// Now we clear out the memdb
	it := memDb.NewIterator(nil, nil)
	for it.Next() {
		k := it.Key()
		// Leave the root intact
		if !bytes.Equal(k, root[:]) {
			t.Logf("key: %x", k)
			memDb.Delete(k)
		}
	}
	balance := state.GetBalance(addr)
	// The removed elem should lead to it returning zero balance
	if exp, got := uint64(0), balance.Uint64(); got != exp {
		t.Errorf("expected %d, got %d", exp, got)
	}
	// Modify the state
<<<<<<< HEAD
	state.SetBalance(addr, big.NewInt(2))
	root, err := state.Commit(0, false, false)
=======
	state.SetBalance(addr, uint256.NewInt(2))
	root, err := state.Commit(0, false)
>>>>>>> 2bd6bd01
	if err == nil {
		t.Fatalf("expected error, got root :%x", root)
	}
}

func TestStateDBAccessList(t *testing.T) {
	// Some helpers
	addr := func(a string) common.Address {
		return common.HexToAddress(a)
	}
	slot := func(a string) common.Hash {
		return common.HexToHash(a)
	}

	memDb := rawdb.NewMemoryDatabase()
	db := NewDatabase(memDb)
	state, _ := New(types.EmptyRootHash, db, nil)
	state.accessList = newAccessList()

	verifyAddrs := func(astrings ...string) {
		t.Helper()
		// convert to common.Address form
		var addresses []common.Address
		var addressMap = make(map[common.Address]struct{})
		for _, astring := range astrings {
			address := addr(astring)
			addresses = append(addresses, address)
			addressMap[address] = struct{}{}
		}
		// Check that the given addresses are in the access list
		for _, address := range addresses {
			if !state.AddressInAccessList(address) {
				t.Fatalf("expected %x to be in access list", address)
			}
		}
		// Check that only the expected addresses are present in the access list
		for address := range state.accessList.addresses {
			if _, exist := addressMap[address]; !exist {
				t.Fatalf("extra address %x in access list", address)
			}
		}
	}
	verifySlots := func(addrString string, slotStrings ...string) {
		if !state.AddressInAccessList(addr(addrString)) {
			t.Fatalf("scope missing address/slots %v", addrString)
		}
		var address = addr(addrString)
		// convert to common.Hash form
		var slots []common.Hash
		var slotMap = make(map[common.Hash]struct{})
		for _, slotString := range slotStrings {
			s := slot(slotString)
			slots = append(slots, s)
			slotMap[s] = struct{}{}
		}
		// Check that the expected items are in the access list
		for i, s := range slots {
			if _, slotPresent := state.SlotInAccessList(address, s); !slotPresent {
				t.Fatalf("input %d: scope missing slot %v (address %v)", i, s, addrString)
			}
		}
		// Check that no extra elements are in the access list
		index := state.accessList.addresses[address]
		if index >= 0 {
			stateSlots := state.accessList.slots[index]
			for s := range stateSlots {
				if _, slotPresent := slotMap[s]; !slotPresent {
					t.Fatalf("scope has extra slot %v (address %v)", s, addrString)
				}
			}
		}
	}

	state.AddAddressToAccessList(addr("aa"))          // 1
	state.AddSlotToAccessList(addr("bb"), slot("01")) // 2,3
	state.AddSlotToAccessList(addr("bb"), slot("02")) // 4
	verifyAddrs("aa", "bb")
	verifySlots("bb", "01", "02")

	// Make a copy
	stateCopy1 := state.Copy()
	if exp, got := 4, state.journal.length(); exp != got {
		t.Fatalf("journal length mismatch: have %d, want %d", got, exp)
	}

	// same again, should cause no journal entries
	state.AddSlotToAccessList(addr("bb"), slot("01"))
	state.AddSlotToAccessList(addr("bb"), slot("02"))
	state.AddAddressToAccessList(addr("aa"))
	if exp, got := 4, state.journal.length(); exp != got {
		t.Fatalf("journal length mismatch: have %d, want %d", got, exp)
	}
	// some new ones
	state.AddSlotToAccessList(addr("bb"), slot("03")) // 5
	state.AddSlotToAccessList(addr("aa"), slot("01")) // 6
	state.AddSlotToAccessList(addr("cc"), slot("01")) // 7,8
	state.AddAddressToAccessList(addr("cc"))
	if exp, got := 8, state.journal.length(); exp != got {
		t.Fatalf("journal length mismatch: have %d, want %d", got, exp)
	}

	verifyAddrs("aa", "bb", "cc")
	verifySlots("aa", "01")
	verifySlots("bb", "01", "02", "03")
	verifySlots("cc", "01")

	// now start rolling back changes
	state.journal.revert(state, 7)
	if _, ok := state.SlotInAccessList(addr("cc"), slot("01")); ok {
		t.Fatalf("slot present, expected missing")
	}
	verifyAddrs("aa", "bb", "cc")
	verifySlots("aa", "01")
	verifySlots("bb", "01", "02", "03")

	state.journal.revert(state, 6)
	if state.AddressInAccessList(addr("cc")) {
		t.Fatalf("addr present, expected missing")
	}
	verifyAddrs("aa", "bb")
	verifySlots("aa", "01")
	verifySlots("bb", "01", "02", "03")

	state.journal.revert(state, 5)
	if _, ok := state.SlotInAccessList(addr("aa"), slot("01")); ok {
		t.Fatalf("slot present, expected missing")
	}
	verifyAddrs("aa", "bb")
	verifySlots("bb", "01", "02", "03")

	state.journal.revert(state, 4)
	if _, ok := state.SlotInAccessList(addr("bb"), slot("03")); ok {
		t.Fatalf("slot present, expected missing")
	}
	verifyAddrs("aa", "bb")
	verifySlots("bb", "01", "02")

	state.journal.revert(state, 3)
	if _, ok := state.SlotInAccessList(addr("bb"), slot("02")); ok {
		t.Fatalf("slot present, expected missing")
	}
	verifyAddrs("aa", "bb")
	verifySlots("bb", "01")

	state.journal.revert(state, 2)
	if _, ok := state.SlotInAccessList(addr("bb"), slot("01")); ok {
		t.Fatalf("slot present, expected missing")
	}
	verifyAddrs("aa", "bb")

	state.journal.revert(state, 1)
	if state.AddressInAccessList(addr("bb")) {
		t.Fatalf("addr present, expected missing")
	}
	verifyAddrs("aa")

	state.journal.revert(state, 0)
	if state.AddressInAccessList(addr("aa")) {
		t.Fatalf("addr present, expected missing")
	}
	if got, exp := len(state.accessList.addresses), 0; got != exp {
		t.Fatalf("expected empty, got %d", got)
	}
	if got, exp := len(state.accessList.slots), 0; got != exp {
		t.Fatalf("expected empty, got %d", got)
	}
	// Check the copy
	// Make a copy
	state = stateCopy1
	verifyAddrs("aa", "bb")
	verifySlots("bb", "01", "02")
	if got, exp := len(state.accessList.addresses), 2; got != exp {
		t.Fatalf("expected empty, got %d", got)
	}
	if got, exp := len(state.accessList.slots), 1; got != exp {
		t.Fatalf("expected empty, got %d", got)
	}
}

// Tests that account and storage tries are flushed in the correct order and that
// no data loss occurs.
func TestFlushOrderDataLoss(t *testing.T) {
	// Create a state trie with many accounts and slots
	var (
		memdb    = rawdb.NewMemoryDatabase()
		triedb   = triedb.NewDatabase(memdb, nil)
		statedb  = NewDatabaseWithNodeDB(memdb, triedb)
		state, _ = New(types.EmptyRootHash, statedb, nil)
	)
	for a := byte(0); a < 10; a++ {
		state.CreateAccount(common.Address{a})
		for s := byte(0); s < 10; s++ {
			state.SetState(common.Address{a}, common.Hash{a, s}, common.Hash{a, s})
		}
	}
	root, err := state.Commit(0, false, false)
	if err != nil {
		t.Fatalf("failed to commit state trie: %v", err)
	}
	triedb.Reference(root, common.Hash{})
	if err := triedb.Cap(1024); err != nil {
		t.Fatalf("failed to cap trie dirty cache: %v", err)
	}
	if err := triedb.Commit(root, false); err != nil {
		t.Fatalf("failed to commit state trie: %v", err)
	}
	// Reopen the state trie from flushed disk and verify it
	state, err = New(root, NewDatabase(memdb), nil)
	if err != nil {
		t.Fatalf("failed to reopen state trie: %v", err)
	}
	for a := byte(0); a < 10; a++ {
		for s := byte(0); s < 10; s++ {
			if have := state.GetState(common.Address{a}, common.Hash{a, s}); have != (common.Hash{a, s}) {
				t.Errorf("account %d: slot %d: state mismatch: have %x, want %x", a, s, have, common.Hash{a, s})
			}
		}
	}
}

func TestStateDBTransientStorage(t *testing.T) {
	memDb := rawdb.NewMemoryDatabase()
	db := NewDatabase(memDb)
	state, _ := New(types.EmptyRootHash, db, nil)

	key := common.Hash{0x01}
	value := common.Hash{0x02}
	addr := common.Address{}

	state.SetTransientState(addr, key, value)
	if exp, got := 1, state.journal.length(); exp != got {
		t.Fatalf("journal length mismatch: have %d, want %d", got, exp)
	}
	// the retrieved value should equal what was set
	if got := state.GetTransientState(addr, key); got != value {
		t.Fatalf("transient storage mismatch: have %x, want %x", got, value)
	}

	// revert the transient state being set and then check that the
	// value is now the empty hash
	state.journal.revert(state, 0)
	if got, exp := state.GetTransientState(addr, key), (common.Hash{}); exp != got {
		t.Fatalf("transient storage mismatch: have %x, want %x", got, exp)
	}

	// set transient state and then copy the statedb and ensure that
	// the transient state is copied
	state.SetTransientState(addr, key, value)
	cpy := state.Copy()
	if got := cpy.GetTransientState(addr, key); got != value {
		t.Fatalf("transient storage mismatch: have %x, want %x", got, value)
	}
}

func TestResetObject(t *testing.T) {
	var (
		disk     = rawdb.NewMemoryDatabase()
		tdb      = triedb.NewDatabase(disk, nil)
		db       = NewDatabaseWithNodeDB(disk, tdb)
		snaps, _ = snapshot.New(snapshot.Config{CacheSize: 10}, disk, tdb, common.Hash{}, types.EmptyRootHash)
		state, _ = New(types.EmptyRootHash, db, snaps)
		addr     = common.HexToAddress("0x1")
		slotA    = common.HexToHash("0x1")
		slotB    = common.HexToHash("0x2")
	)
	// Initialize account with balance and storage in first transaction.
	state.SetBalance(addr, uint256.NewInt(1))
	state.SetState(addr, slotA, common.BytesToHash([]byte{0x1}))
	state.IntermediateRoot(true)

	// Reset account and mutate balance and storages
	state.CreateAccount(addr)
	state.SetBalance(addr, uint256.NewInt(2))
	state.SetState(addr, slotB, common.BytesToHash([]byte{0x2}))
	root, _ := state.CommitWithSnap(0, true, snaps, common.Hash{}, common.Hash{}, false)

	// Ensure the original account is wiped properly
	snap := snaps.Snapshot(root)
	slot, _ := snap.Storage(crypto.Keccak256Hash(addr.Bytes()), crypto.Keccak256Hash(slotA.Bytes()))
	if len(slot) != 0 {
		t.Fatalf("Unexpected storage slot")
	}
	slot, _ = snap.Storage(crypto.Keccak256Hash(addr.Bytes()), crypto.Keccak256Hash(slotB.Bytes()))
	if !bytes.Equal(slot, []byte{0x2}) {
		t.Fatalf("Unexpected storage slot value %v", slot)
	}
}

func TestDeleteStorage(t *testing.T) {
	var (
		disk     = rawdb.NewMemoryDatabase()
		tdb      = triedb.NewDatabase(disk, nil)
		db       = NewDatabaseWithNodeDB(disk, tdb)
		snaps, _ = snapshot.New(snapshot.Config{CacheSize: 10}, disk, tdb, common.Hash{}, types.EmptyRootHash)
		state, _ = New(types.EmptyRootHash, db, snaps)
		addr     = common.HexToAddress("0x1")
	)
	// Initialize account and populate storage
	state.SetBalance(addr, uint256.NewInt(1))
	state.CreateAccount(addr)
	for i := 0; i < 1000; i++ {
		slot := common.Hash(uint256.NewInt(uint64(i)).Bytes32())
		value := common.Hash(uint256.NewInt(uint64(10 * i)).Bytes32())
		state.SetState(addr, slot, value)
	}
	root, _ := state.CommitWithSnap(0, true, snaps, common.Hash{}, common.Hash{}, false)
	// Init phase done, create two states, one with snap and one without
	fastState, _ := New(root, db, snaps)
	slowState, _ := New(root, db, nil)

	obj := fastState.getOrNewStateObject(addr)
	storageRoot := obj.data.Root

	_, _, fastNodes, err := fastState.deleteStorage(addr, crypto.Keccak256Hash(addr[:]), storageRoot)
	if err != nil {
		t.Fatal(err)
	}

	_, _, slowNodes, err := slowState.deleteStorage(addr, crypto.Keccak256Hash(addr[:]), storageRoot)
	if err != nil {
		t.Fatal(err)
	}
	check := func(set *trienode.NodeSet) string {
		var a []string
		set.ForEachWithOrder(func(path string, n *trienode.Node) {
			if n.Hash != (common.Hash{}) {
				t.Fatal("delete should have empty hashes")
			}
			if len(n.Blob) != 0 {
				t.Fatal("delete should have have empty blobs")
			}
			a = append(a, fmt.Sprintf("%x", path))
		})
		return strings.Join(a, ",")
	}
	slowRes := check(slowNodes)
	fastRes := check(fastNodes)
	if slowRes != fastRes {
		t.Fatalf("difference found:\nfast: %v\nslow: %v\n", fastRes, slowRes)
	}
}<|MERGE_RESOLUTION|>--- conflicted
+++ resolved
@@ -531,15 +531,9 @@
 
 func TestTouchDelete(t *testing.T) {
 	s := newStateEnv()
-<<<<<<< HEAD
-	s.state.GetOrNewStateObject(common.Address{})
+	s.state.getOrNewStateObject(common.Address{})
 	root, _ := s.state.Commit(0, false, false)
 	s.state, _ = NewWithSnapshot(root, s.state.db, s.state.snap)
-=======
-	s.state.getOrNewStateObject(common.Address{})
-	root, _ := s.state.Commit(0, false)
-	s.state, _ = New(root, s.state.db, s.state.snaps)
->>>>>>> 2bd6bd01
 
 	snapshot := s.state.Snapshot()
 	s.state.AddBalance(common.Address{}, new(uint256.Int))
@@ -852,13 +846,8 @@
 		t.Errorf("expected %d, got %d", exp, got)
 	}
 	// Modify the state
-<<<<<<< HEAD
-	state.SetBalance(addr, big.NewInt(2))
+	state.SetBalance(addr, uint256.NewInt(2))
 	root, err := state.Commit(0, false, false)
-=======
-	state.SetBalance(addr, uint256.NewInt(2))
-	root, err := state.Commit(0, false)
->>>>>>> 2bd6bd01
 	if err == nil {
 		t.Fatalf("expected error, got root :%x", root)
 	}
