// (c) 2019-2021, Ava Labs, Inc.
//
// This file is a derived work, based on the go-ethereum library whose original
// notices appear below.
//
// It is distributed under a license compatible with the licensing terms of the
// original code from which it is derived.
//
// Much love to the original authors for their work.
// **********
// Copyright 2021 The go-ethereum Authors
// This file is part of the go-ethereum library.
//
// The go-ethereum library is free software: you can redistribute it and/or modify
// it under the terms of the GNU Lesser General Public License as published by
// the Free Software Foundation, either version 3 of the License, or
// (at your option) any later version.
//
// The go-ethereum library is distributed in the hope that it will be useful,
// but WITHOUT ANY WARRANTY; without even the implied warranty of
// MERCHANTABILITY or FITNESS FOR A PARTICULAR PURPOSE. See the
// GNU Lesser General Public License for more details.
//
// You should have received a copy of the GNU Lesser General Public License
// along with the go-ethereum library. If not, see <http://www.gnu.org/licenses/>.

package core

import (
	"fmt"
	"math/big"

	"github.com/ava-labs/subnet-evm/commontype"
	"github.com/ava-labs/subnet-evm/consensus"
	"github.com/ava-labs/subnet-evm/constants"
	"github.com/ava-labs/subnet-evm/core/rawdb"
	"github.com/ava-labs/subnet-evm/core/state"
	"github.com/ava-labs/subnet-evm/core/state/snapshot"
	"github.com/ava-labs/subnet-evm/core/types"
	"github.com/ava-labs/subnet-evm/core/vm"
	"github.com/ava-labs/subnet-evm/params"
	"github.com/ava-labs/subnet-evm/precompile"
	"github.com/ava-labs/subnet-evm/precompile/feemanager"
	"github.com/ava-labs/subnet-evm/precompile/rewardmanager"
	"github.com/ethereum/go-ethereum/common"
	"github.com/ethereum/go-ethereum/event"
)

// CurrentHeader retrieves the current head header of the canonical chain. The
// header is retrieved from the HeaderChain's internal cache.
func (bc *BlockChain) CurrentHeader() *types.Header {
	return bc.hc.CurrentHeader()
}

// CurrentBlock retrieves the current head block of the canonical chain. The
// block is retrieved from the blockchain's internal cache.
func (bc *BlockChain) CurrentBlock() *types.Block {
	return bc.currentBlock.Load().(*types.Block)
}

// HasHeader checks if a block header is present in the database or not, caching
// it if present.
func (bc *BlockChain) HasHeader(hash common.Hash, number uint64) bool {
	return bc.hc.HasHeader(hash, number)
}

// GetHeader retrieves a block header from the database by hash and number,
// caching it if found.
func (bc *BlockChain) GetHeader(hash common.Hash, number uint64) *types.Header {
	return bc.hc.GetHeader(hash, number)
}

// GetHeaderByHash retrieves a block header from the database by hash, caching it if
// found.
func (bc *BlockChain) GetHeaderByHash(hash common.Hash) *types.Header {
	return bc.hc.GetHeaderByHash(hash)
}

// GetHeaderByNumber retrieves a block header from the database by number,
// caching it (associated with its hash) if found.
func (bc *BlockChain) GetHeaderByNumber(number uint64) *types.Header {
	return bc.hc.GetHeaderByNumber(number)
}

// GetBody retrieves a block body (transactions and uncles) from the database by
// hash, caching it if found.
func (bc *BlockChain) GetBody(hash common.Hash) *types.Body {
	// Short circuit if the body's already in the cache, retrieve otherwise
	if cached, ok := bc.bodyCache.Get(hash); ok {
		body := cached.(*types.Body)
		return body
	}
	number := bc.hc.GetBlockNumber(hash)
	if number == nil {
		return nil
	}
	body := rawdb.ReadBody(bc.db, hash, *number)
	if body == nil {
		return nil
	}
	// Cache the found body for next time and return
	bc.bodyCache.Add(hash, body)
	return body
}

// HasBlock checks if a block is fully present in the database or not.
func (bc *BlockChain) HasBlock(hash common.Hash, number uint64) bool {
	if bc.blockCache.Contains(hash) {
		return true
	}
	if !bc.HasHeader(hash, number) {
		return false
	}
	return rawdb.HasBody(bc.db, hash, number)
}

// HasFastBlock checks if a fast block is fully present in the database or not.
func (bc *BlockChain) HasFastBlock(hash common.Hash, number uint64) bool {
	if !bc.HasBlock(hash, number) {
		return false
	}
	if bc.receiptsCache.Contains(hash) {
		return true
	}
	return rawdb.HasReceipts(bc.db, hash, number)
}

// GetBlock retrieves a block from the database by hash and number,
// caching it if found.
func (bc *BlockChain) GetBlock(hash common.Hash, number uint64) *types.Block {
	// Short circuit if the block's already in the cache, retrieve otherwise
	if block, ok := bc.blockCache.Get(hash); ok {
		return block.(*types.Block)
	}
	block := rawdb.ReadBlock(bc.db, hash, number)
	if block == nil {
		return nil
	}
	// Cache the found block for next time and return
	bc.blockCache.Add(block.Hash(), block)
	return block
}

// GetBlockByHash retrieves a block from the database by hash, caching it if found.
func (bc *BlockChain) GetBlockByHash(hash common.Hash) *types.Block {
	number := bc.hc.GetBlockNumber(hash)
	if number == nil {
		return nil
	}
	return bc.GetBlock(hash, *number)
}

// GetBlockByNumber retrieves a block from the database by number, caching it
// (associated with its hash) if found.
func (bc *BlockChain) GetBlockByNumber(number uint64) *types.Block {
	hash := rawdb.ReadCanonicalHash(bc.db, number)
	if hash == (common.Hash{}) {
		return nil
	}
	return bc.GetBlock(hash, number)
}

// GetBlocksFromHash returns the block corresponding to hash and up to n-1 ancestors.
// [deprecated by eth/62]
func (bc *BlockChain) GetBlocksFromHash(hash common.Hash, n int) (blocks []*types.Block) {
	number := bc.hc.GetBlockNumber(hash)
	if number == nil {
		return nil
	}
	for i := 0; i < n; i++ {
		block := bc.GetBlock(hash, *number)
		if block == nil {
			break
		}
		blocks = append(blocks, block)
		hash = block.ParentHash()
		*number--
	}
	return
}

// GetReceiptsByHash retrieves the receipts for all transactions in a given block.
func (bc *BlockChain) GetReceiptsByHash(hash common.Hash) types.Receipts {
	if receipts, ok := bc.receiptsCache.Get(hash); ok {
		return receipts.(types.Receipts)
	}
	number := rawdb.ReadHeaderNumber(bc.db, hash)
	if number == nil {
		return nil
	}
	receipts := rawdb.ReadReceipts(bc.db, hash, *number, bc.chainConfig)
	if receipts == nil {
		return nil
	}
	bc.receiptsCache.Add(hash, receipts)
	return receipts
}

// GetCanonicalHash returns the canonical hash for a given block number
func (bc *BlockChain) GetCanonicalHash(number uint64) common.Hash {
	return bc.hc.GetCanonicalHash(number)
}

// GetTransactionLookup retrieves the lookup associate with the given transaction
// hash from the cache or database.
func (bc *BlockChain) GetTransactionLookup(hash common.Hash) *rawdb.LegacyTxLookupEntry {
	// Short circuit if the txlookup already in the cache, retrieve otherwise
	if lookup, exist := bc.txLookupCache.Get(hash); exist {
		return lookup.(*rawdb.LegacyTxLookupEntry)
	}
	tx, blockHash, blockNumber, txIndex := rawdb.ReadTransaction(bc.db, hash)
	if tx == nil {
		return nil
	}
	lookup := &rawdb.LegacyTxLookupEntry{BlockHash: blockHash, BlockIndex: blockNumber, Index: txIndex}
	bc.txLookupCache.Add(hash, lookup)
	return lookup
}

// HasState checks if state trie is fully present in the database or not.
func (bc *BlockChain) HasState(hash common.Hash) bool {
	_, err := bc.stateCache.OpenTrie(hash)
	return err == nil
}

// HasBlockAndState checks if a block and associated state trie is fully present
// in the database or not, caching it if present.
func (bc *BlockChain) HasBlockAndState(hash common.Hash, number uint64) bool {
	// Check first that the block itself is known
	block := bc.GetBlock(hash, number)
	if block == nil {
		return false
	}
	return bc.HasState(block.Root())
}

// TrieNode retrieves a blob of data associated with a trie node
// either from ephemeral in-memory cache, or from persistent storage.
func (bc *BlockChain) TrieNode(hash common.Hash) ([]byte, error) {
	return bc.stateCache.TrieDB().RawNode(hash)
}

// ContractCode retrieves a blob of data associated with a contract hash
// either from ephemeral in-memory cache, or from persistent storage.
func (bc *BlockChain) ContractCode(hash common.Hash) ([]byte, error) {
	return bc.stateCache.ContractCode(common.Hash{}, hash)
}

// State returns a new mutable state based on the current HEAD block.
func (bc *BlockChain) State() (*state.StateDB, error) {
	return bc.StateAt(bc.CurrentBlock().Root())
}

// StateAt returns a new mutable state based on a particular point in time.
func (bc *BlockChain) StateAt(root common.Hash) (*state.StateDB, error) {
	return state.New(root, bc.stateCache, bc.snaps)
}

// Config retrieves the chain's fork configuration.
func (bc *BlockChain) Config() *params.ChainConfig { return bc.chainConfig }

// Engine retrieves the blockchain's consensus engine.
func (bc *BlockChain) Engine() consensus.Engine { return bc.engine }

// Snapshots returns the blockchain snapshot tree.
func (bc *BlockChain) Snapshots() *snapshot.Tree {
	return bc.snaps
}

// Validator returns the current validator.
func (bc *BlockChain) Validator() Validator {
	return bc.validator
}

// Processor returns the current processor.
func (bc *BlockChain) Processor() Processor {
	return bc.processor
}

// StateCache returns the caching database underpinning the blockchain instance.
func (bc *BlockChain) StateCache() state.Database {
	return bc.stateCache
}

// GasLimit returns the gas limit of the current HEAD block.
func (bc *BlockChain) GasLimit() uint64 {
	return bc.CurrentBlock().GasLimit()
}

// Genesis retrieves the chain's genesis block.
func (bc *BlockChain) Genesis() *types.Block {
	return bc.genesisBlock
}

// GetVMConfig returns the block chain VM config.
func (bc *BlockChain) GetVMConfig() *vm.Config {
	return &bc.vmConfig
}

// SubscribeRemovedLogsEvent registers a subscription of RemovedLogsEvent.
func (bc *BlockChain) SubscribeRemovedLogsEvent(ch chan<- RemovedLogsEvent) event.Subscription {
	return bc.scope.Track(bc.rmLogsFeed.Subscribe(ch))
}

// SubscribeChainEvent registers a subscription of ChainEvent.
func (bc *BlockChain) SubscribeChainEvent(ch chan<- ChainEvent) event.Subscription {
	return bc.scope.Track(bc.chainFeed.Subscribe(ch))
}

// SubscribeChainHeadEvent registers a subscription of ChainHeadEvent.
func (bc *BlockChain) SubscribeChainHeadEvent(ch chan<- ChainHeadEvent) event.Subscription {
	return bc.scope.Track(bc.chainHeadFeed.Subscribe(ch))
}

// SubscribeChainSideEvent registers a subscription of ChainSideEvent.
func (bc *BlockChain) SubscribeChainSideEvent(ch chan<- ChainSideEvent) event.Subscription {
	return bc.scope.Track(bc.chainSideFeed.Subscribe(ch))
}

// SubscribeLogsEvent registers a subscription of []*types.Log.
func (bc *BlockChain) SubscribeLogsEvent(ch chan<- []*types.Log) event.Subscription {
	return bc.scope.Track(bc.logsFeed.Subscribe(ch))
}

// SubscribeBlockProcessingEvent registers a subscription of bool where true means
// block processing has started while false means it has stopped.
func (bc *BlockChain) SubscribeBlockProcessingEvent(ch chan<- bool) event.Subscription {
	return bc.scope.Track(bc.blockProcFeed.Subscribe(ch))
}

// SubscribeChainAcceptedEvent registers a subscription of ChainEvent.
func (bc *BlockChain) SubscribeChainAcceptedEvent(ch chan<- ChainEvent) event.Subscription {
	return bc.scope.Track(bc.chainAcceptedFeed.Subscribe(ch))
}

// SubscribeAcceptedLogsEvent registers a subscription of accepted []*types.Log.
func (bc *BlockChain) SubscribeAcceptedLogsEvent(ch chan<- []*types.Log) event.Subscription {
	return bc.scope.Track(bc.logsAcceptedFeed.Subscribe(ch))
}

// SubscribeAcceptedTransactionEvent registers a subscription of accepted transactions
func (bc *BlockChain) SubscribeAcceptedTransactionEvent(ch chan<- NewTxsEvent) event.Subscription {
	return bc.scope.Track(bc.txAcceptedFeed.Subscribe(ch))
}

// GetFeeConfigAt returns the fee configuration and the last changed block number at [parent].
// If FeeConfigManager is activated at [parent], returns the fee config in the precompile contract state.
// Otherwise returns the fee config in the chain config.
// Assumes that a valid configuration is stored when the precompile is activated.
func (bc *BlockChain) GetFeeConfigAt(parent *types.Header) (commontype.FeeConfig, *big.Int, error) {
	config := bc.Config()
	bigTime := new(big.Int).SetUint64(parent.Time)
	if !config.IsPrecompileEnabled(precompile.FeeConfigManagerAddress, bigTime) {
		return config.FeeConfig, common.Big0, nil
	}

	// try to return it from the cache
	if cached, hit := bc.feeConfigCache.Get(parent.Root); hit {
		cachedFeeConfig, ok := cached.(*cacheableFeeConfig)
		if !ok {
			return commontype.EmptyFeeConfig, nil, fmt.Errorf("expected type cacheableFeeConfig, got %T", cached)
		}
		return cachedFeeConfig.feeConfig, cachedFeeConfig.lastChangedAt, nil
	}

	stateDB, err := bc.StateAt(parent.Root)
	if err != nil {
		return commontype.EmptyFeeConfig, nil, err
	}

	storedFeeConfig := feemanager.GetStoredFeeConfig(stateDB)
	// this should not return an invalid fee config since it's assumed that
	// StoreFeeConfig returns an error when an invalid fee config is attempted to be stored.
	// However an external stateDB call can modify the contract state.
	// This check is added to add a defense in-depth.
	if err := storedFeeConfig.Verify(); err != nil {
		return commontype.EmptyFeeConfig, nil, err
	}
	lastChangedAt := feemanager.GetFeeConfigLastChangedAt(stateDB)
	cacheable := &cacheableFeeConfig{feeConfig: storedFeeConfig, lastChangedAt: lastChangedAt}
	// add it to the cache
	bc.feeConfigCache.Add(parent.Root, cacheable)
	return storedFeeConfig, lastChangedAt, nil
}

// GetCoinbaseAt returns the configured coinbase address at [parent].
// If RewardManager is activated at [parent], returns the reward manager config in the precompile contract state.
// If fee recipients are allowed, returns true in the second return value.
func (bc *BlockChain) GetCoinbaseAt(parent *types.Header) (common.Address, bool, error) {
	config := bc.Config()
	bigTime := new(big.Int).SetUint64(parent.Time)

	if !config.IsSubnetEVM(bigTime) {
		return constants.BlackholeAddr, false, nil
	}

	if !config.IsPrecompileEnabled(precompile.RewardManagerAddress, bigTime) {
		if bc.chainConfig.AllowFeeRecipients {
			return common.Address{}, true, nil
		} else {
			return constants.BlackholeAddr, false, nil
		}
	}

	// try to return it from the cache
	if cached, hit := bc.coinbaseConfigCache.Get(parent.Root); hit {
		cachedCoinbaseConfig, ok := cached.(*cacheableCoinbaseConfig)
		if !ok {
			return common.Address{}, false, fmt.Errorf("expected type cachedCoinbaseConfig, got %T", cached)
		}
		return cachedCoinbaseConfig.coinbaseAddress, cachedCoinbaseConfig.allowFeeRecipients, nil
	}

	stateDB, err := bc.StateAt(parent.Root)
	if err != nil {
		return common.Address{}, false, err
	}
<<<<<<< HEAD
	rewardAddress, feeRecipients := rewardmanager.GetStoredRewardAddress(stateDB)
=======
	rewardAddress, feeRecipients := precompile.GetStoredRewardAddress(stateDB)

	cacheable := &cacheableCoinbaseConfig{coinbaseAddress: rewardAddress, allowFeeRecipients: feeRecipients}
	bc.coinbaseConfigCache.Add(parent.Root, cacheable)
>>>>>>> 9e5c8c4f
	return rewardAddress, feeRecipients, nil
}

// GetLogs fetches all logs from a given block.
func (bc *BlockChain) GetLogs(hash common.Hash, number uint64) [][]*types.Log {
	logs, ok := bc.acceptedLogsCache.Get(hash) // this cache is thread-safe
	if ok {
		return logs
	}
	return rawdb.ReadLogs(bc.db, hash, number)
}<|MERGE_RESOLUTION|>--- conflicted
+++ resolved
@@ -415,14 +415,10 @@
 	if err != nil {
 		return common.Address{}, false, err
 	}
-<<<<<<< HEAD
 	rewardAddress, feeRecipients := rewardmanager.GetStoredRewardAddress(stateDB)
-=======
-	rewardAddress, feeRecipients := precompile.GetStoredRewardAddress(stateDB)
 
 	cacheable := &cacheableCoinbaseConfig{coinbaseAddress: rewardAddress, allowFeeRecipients: feeRecipients}
 	bc.coinbaseConfigCache.Add(parent.Root, cacheable)
->>>>>>> 9e5c8c4f
 	return rewardAddress, feeRecipients, nil
 }
 
