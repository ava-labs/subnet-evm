--- conflicted
+++ resolved
@@ -17,7 +17,6 @@
 package core
 
 import (
-	"errors"
 	"math/big"
 
 	"github.com/ethereum/go-ethereum/common"
@@ -31,14 +30,9 @@
 	"github.com/ethereum/go-ethereum/core/vm"
 	"github.com/ethereum/go-ethereum/event"
 	"github.com/ethereum/go-ethereum/params"
-<<<<<<< HEAD
 	"github.com/ethereum/go-ethereum/precompile/contracts/feemanager"
 	"github.com/ethereum/go-ethereum/precompile/contracts/rewardmanager"
-	"github.com/ethereum/go-ethereum/trie"
-=======
-	"github.com/ethereum/go-ethereum/rlp"
 	"github.com/ethereum/go-ethereum/triedb"
->>>>>>> 2bd6bd01
 )
 
 // CurrentHeader retrieves the current head header of the canonical chain. The
@@ -199,61 +193,20 @@
 	return bc.hc.GetCanonicalHash(number)
 }
 
-<<<<<<< HEAD
 // GetTransactionLookup retrieves the lookup associate with the given transaction
 // hash from the cache or database.
 func (bc *BlockChain) GetTransactionLookup(hash common.Hash) *rawdb.LegacyTxLookupEntry {
-=======
-// GetAncestor retrieves the Nth ancestor of a given block. It assumes that either the given block or
-// a close ancestor of it is canonical. maxNonCanonical points to a downwards counter limiting the
-// number of blocks to be individually checked before we reach the canonical chain.
-//
-// Note: ancestor == 0 returns the same block, 1 returns its parent and so on.
-func (bc *BlockChain) GetAncestor(hash common.Hash, number, ancestor uint64, maxNonCanonical *uint64) (common.Hash, uint64) {
-	return bc.hc.GetAncestor(hash, number, ancestor, maxNonCanonical)
-}
-
-// GetTransactionLookup retrieves the lookup along with the transaction
-// itself associate with the given transaction hash.
-//
-// An error will be returned if the transaction is not found, and background
-// indexing for transactions is still in progress. The transaction might be
-// reachable shortly once it's indexed.
-//
-// A null will be returned in the transaction is not found and background
-// transaction indexing is already finished. The transaction is not existent
-// from the node's perspective.
-func (bc *BlockChain) GetTransactionLookup(hash common.Hash) (*rawdb.LegacyTxLookupEntry, *types.Transaction, error) {
->>>>>>> 2bd6bd01
 	// Short circuit if the txlookup already in the cache, retrieve otherwise
-	if item, exist := bc.txLookupCache.Get(hash); exist {
-		return item.lookup, item.transaction, nil
+	if lookup, exist := bc.txLookupCache.Get(hash); exist {
+		return lookup
 	}
 	tx, blockHash, blockNumber, txIndex := rawdb.ReadTransaction(bc.db, hash)
 	if tx == nil {
-		progress, err := bc.TxIndexProgress()
-		if err != nil {
-			return nil, nil, nil
-		}
-		// The transaction indexing is not finished yet, returning an
-		// error to explicitly indicate it.
-		if !progress.Done() {
-			return nil, nil, errors.New("transaction indexing still in progress")
-		}
-		// The transaction is already indexed, the transaction is either
-		// not existent or not in the range of index, returning null.
-		return nil, nil, nil
-	}
-	lookup := &rawdb.LegacyTxLookupEntry{
-		BlockHash:  blockHash,
-		BlockIndex: blockNumber,
-		Index:      txIndex,
-	}
-	bc.txLookupCache.Add(hash, txLookup{
-		lookup:      lookup,
-		transaction: tx,
-	})
-	return lookup, tx, nil
+		return nil
+	}
+	lookup := &rawdb.LegacyTxLookupEntry{BlockHash: blockHash, BlockIndex: blockNumber, Index: txIndex}
+	bc.txLookupCache.Add(hash, lookup)
+	return lookup
 }
 
 // HasState checks if state trie is fully present in the database or not.
@@ -324,17 +277,6 @@
 	return &bc.vmConfig
 }
 
-<<<<<<< HEAD
-=======
-// TxIndexProgress returns the transaction indexing progress.
-func (bc *BlockChain) TxIndexProgress() (TxIndexProgress, error) {
-	if bc.txIndexer == nil {
-		return TxIndexProgress{}, errors.New("tx indexer is not enabled")
-	}
-	return bc.txIndexer.txIndexProgress()
-}
-
->>>>>>> 2bd6bd01
 // TrieDB retrieves the low level trie database used for data storage.
 func (bc *BlockChain) TrieDB() *triedb.Database {
 	return bc.triedb
