--- conflicted
+++ resolved
@@ -412,103 +412,6 @@
 	}
 }
 
-<<<<<<< HEAD
-=======
-// This measures the write speed of the WriteAncientBlocks operation.
-func BenchmarkWriteAncientBlocks(b *testing.B) {
-	// Open freezer database.
-	frdir := b.TempDir()
-	db, err := NewDatabaseWithFreezer(NewMemoryDatabase(), frdir, "", false)
-	if err != nil {
-		b.Fatalf("failed to create database with ancient backend")
-	}
-	defer db.Close()
-
-	// Create the data to insert. The blocks must have consecutive numbers, so we create
-	// all of them ahead of time. However, there is no need to create receipts
-	// individually for each block, just make one batch here and reuse it for all writes.
-	const batchSize = 128
-	const blockTxs = 20
-	allBlocks := makeTestBlocks(b.N, blockTxs)
-	batchReceipts := makeTestReceipts(batchSize, blockTxs)
-	b.ResetTimer()
-
-	// The benchmark loop writes batches of blocks, but note that the total block count is
-	// b.N. This means the resulting ns/op measurement is the time it takes to write a
-	// single block and its associated data.
-	var td = big.NewInt(55)
-	var totalSize int64
-	for i := 0; i < b.N; i += batchSize {
-		length := batchSize
-		if i+batchSize > b.N {
-			length = b.N - i
-		}
-
-		blocks := allBlocks[i : i+length]
-		receipts := batchReceipts[:length]
-		writeSize, err := WriteAncientBlocks(db, blocks, receipts, td)
-		if err != nil {
-			b.Fatal(err)
-		}
-		totalSize += writeSize
-	}
-
-	// Enable MB/s reporting.
-	b.SetBytes(totalSize / int64(b.N))
-}
-
-// makeTestBlocks creates fake blocks for the ancient write benchmark.
-func makeTestBlocks(nblock int, txsPerBlock int) []*types.Block {
-	key, _ := crypto.HexToECDSA("b71c71a67e1177ad4e901695e1b4b9ee17ae16c6668d313eac2f96dbcda3f291")
-	signer := types.LatestSignerForChainID(big.NewInt(8))
-
-	// Create transactions.
-	txs := make([]*types.Transaction, txsPerBlock)
-	for i := 0; i < len(txs); i++ {
-		var err error
-		to := common.Address{1, 1, 1, 1, 1, 1, 1, 1, 1, 1, 1, 1, 1, 1, 1, 1}
-		txs[i], err = types.SignNewTx(key, signer, &types.LegacyTx{
-			Nonce:    2,
-			GasPrice: big.NewInt(30000),
-			Gas:      0x45454545,
-			To:       &to,
-		})
-		if err != nil {
-			panic(err)
-		}
-	}
-
-	// Create the blocks.
-	blocks := make([]*types.Block, nblock)
-	for i := 0; i < nblock; i++ {
-		header := &types.Header{
-			Number: big.NewInt(int64(i)),
-			Extra:  []byte("test block"),
-		}
-		blocks[i] = types.NewBlockWithHeader(header).WithBody(types.Body{Transactions: txs})
-		blocks[i].Hash() // pre-cache the block hash
-	}
-	return blocks
-}
-
-// makeTestReceipts creates fake receipts for the ancient write benchmark.
-func makeTestReceipts(n int, nPerBlock int) []types.Receipts {
-	receipts := make([]*types.Receipt, nPerBlock)
-	for i := 0; i < len(receipts); i++ {
-		receipts[i] = &types.Receipt{
-			Status:            types.ReceiptStatusSuccessful,
-			CumulativeGasUsed: 0x888888888,
-			Logs:              make([]*types.Log, 5),
-		}
-	}
-	allReceipts := make([]types.Receipts, n)
-	for i := 0; i < n; i++ {
-		allReceipts[i] = receipts
-	}
-	return allReceipts
-}
-
->>>>>>> aa55f5ea
 type fullLogRLP struct {
 	Address     common.Address
 	Topics      []common.Hash
