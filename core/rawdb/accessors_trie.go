--- conflicted
+++ resolved
@@ -302,14 +302,11 @@
 	if len(blob) != 0 {
 		return PathScheme
 	}
-<<<<<<< HEAD
 	// The root node might be deleted during the initial snap sync, check
-	// the persistent state id then.
+	// the persistentstent state id then.
 	if id := ReadPersistentStateID(db); id != 0 {
 		return PathScheme
 	}
-=======
->>>>>>> 5e7c6925
 	// In a hash-based scheme, the genesis state is consistently stored
 	// on the disk. To assess the scheme of the persistent state, it
 	// suffices to inspect the scheme of the genesis state.
@@ -322,7 +319,6 @@
 		return "" // no state in disk
 	}
 	return HashScheme
-<<<<<<< HEAD
 }
 
 // ParseStateScheme checks if the specified state scheme is compatible with
@@ -358,6 +354,4 @@
 		return provided, nil
 	}
 	return "", fmt.Errorf("incompatible state scheme, stored: %s, provided: %s", stored, provided)
-=======
->>>>>>> 5e7c6925
 }