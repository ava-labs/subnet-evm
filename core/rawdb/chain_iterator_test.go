--- conflicted
+++ resolved
@@ -162,19 +162,11 @@
 			t.Fatalf("Transaction tail mismatch")
 		}
 	}
-<<<<<<< HEAD
-	indexTransactionsForTesting(chainDb, 5, 11, nil, nil)
-	verify(5, 11, true, 5)
-	verify(0, 5, false, 5)
-
-	indexTransactionsForTesting(chainDb, 0, 5, nil, nil)
-=======
 	IndexTransactions(chainDb, 5, 11, nil, false)
 	verify(5, 11, true, 5)
 	verify(0, 5, false, 5)
 
 	IndexTransactions(chainDb, 0, 5, nil, false)
->>>>>>> 2bd6bd01
 	verify(0, 11, true, 0)
 
 	UnindexTransactions(chainDb, 0, 5, nil, false)
@@ -198,11 +190,7 @@
 	})
 	verify(9, 11, true, 9)
 	verify(0, 9, false, 9)
-<<<<<<< HEAD
-	indexTransactionsForTesting(chainDb, 0, 9, nil, nil)
-=======
 	IndexTransactions(chainDb, 0, 9, nil, false)
->>>>>>> 2bd6bd01
 
 	signal = make(chan struct{})
 	var once2 sync.Once
