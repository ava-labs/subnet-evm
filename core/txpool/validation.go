--- conflicted
+++ resolved
@@ -114,13 +114,8 @@
 	if err != nil {
 		return err
 	}
-<<<<<<< HEAD
 	if txGas := tx.Gas(); txGas < intrGas {
-		return fmt.Errorf("%w: address %v tx gas (%v) < intrinsic gas (%v)", core.ErrIntrinsicGas, from.Hex(), tx.Gas(), intrGas)
-=======
-	if tx.Gas() < intrGas {
-		return fmt.Errorf("%w: gas %v, minimum needed %v", core.ErrIntrinsicGas, tx.Gas(), intrGas)
->>>>>>> 2bd6bd01
+		return fmt.Errorf("%w: address %v tx gas (%v), minimum needed %v", core.ErrIntrinsicGas, from, tx.Gas(), intrGas)
 	}
 	// Ensure the gasprice is high enough to cover the requirement of the calling pool
 	if tx.GasTipCapIntCmp(opts.MinTip) < 0 {
