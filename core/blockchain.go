--- conflicted
+++ resolved
@@ -246,7 +246,6 @@
 			Cache:     cacheConfig.TrieCleanLimit,
 			Preimages: cacheConfig.Preimages,
 		}),
-<<<<<<< HEAD
 		bodyCache:      bodyCache,
 		receiptsCache:  receiptsCache,
 		blockCache:     blockCache,
@@ -256,17 +255,7 @@
 		vmConfig:       vmConfig,
 		badBlocks:      badBlocks,
 		senderCacher:   newTxSenderCacher(runtime.NumCPU()),
-=======
-		bodyCache:     bodyCache,
-		receiptsCache: receiptsCache,
-		blockCache:    blockCache,
-		txLookupCache: txLookupCache,
-		engine:        engine,
-		vmConfig:      vmConfig,
-		badBlocks:     badBlocks,
-		senderCacher:  newTxSenderCacher(runtime.NumCPU()),
-		acceptorQueue: make(chan *types.Block, cacheConfig.AcceptorQueueLimit),
->>>>>>> f6ff5e69
+		acceptorQueue:  make(chan *types.Block, cacheConfig.AcceptorQueueLimit),
 	}
 	bc.validator = NewBlockValidator(chainConfig, bc, engine)
 	bc.prefetcher = newStatePrefetcher(chainConfig, bc, engine)
