// Copyright 2014 The go-ethereum Authors
// This file is part of the go-ethereum library.
//
// The go-ethereum library is free software: you can redistribute it and/or modify
// it under the terms of the GNU Lesser General Public License as published by
// the Free Software Foundation, either version 3 of the License, or
// (at your option) any later version.
//
// The go-ethereum library is distributed in the hope that it will be useful,
// but WITHOUT ANY WARRANTY; without even the implied warranty of
// MERCHANTABILITY or FITNESS FOR A PARTICULAR PURPOSE. See the
// GNU Lesser General Public License for more details.
//
// You should have received a copy of the GNU Lesser General Public License
// along with the go-ethereum library. If not, see <http://www.gnu.org/licenses/>.

// Package core implements the Ethereum consensus protocol.
package core

import (
	"context"
	"errors"
	"fmt"
	"io"
	"math/big"
	"runtime"
	"strings"
	"sync"
	"sync/atomic"
	"time"

	"github.com/ethereum/go-ethereum/common"
	"github.com/ethereum/go-ethereum/common/lru"
	"github.com/ethereum/go-ethereum/commontype"
	"github.com/ethereum/go-ethereum/consensus"
	"github.com/ethereum/go-ethereum/consensus/misc/eip4844"
	"github.com/ethereum/go-ethereum/core/rawdb"
	"github.com/ethereum/go-ethereum/core/state"
	"github.com/ethereum/go-ethereum/core/state/snapshot"
	"github.com/ethereum/go-ethereum/core/types"
	"github.com/ethereum/go-ethereum/core/vm"
	"github.com/ethereum/go-ethereum/ethdb"
	"github.com/ethereum/go-ethereum/event"
	"github.com/ethereum/go-ethereum/internal/version"
	"github.com/ethereum/go-ethereum/log"
	"github.com/ethereum/go-ethereum/metrics"
	"github.com/ethereum/go-ethereum/params"
<<<<<<< HEAD
	"github.com/ethereum/go-ethereum/trie"
	"github.com/ethereum/go-ethereum/trie/triedb/hashdb"
	"github.com/ethereum/go-ethereum/trie/triedb/pathdb"
=======
	"github.com/ethereum/go-ethereum/rlp"
	"github.com/ethereum/go-ethereum/triedb"
	"github.com/ethereum/go-ethereum/triedb/hashdb"
	"github.com/ethereum/go-ethereum/triedb/pathdb"
	"golang.org/x/exp/slices"
>>>>>>> 2bd6bd01
)

var (
	accountReadTimer         = metrics.NewRegisteredCounter("chain/account/reads", nil)
	accountHashTimer         = metrics.NewRegisteredCounter("chain/account/hashes", nil)
	accountUpdateTimer       = metrics.NewRegisteredCounter("chain/account/updates", nil)
	accountCommitTimer       = metrics.NewRegisteredCounter("chain/account/commits", nil)
	storageReadTimer         = metrics.NewRegisteredCounter("chain/storage/reads", nil)
	storageHashTimer         = metrics.NewRegisteredCounter("chain/storage/hashes", nil)
	storageUpdateTimer       = metrics.NewRegisteredCounter("chain/storage/updates", nil)
	storageCommitTimer       = metrics.NewRegisteredCounter("chain/storage/commits", nil)
	snapshotAccountReadTimer = metrics.NewRegisteredCounter("chain/snapshot/account/reads", nil)
	snapshotStorageReadTimer = metrics.NewRegisteredCounter("chain/snapshot/storage/reads", nil)
	snapshotCommitTimer      = metrics.NewRegisteredCounter("chain/snapshot/commits", nil)

	triedbCommitTimer = metrics.NewRegisteredCounter("chain/triedb/commits", nil)

	blockInsertTimer            = metrics.NewRegisteredCounter("chain/block/inserts", nil)
	blockInsertCount            = metrics.NewRegisteredCounter("chain/block/inserts/count", nil)
	blockContentValidationTimer = metrics.NewRegisteredCounter("chain/block/validations/content", nil)
	blockStateInitTimer         = metrics.NewRegisteredCounter("chain/block/inits/state", nil)
	blockExecutionTimer         = metrics.NewRegisteredCounter("chain/block/executions", nil)
	blockTrieOpsTimer           = metrics.NewRegisteredCounter("chain/block/trie", nil)
	blockValidationTimer        = metrics.NewRegisteredCounter("chain/block/validations/state", nil)
	blockWriteTimer             = metrics.NewRegisteredCounter("chain/block/writes", nil)

	acceptorQueueGauge            = metrics.NewRegisteredGauge("chain/acceptor/queue/size", nil)
	acceptorWorkTimer             = metrics.NewRegisteredCounter("chain/acceptor/work", nil)
	acceptorWorkCount             = metrics.NewRegisteredCounter("chain/acceptor/work/count", nil)
	lastAcceptedBlockBaseFeeGauge = metrics.NewRegisteredGauge("chain/block/fee/basefee", nil)
	blockTotalFeesGauge           = metrics.NewRegisteredGauge("chain/block/fee/total", nil)
	processedBlockGasUsedCounter  = metrics.NewRegisteredCounter("chain/block/gas/used/processed", nil)
	acceptedBlockGasUsedCounter   = metrics.NewRegisteredCounter("chain/block/gas/used/accepted", nil)
	badBlockCounter               = metrics.NewRegisteredCounter("chain/block/bad/count", nil)

	txUnindexTimer      = metrics.NewRegisteredCounter("chain/txs/unindex", nil)
	acceptedTxsCounter  = metrics.NewRegisteredCounter("chain/txs/accepted", nil)
	processedTxsCounter = metrics.NewRegisteredCounter("chain/txs/processed", nil)

	acceptedLogsCounter  = metrics.NewRegisteredCounter("chain/logs/accepted", nil)
	processedLogsCounter = metrics.NewRegisteredCounter("chain/logs/processed", nil)

	ErrRefuseToCorruptArchiver = errors.New("node has operated with pruning disabled, shutting down to prevent missing tries")

	errFutureBlockUnsupported  = errors.New("future block insertion not supported")
	errCacheConfigNotSpecified = errors.New("must specify cache config")
	errInvalidOldChain         = errors.New("invalid old chain")
	errInvalidNewChain         = errors.New("invalid new chain")
)

const (
	bodyCacheLimit           = 256
	blockCacheLimit          = 256
	receiptsCacheLimit       = 32
	txLookupCacheLimit       = 1024
	feeConfigCacheLimit      = 256
	coinbaseConfigCacheLimit = 256
	badBlockLimit            = 10

	// BlockChainVersion ensures that an incompatible database forces a resync from scratch.
	//
	// Changelog:
	//
	// - Version 4
	//   The following incompatible database changes were added:
	//   * the `BlockNumber`, `TxHash`, `TxIndex`, `BlockHash` and `Index` fields of log are deleted
	//   * the `Bloom` field of receipt is deleted
	//   * the `BlockIndex` and `TxIndex` fields of txlookup are deleted
	// - Version 5
	//  The following incompatible database changes were added:
	//    * the `TxHash`, `GasCost`, and `ContractAddress` fields are no longer stored for a receipt
	//    * the `TxHash`, `GasCost`, and `ContractAddress` fields are computed by looking up the
	//      receipts' corresponding block
	// - Version 6
	//  The following incompatible database changes were added:
	//    * Transaction lookup information stores the corresponding block number instead of block hash
	// - Version 7
	//  The following incompatible database changes were added:
	//    * Use freezer as the ancient database to maintain all ancient data
	// - Version 8
	//  The following incompatible database changes were added:
	//    * New scheme for contract code in order to separate the codes and trie nodes
	BlockChainVersion uint64 = 8

	// statsReportLimit is the time limit during import and export after which we
	// always print out progress. This avoids the user wondering what's going on.
	statsReportLimit = 8 * time.Second

	// trieCleanCacheStatsNamespace is the namespace to surface stats from the trie
	// clean cache's underlying fastcache.
	trieCleanCacheStatsNamespace = "hashdb/memcache/clean/fastcache"
)

// cacheableFeeConfig encapsulates fee configuration itself and the block number that it has changed at,
// in order to cache them together.
type cacheableFeeConfig struct {
	feeConfig     commontype.FeeConfig
	lastChangedAt *big.Int
}

// cacheableCoinbaseConfig encapsulates coinbase address itself and allowFeeRecipient flag,
// in order to cache them together.
type cacheableCoinbaseConfig struct {
	coinbaseAddress    common.Address
	allowFeeRecipients bool
}

// CacheConfig contains the configuration values for the trie database
// and state snapshot these are resident in a blockchain.
type CacheConfig struct {
	TrieCleanLimit                  int     // Memory allowance (MB) to use for caching trie nodes in memory
	TrieDirtyLimit                  int     // Memory limit (MB) at which to block on insert and force a flush of dirty trie nodes to disk
	TrieDirtyCommitTarget           int     // Memory limit (MB) to target for the dirties cache before invoking commit
	TriePrefetcherParallelism       int     // Max concurrent disk reads trie prefetcher should perform at once
	CommitInterval                  uint64  // Commit the trie every [CommitInterval] blocks.
	Pruning                         bool    // Whether to disable trie write caching and GC altogether (archive node)
	AcceptorQueueLimit              int     // Blocks to queue before blocking during acceptance
	PopulateMissingTries            *uint64 // If non-nil, sets the starting height for re-generating historical tries.
	PopulateMissingTriesParallelism int     // Number of readers to use when trying to populate missing tries.
	AllowMissingTries               bool    // Whether to allow an archive node to run with pruning enabled
	SnapshotDelayInit               bool    // Whether to initialize snapshots on startup or wait for external call (= StateSyncEnabled)
	SnapshotLimit                   int     // Memory allowance (MB) to use for caching snapshot entries in memory
	SnapshotVerify                  bool    // Verify generated snapshots
	Preimages                       bool    // Whether to store preimage of trie key to the disk
	AcceptedCacheSize               int     // Depth of accepted headers cache and accepted logs cache at the accepted tip
	TransactionHistory              uint64  // Number of recent blocks for which to maintain transaction lookup indices
	SkipTxIndexing                  bool    // Whether to skip transaction indexing
	StateHistory                    uint64  // Number of blocks from head whose state histories are reserved.
	StateScheme                     string  // Scheme used to store ethereum states and merkle tree nodes on top

	SnapshotNoBuild bool // Whether the background generation is allowed
	SnapshotWait    bool // Wait for snapshot construction on startup. TODO(karalabe): This is a dirty hack for testing, nuke it
}

// triedbConfig derives the configures for trie database.
func (c *CacheConfig) triedbConfig() *triedb.Config {
	config := &triedb.Config{Preimages: c.Preimages}
	if c.StateScheme == rawdb.HashScheme {
		config.HashDB = &hashdb.Config{
			CleanCacheSize: c.TrieCleanLimit * 1024 * 1024,
			StatsPrefix:    trieCleanCacheStatsNamespace,
		}
	}
	if c.StateScheme == rawdb.PathScheme {
		config.PathDB = &pathdb.Config{
			StateHistory:   c.StateHistory,
			CleanCacheSize: c.TrieCleanLimit * 1024 * 1024,
			DirtyCacheSize: c.TrieDirtyLimit * 1024 * 1024,
		}
	}
	return config
}

// DefaultCacheConfig are the default caching values if none are specified by the
// user (also used during testing).
var DefaultCacheConfig = &CacheConfig{
	TrieCleanLimit:            256,
	TrieDirtyLimit:            256,
	TrieDirtyCommitTarget:     20, // 20% overhead in memory counting (this targets 16 MB)
	TriePrefetcherParallelism: 16,
	Pruning:                   true,
	CommitInterval:            4096,
	AcceptorQueueLimit:        64, // Provides 2 minutes of buffer (2s block target) for a commit delay
	SnapshotLimit:             256,
	AcceptedCacheSize:         32,
	StateScheme:               rawdb.HashScheme,
}

// DefaultCacheConfigWithScheme returns a deep copied default cache config with
// a provided trie node scheme.
func DefaultCacheConfigWithScheme(scheme string) *CacheConfig {
	config := *DefaultCacheConfig
	config.StateScheme = scheme
	return &config
}

// txLookup is wrapper over transaction lookup along with the corresponding
// transaction object.
type txLookup struct {
	lookup      *rawdb.LegacyTxLookupEntry
	transaction *types.Transaction
}

// BlockChain represents the canonical chain given a database with a genesis
// block. The Blockchain manages chain imports, reverts, chain reorganisations.
//
// Importing blocks in to the block chain happens according to the set of rules
// defined by the two stage Validator. Processing of blocks is done using the
// Processor which processes the included transaction. The validation of the state
// is done in the second part of the Validator. Failing results in aborting of
// the import.
//
// The BlockChain also helps in returning blocks from **any** chain included
// in the database as well as blocks that represents the canonical chain. It's
// important to note that GetBlock can return any block and does not need to be
// included in the canonical one where as GetBlockByNumber always represents the
// canonical chain.
type BlockChain struct {
	chainConfig *params.ChainConfig // Chain & network configuration
	cacheConfig *CacheConfig        // Cache configuration for pruning

<<<<<<< HEAD
	db           ethdb.Database // Low level persistent database to store final content in
	snaps        *snapshot.Tree // Snapshot tree for fast trie leaf access
	triedb       *trie.Database // The database handler for maintaining trie nodes.
	stateCache   state.Database // State database to reuse between imports (contains state cache)
	stateManager TrieWriter

	hc                *HeaderChain
	rmLogsFeed        event.Feed
	chainFeed         event.Feed
	chainSideFeed     event.Feed
	chainHeadFeed     event.Feed
	chainAcceptedFeed event.Feed
	logsFeed          event.Feed
	logsAcceptedFeed  event.Feed
	blockProcFeed     event.Feed
	txAcceptedFeed    event.Feed
	scope             event.SubscriptionScope
	genesisBlock      *types.Block
=======
	db            ethdb.Database                   // Low level persistent database to store final content in
	snaps         *snapshot.Tree                   // Snapshot tree for fast trie leaf access
	triegc        *prque.Prque[int64, common.Hash] // Priority queue mapping block numbers to tries to gc
	gcproc        time.Duration                    // Accumulates canonical block processing for trie dumping
	lastWrite     uint64                           // Last block when the state was flushed
	flushInterval atomic.Int64                     // Time interval (processing time) after which to flush a state
	triedb        *triedb.Database                 // The database handler for maintaining trie nodes.
	stateCache    state.Database                   // State database to reuse between imports (contains state cache)
	txIndexer     *txIndexer                       // Transaction indexer, might be nil if not enabled

	hc            *HeaderChain
	rmLogsFeed    event.Feed
	chainFeed     event.Feed
	chainSideFeed event.Feed
	chainHeadFeed event.Feed
	logsFeed      event.Feed
	blockProcFeed event.Feed
	scope         event.SubscriptionScope
	genesisBlock  *types.Block
>>>>>>> 2bd6bd01

	// This mutex synchronizes chain write operations.
	// Readers don't need to take it, they can just read the database.
	chainmu sync.RWMutex

	currentBlock atomic.Pointer[types.Header] // Current head of the block chain

	bodyCache           *lru.Cache[common.Hash, *types.Body]                // Cache for the most recent block bodies
	receiptsCache       *lru.Cache[common.Hash, []*types.Receipt]           // Cache for the most recent receipts per block
	blockCache          *lru.Cache[common.Hash, *types.Block]               // Cache for the most recent entire blocks
	txLookupCache       *lru.Cache[common.Hash, *rawdb.LegacyTxLookupEntry] // Cache for the most recent transaction lookup data.
	badBlocks           *lru.Cache[common.Hash, *badBlock]                  // Cache for bad blocks
	feeConfigCache      *lru.Cache[common.Hash, *cacheableFeeConfig]        // Cache for the most recent feeConfig lookup data.
	coinbaseConfigCache *lru.Cache[common.Hash, *cacheableCoinbaseConfig]   // Cache for the most recent coinbaseConfig lookup data.

	stopping atomic.Bool // false if chain is running, true when stopped

<<<<<<< HEAD
	engine    consensus.Engine
	validator Validator // Block and state validator interface
	processor Processor // Block transaction processor interface
	vmConfig  vm.Config
=======
	bodyCache     *lru.Cache[common.Hash, *types.Body]
	bodyRLPCache  *lru.Cache[common.Hash, rlp.RawValue]
	receiptsCache *lru.Cache[common.Hash, []*types.Receipt]
	blockCache    *lru.Cache[common.Hash, *types.Block]
	txLookupCache *lru.Cache[common.Hash, txLookup]
>>>>>>> 2bd6bd01

	lastAccepted *types.Block // Prevents reorgs past this height

<<<<<<< HEAD
	senderCacher *TxSenderCacher
=======
	wg            sync.WaitGroup
	quit          chan struct{} // shutdown signal, closed in Stop.
	stopping      atomic.Bool   // false if chain is running, true when stopped
	procInterrupt atomic.Bool   // interrupt signaler for block processing
>>>>>>> 2bd6bd01

	// [acceptorQueue] is a processing queue for the Acceptor. This is
	// different than [chainAcceptedFeed], which is sent an event after an accepted
	// block is processed (after each loop of the accepted worker). If there is a
	// clean shutdown, all items inserted into the [acceptorQueue] will be processed.
	acceptorQueue chan *types.Block

	// [acceptorClosingLock], and [acceptorClosed] are used
	// to synchronize the closing of the [acceptorQueue] channel.
	//
	// Because we can't check if a channel is closed without reading from it
	// (which we don't want to do as we may remove a processing block), we need
	// to use a second variable to ensure we don't close a closed channel.
	acceptorClosingLock sync.RWMutex
	acceptorClosed      bool

	// [acceptorWg] is used to wait for the acceptorQueue to clear. This is used
	// during shutdown and in tests.
	acceptorWg sync.WaitGroup

	// [wg] is used to wait for the async blockchain processes to finish on shutdown.
	wg sync.WaitGroup

	// quit channel is used to listen for when the blockchain is shut down to close
	// async processes.
	// WaitGroups are used to ensure that async processes have finished during shutdown.
	quit chan struct{}

	// [acceptorTip] is the last block processed by the acceptor. This is
	// returned as the LastAcceptedBlock() to ensure clients get only fully
	// processed blocks. This may be equal to [lastAccepted].
	acceptorTip     *types.Block
	acceptorTipLock sync.Mutex

	// [flattenLock] prevents the [acceptor] from flattening snapshots while
	// a block is being verified.
	flattenLock sync.Mutex

	// [acceptedLogsCache] stores recently accepted logs to improve the performance of eth_getLogs.
	acceptedLogsCache FIFOCache[common.Hash, [][]*types.Log]

	// [txIndexTailLock] is used to synchronize the updating of the tx index tail.
	txIndexTailLock sync.Mutex
}

// NewBlockChain returns a fully initialised block chain using information
// available in the database. It initialises the default Ethereum Validator and
// Processor.
func NewBlockChain(
	db ethdb.Database, cacheConfig *CacheConfig, genesis *Genesis, engine consensus.Engine,
	vmConfig vm.Config, lastAcceptedHash common.Hash, skipChainConfigCheckCompatible bool,
) (*BlockChain, error) {
	if cacheConfig == nil {
		return nil, errCacheConfigNotSpecified
	}
	// Open trie database with provided config
	triedb := triedb.NewDatabase(db, cacheConfig.triedbConfig())

	// Setup the genesis block, commit the provided genesis specification
	// to database if the genesis block is not present yet, or load the
	// stored one from database.
	// Note: In go-ethereum, the code rewinds the chain on an incompatible config upgrade.
	// We don't do this and expect the node operator to always update their node's configuration
	// before network upgrades take effect.
	chainConfig, _, err := SetupGenesisBlock(db, triedb, genesis, lastAcceptedHash, skipChainConfigCheckCompatible)
	if err != nil {
		return nil, err
	}
	log.Info("")
	log.Info(strings.Repeat("-", 153))
	for _, line := range strings.Split(chainConfig.Description(), "\n") {
		log.Info(line)
	}
	log.Info(strings.Repeat("-", 153))
	log.Info("")

	bc := &BlockChain{
<<<<<<< HEAD
		chainConfig:         chainConfig,
		cacheConfig:         cacheConfig,
		db:                  db,
		triedb:              triedb,
		bodyCache:           lru.NewCache[common.Hash, *types.Body](bodyCacheLimit),
		receiptsCache:       lru.NewCache[common.Hash, []*types.Receipt](receiptsCacheLimit),
		blockCache:          lru.NewCache[common.Hash, *types.Block](blockCacheLimit),
		txLookupCache:       lru.NewCache[common.Hash, *rawdb.LegacyTxLookupEntry](txLookupCacheLimit),
		badBlocks:           lru.NewCache[common.Hash, *badBlock](badBlockLimit),
		feeConfigCache:      lru.NewCache[common.Hash, *cacheableFeeConfig](feeConfigCacheLimit),
		coinbaseConfigCache: lru.NewCache[common.Hash, *cacheableCoinbaseConfig](coinbaseConfigCacheLimit),
		engine:              engine,
		vmConfig:            vmConfig,
		senderCacher:        NewTxSenderCacher(runtime.NumCPU()),
		acceptorQueue:       make(chan *types.Block, cacheConfig.AcceptorQueueLimit),
		quit:                make(chan struct{}),
		acceptedLogsCache:   NewFIFOCache[common.Hash, [][]*types.Log](cacheConfig.AcceptedCacheSize),
	}
=======
		chainConfig:   chainConfig,
		cacheConfig:   cacheConfig,
		db:            db,
		triedb:        triedb,
		triegc:        prque.New[int64, common.Hash](nil),
		quit:          make(chan struct{}),
		chainmu:       syncx.NewClosableMutex(),
		bodyCache:     lru.NewCache[common.Hash, *types.Body](bodyCacheLimit),
		bodyRLPCache:  lru.NewCache[common.Hash, rlp.RawValue](bodyCacheLimit),
		receiptsCache: lru.NewCache[common.Hash, []*types.Receipt](receiptsCacheLimit),
		blockCache:    lru.NewCache[common.Hash, *types.Block](blockCacheLimit),
		txLookupCache: lru.NewCache[common.Hash, txLookup](txLookupCacheLimit),
		futureBlocks:  lru.NewCache[common.Hash, *types.Block](maxFutureBlocks),
		engine:        engine,
		vmConfig:      vmConfig,
	}
	bc.flushInterval.Store(int64(cacheConfig.TrieTimeLimit))
	bc.forker = NewForkChoice(bc, shouldPreserve)
>>>>>>> 2bd6bd01
	bc.stateCache = state.NewDatabaseWithNodeDB(bc.db, bc.triedb)
	bc.validator = NewBlockValidator(chainConfig, bc, engine)
	bc.processor = NewStateProcessor(chainConfig, bc, engine)

	bc.hc, err = NewHeaderChain(db, chainConfig, cacheConfig, engine)
	if err != nil {
		return nil, err
	}
	bc.genesisBlock = bc.GetBlockByNumber(0)
	if bc.genesisBlock == nil {
		return nil, ErrNoGenesis
	}

	bc.currentBlock.Store(nil)

	// Create the state manager
	bc.stateManager = NewTrieWriter(bc.triedb, cacheConfig)

	// Re-generate current block state if it is missing
	if err := bc.loadLastState(lastAcceptedHash); err != nil {
		return nil, err
	}

	// After loading the last state (and reprocessing if necessary), we are
	// guaranteed that [acceptorTip] is equal to [lastAccepted].
	//
	// It is critical to update this vaue before performing any state repairs so
	// that all accepted blocks can be considered.
	bc.acceptorTip = bc.lastAccepted

	// Make sure the state associated with the block is available
	head := bc.CurrentBlock()
	if !bc.HasState(head.Root) {
		return nil, fmt.Errorf("head state missing %d:%s", head.Number, head.Hash())
	}

	if err := bc.protectTrieIndex(); err != nil {
		return nil, err
	}

	// Populate missing tries if required
	if err := bc.populateMissingTries(); err != nil {
		return nil, fmt.Errorf("could not populate missing tries: %v", err)
	}

	// If snapshot initialization is delayed for fast sync, skip initializing it here.
	// This assumes that no blocks will be processed until ResetState is called to initialize
	// the state of fast sync.
	if !bc.cacheConfig.SnapshotDelayInit {
		// Load any existing snapshot, regenerating it if loading failed (if not
		// already initialized in recovery)
		bc.initSnapshot(head)
	}

	// Warm up [hc.acceptedNumberCache] and [acceptedLogsCache]
	bc.warmAcceptedCaches()

	// if txlookup limit is 0 (uindexing disabled), we don't need to repair the tx index tail.
	if bc.cacheConfig.TransactionHistory != 0 {
		latestStateSynced := rawdb.GetLatestSyncPerformed(bc.db)
		bc.setTxIndexTail(latestStateSynced)
	}

	// Start processing accepted blocks effects in the background
	go bc.startAcceptor()

<<<<<<< HEAD
	// Start tx indexer/unindexer if required.
	if bc.cacheConfig.TransactionHistory != 0 {
		bc.wg.Add(1)
		var (
			headCh = make(chan ChainEvent, 1) // Buffered to avoid locking up the event feed
			sub    = bc.SubscribeChainAcceptedEvent(headCh)
		)
		go func() {
			defer bc.wg.Done()
			if sub == nil {
				log.Warn("could not create chain accepted subscription to unindex txs")
				return
			}
			defer sub.Unsubscribe()

			bc.maintainTxIndex(headCh)
		}()
=======
	// Rewind the chain in case of an incompatible config upgrade.
	if compat, ok := genesisErr.(*params.ConfigCompatError); ok {
		log.Warn("Rewinding chain to upgrade configuration", "err", compat)
		if compat.RewindToTime > 0 {
			bc.SetHeadWithTimestamp(compat.RewindToTime)
		} else {
			bc.SetHead(compat.RewindToBlock)
		}
		rawdb.WriteChainConfig(db, genesisHash, chainConfig)
	}
	// Start tx indexer if it's enabled.
	if txLookupLimit != nil {
		bc.txIndexer = newTxIndexer(*txLookupLimit, bc)
>>>>>>> 2bd6bd01
	}
	return bc, nil
}

// unindexBlocks unindexes transactions depending on user configuration
func (bc *BlockChain) unindexBlocks(tail uint64, head uint64, done chan struct{}) {
	start := time.Now()
	txLookupLimit := bc.cacheConfig.TransactionHistory
	bc.txIndexTailLock.Lock()
	defer func() {
		txUnindexTimer.Inc(time.Since(start).Milliseconds())
		bc.txIndexTailLock.Unlock()
		close(done)
		bc.wg.Done()
	}()

	// If head is 0, it means the chain is just initialized and no blocks are inserted,
	// so don't need to indexing anything.
	if head == 0 {
		return
	}

	if head-txLookupLimit+1 >= tail {
		// Unindex a part of stale indices and forward index tail to HEAD-limit
		rawdb.UnindexTransactions(bc.db, tail, head-txLookupLimit+1, bc.quit)
	}
}

// maintainTxIndex is responsible for the deletion of the
// transaction index. This does not support reconstruction of removed indexes.
// Invariant: If TxLookupLimit is 0, it means all tx indices will be preserved.
// Meaning that this function should never be called.
func (bc *BlockChain) maintainTxIndex(headCh <-chan ChainEvent) {
	txLookupLimit := bc.cacheConfig.TransactionHistory

	// If the user just upgraded to a new version which supports transaction
	// index pruning, write the new tail and remove anything older.
	if rawdb.ReadTxIndexTail(bc.db) == nil {
		rawdb.WriteTxIndexTail(bc.db, 0)
	}

	// Any reindexing done, start listening to chain events and moving the index window
	var (
		done chan struct{} // Non-nil if background unindexing or reindexing routine is active.
	)
	log.Info("Initialized transaction unindexer", "limit", txLookupLimit)

	// Launch the initial processing if chain is not empty. This step is
	// useful in these scenarios that chain has no progress and indexer
	// is never triggered.
	if head := bc.CurrentBlock(); head != nil && head.Number.Uint64() > txLookupLimit {
		done = make(chan struct{})
		tail := rawdb.ReadTxIndexTail(bc.db)
		bc.wg.Add(1)
		go bc.unindexBlocks(*tail, head.Number.Uint64(), done)
	}

	for {
		select {
		case head := <-headCh:
			headNum := head.Block.NumberU64()
			if headNum < txLookupLimit {
				break
			}

			if done == nil {
				done = make(chan struct{})
				// Note: tail will not be nil since it is initialized in this function.
				tail := rawdb.ReadTxIndexTail(bc.db)
				bc.wg.Add(1)
				go bc.unindexBlocks(*tail, headNum, done)
			}
		case <-done:
			done = nil
		case <-bc.quit:
			if done != nil {
				log.Info("Waiting background transaction unindexer to exit")
				<-done
			}
			return
		}
	}
}

// writeBlockAcceptedIndices writes any indices that must be persisted for accepted block.
// This includes the following:
// - transaction lookup indices
// - updating the acceptor tip index
func (bc *BlockChain) writeBlockAcceptedIndices(b *types.Block) error {
	batch := bc.db.NewBatch()
	if err := bc.batchBlockAcceptedIndices(batch, b); err != nil {
		return err
	}
	if err := batch.Write(); err != nil {
		return fmt.Errorf("%w: failed to write accepted indices entries batch", err)
	}
	return nil
}

func (bc *BlockChain) batchBlockAcceptedIndices(batch ethdb.Batch, b *types.Block) error {
	if !bc.cacheConfig.SkipTxIndexing {
		rawdb.WriteTxLookupEntriesByBlock(batch, b)
	}
	if err := rawdb.WriteAcceptorTip(batch, b.Hash()); err != nil {
		return fmt.Errorf("%w: failed to write acceptor tip key", err)
	}
	return nil
}

// flattenSnapshot attempts to flatten a block of [hash] to disk.
func (bc *BlockChain) flattenSnapshot(postAbortWork func() error, hash common.Hash) error {
	// If snapshots are not initialized, perform [postAbortWork] immediately.
	if bc.snaps == nil {
		return postAbortWork()
	}

	// Abort snapshot generation before pruning anything from trie database
	// (could occur in AcceptTrie)
	bc.snaps.AbortGeneration()

	// Perform work after snapshot generation is aborted (typically trie updates)
	if err := postAbortWork(); err != nil {
		return err
	}

	// Ensure we avoid flattening the snapshot while we are processing a block, or
	// block execution will fallback to reading from the trie (which is much
	// slower).
	bc.flattenLock.Lock()
	defer bc.flattenLock.Unlock()

	// Flatten the entire snap Trie to disk
	//
	// Note: This resumes snapshot generation.
	return bc.snaps.Flatten(hash)
}

// warmAcceptedCaches fetches previously accepted headers and logs from disk to
// pre-populate [hc.acceptedNumberCache] and [acceptedLogsCache].
func (bc *BlockChain) warmAcceptedCaches() {
	var (
		startTime       = time.Now()
		lastAccepted    = bc.LastAcceptedBlock().NumberU64()
		startIndex      = uint64(1)
		targetCacheSize = uint64(bc.cacheConfig.AcceptedCacheSize)
	)
	if targetCacheSize == 0 {
		log.Info("Not warming accepted cache because disabled")
		return
	}
	if lastAccepted < startIndex {
		// This could occur if we haven't accepted any blocks yet
		log.Info("Not warming accepted cache because there are no accepted blocks")
		return
	}
	cacheDiff := targetCacheSize - 1 // last accepted lookback is inclusive, so we reduce size by 1
	if cacheDiff < lastAccepted {
		startIndex = lastAccepted - cacheDiff
	}
	for i := startIndex; i <= lastAccepted; i++ {
		block := bc.GetBlockByNumber(i)
		if block == nil {
			// This could happen if a node state-synced
			log.Info("Exiting accepted cache warming early because header is nil", "height", i, "t", time.Since(startTime))
			break
		}
		// TODO: handle blocks written to disk during state sync
		bc.hc.acceptedNumberCache.Put(block.NumberU64(), block.Header())
		logs := bc.collectUnflattenedLogs(block, false)
		bc.acceptedLogsCache.Put(block.Hash(), logs)
	}
	log.Info("Warmed accepted caches", "start", startIndex, "end", lastAccepted, "t", time.Since(startTime))
}

// startAcceptor starts processing items on the [acceptorQueue]. If a [nil]
// object is placed on the [acceptorQueue], the [startAcceptor] will exit.
func (bc *BlockChain) startAcceptor() {
	log.Info("Starting Acceptor", "queue length", bc.cacheConfig.AcceptorQueueLimit)

	for next := range bc.acceptorQueue {
		start := time.Now()
		acceptorQueueGauge.Dec(1)

		if err := bc.flattenSnapshot(func() error {
			return bc.stateManager.AcceptTrie(next)
		}, next.Hash()); err != nil {
			log.Crit("unable to flatten snapshot from acceptor", "blockHash", next.Hash(), "err", err)
		}

		// Update last processed and transaction lookup index
		if err := bc.writeBlockAcceptedIndices(next); err != nil {
			log.Crit("failed to write accepted block effects", "err", err)
		}

		// Ensure [hc.acceptedNumberCache] and [acceptedLogsCache] have latest content
		bc.hc.acceptedNumberCache.Put(next.NumberU64(), next.Header())
		logs := bc.collectUnflattenedLogs(next, false)
		bc.acceptedLogsCache.Put(next.Hash(), logs)

		// Update the acceptor tip before sending events to ensure that any client acting based off of
		// the events observes the updated acceptorTip on subsequent requests
		bc.acceptorTipLock.Lock()
		bc.acceptorTip = next
		bc.acceptorTipLock.Unlock()

		// Update accepted feeds
		flattenedLogs := types.FlattenLogs(logs)
		bc.chainAcceptedFeed.Send(ChainEvent{Block: next, Hash: next.Hash(), Logs: flattenedLogs})
		if len(flattenedLogs) > 0 {
			bc.logsAcceptedFeed.Send(flattenedLogs)
		}
		if len(next.Transactions()) != 0 {
			bc.txAcceptedFeed.Send(NewTxsEvent{next.Transactions()})
		}

		bc.acceptorWg.Done()

		acceptorWorkTimer.Inc(time.Since(start).Milliseconds())
		acceptorWorkCount.Inc(1)
		// Note: in contrast to most accepted metrics, we increment the accepted log metrics in the acceptor queue because
		// the logs are already processed in the acceptor queue.
		acceptedLogsCounter.Inc(int64(len(logs)))
	}
}

// addAcceptorQueue adds a new *types.Block to the [acceptorQueue]. This will
// block if there are [AcceptorQueueLimit] items in [acceptorQueue].
func (bc *BlockChain) addAcceptorQueue(b *types.Block) {
	// We only acquire a read lock here because it is ok to add items to the
	// [acceptorQueue] concurrently.
	bc.acceptorClosingLock.RLock()
	defer bc.acceptorClosingLock.RUnlock()

	if bc.acceptorClosed {
		return
	}

	acceptorQueueGauge.Inc(1)
	bc.acceptorWg.Add(1)
	bc.acceptorQueue <- b
}

// DrainAcceptorQueue blocks until all items in [acceptorQueue] have been
// processed.
func (bc *BlockChain) DrainAcceptorQueue() {
	bc.acceptorClosingLock.RLock()
	defer bc.acceptorClosingLock.RUnlock()

	if bc.acceptorClosed {
		return
	}

	bc.acceptorWg.Wait()
}

// stopAcceptor sends a signal to the Acceptor to stop processing accepted
// blocks. The Acceptor will exit once all items in [acceptorQueue] have been
// processed.
func (bc *BlockChain) stopAcceptor() {
	bc.acceptorClosingLock.Lock()
	defer bc.acceptorClosingLock.Unlock()

	// If [acceptorClosed] is already false, we should just return here instead
	// of attempting to close [acceptorQueue] more than once (will cause
	// a panic).
	//
	// This typically happens when a test calls [stopAcceptor] directly (prior to
	// shutdown) and then [stopAcceptor] is called again in shutdown.
	if bc.acceptorClosed {
		return
	}

	// Although nothing should be added to [acceptorQueue] after
	// [acceptorClosed] is updated, we close the channel so the Acceptor
	// goroutine exits.
	bc.acceptorWg.Wait()
	bc.acceptorClosed = true
	close(bc.acceptorQueue)
}

func (bc *BlockChain) InitializeSnapshots() {
	bc.chainmu.Lock()
	defer bc.chainmu.Unlock()

	head := bc.CurrentBlock()
	bc.initSnapshot(head)
}

// SenderCacher returns the *TxSenderCacher used within the core package.
func (bc *BlockChain) SenderCacher() *TxSenderCacher {
	return bc.senderCacher
}

// loadLastState loads the last known chain state from the database. This method
// assumes that the chain manager mutex is held.
func (bc *BlockChain) loadLastState(lastAcceptedHash common.Hash) error {
	// Initialize genesis state
	if lastAcceptedHash == (common.Hash{}) {
		return bc.loadGenesisState()
	}

	// Restore the last known head block
	head := rawdb.ReadHeadBlockHash(bc.db)
	if head == (common.Hash{}) {
		return errors.New("could not read head block hash")
	}
	// Make sure the entire head block is available
	headBlock := bc.GetBlockByHash(head)
	if headBlock == nil {
		return fmt.Errorf("could not load head block %s", head.Hex())
	}
	// Everything seems to be fine, set as the head block
	bc.currentBlock.Store(headBlock.Header())

	// Restore the last known head header
	currentHeader := headBlock.Header()
	if head := rawdb.ReadHeadHeaderHash(bc.db); head != (common.Hash{}) {
		if header := bc.GetHeaderByHash(head); header != nil {
			currentHeader = header
		}
	}
	bc.hc.SetCurrentHeader(currentHeader)

	log.Info("Loaded most recent local header", "number", currentHeader.Number, "hash", currentHeader.Hash(), "age", common.PrettyAge(time.Unix(int64(currentHeader.Time), 0)))
	log.Info("Loaded most recent local full block", "number", headBlock.Number(), "hash", headBlock.Hash(), "age", common.PrettyAge(time.Unix(int64(headBlock.Time()), 0)))

	// Otherwise, set the last accepted block and perform a re-org.
	bc.lastAccepted = bc.GetBlockByHash(lastAcceptedHash)
	if bc.lastAccepted == nil {
		return fmt.Errorf("could not load last accepted block")
	}

	// This ensures that the head block is updated to the last accepted block on startup
	if err := bc.setPreference(bc.lastAccepted); err != nil {
		return fmt.Errorf("failed to set preference to last accepted block while loading last state: %w", err)
	}

	// reprocessState is necessary to ensure that the last accepted state is
	// available. The state may not be available if it was not committed due
	// to an unclean shutdown.
	return bc.reprocessState(bc.lastAccepted, 2*bc.cacheConfig.CommitInterval)
}

func (bc *BlockChain) loadGenesisState() error {
	// Prepare the genesis block and reinitialise the chain
	batch := bc.db.NewBatch()
	rawdb.WriteBlock(batch, bc.genesisBlock)
	if err := batch.Write(); err != nil {
		log.Crit("Failed to write genesis block", "err", err)
	}
	bc.writeHeadBlock(bc.genesisBlock)

	// Last update all in-memory chain markers
	bc.lastAccepted = bc.genesisBlock
	bc.currentBlock.Store(bc.genesisBlock.Header())
	bc.hc.SetGenesis(bc.genesisBlock.Header())
	bc.hc.SetCurrentHeader(bc.genesisBlock.Header())
	return nil
}

// Export writes the active chain to the given writer.
func (bc *BlockChain) Export(w io.Writer) error {
	return bc.ExportN(w, uint64(0), bc.CurrentBlock().Number.Uint64())
}

// ExportN writes a subset of the active chain to the given writer.
func (bc *BlockChain) ExportN(w io.Writer, first uint64, last uint64) error {
	return bc.ExportCallback(func(block *types.Block) error {
		return block.EncodeRLP(w)
	}, first, last)
}

// ExportCallback invokes [callback] for every block from [first] to [last] in order.
func (bc *BlockChain) ExportCallback(callback func(block *types.Block) error, first uint64, last uint64) error {
	if first > last {
		return fmt.Errorf("export failed: first (%d) is greater than last (%d)", first, last)
	}
	log.Info("Exporting batch of blocks", "count", last-first+1)

	var (
		parentHash common.Hash
		start      = time.Now()
		reported   = time.Now()
	)
	for nr := first; nr <= last; nr++ {
		block := bc.GetBlockByNumber(nr)
		if block == nil {
			return fmt.Errorf("export failed on #%d: not found", nr)
		}
		if nr > first && block.ParentHash() != parentHash {
			return errors.New("export failed: chain reorg during export")
		}
		parentHash = block.Hash()
		if err := callback(block); err != nil {
			return err
		}
		if time.Since(reported) >= statsReportLimit {
			log.Info("Exporting blocks", "exported", block.NumberU64()-first, "elapsed", common.PrettyDuration(time.Since(start)))
			reported = time.Now()
		}
	}
	return nil
}

// writeHeadBlock injects a new head block into the current block chain. This method
// assumes that the block is indeed a true head. It will also reset the head
// header to this very same block if they are older or if they are on a different side chain.
//
// Note, this function assumes that the `mu` mutex is held!
func (bc *BlockChain) writeHeadBlock(block *types.Block) {
	// If the block is on a side chain or an unknown one, force other heads onto it too
	// Add the block to the canonical chain number scheme and mark as the head
	batch := bc.db.NewBatch()
	rawdb.WriteCanonicalHash(batch, block.Hash(), block.NumberU64())

	rawdb.WriteHeadBlockHash(batch, block.Hash())
	rawdb.WriteHeadHeaderHash(batch, block.Hash())

	// Flush the whole batch into the disk, exit the node if failed
	if err := batch.Write(); err != nil {
		log.Crit("Failed to update chain indexes and markers", "err", err)
	}
	// Update all in-memory chain markers in the last step
	bc.hc.SetCurrentHeader(block.Header())
	bc.currentBlock.Store(block.Header())
}

// ValidateCanonicalChain confirms a canonical chain is well-formed.
func (bc *BlockChain) ValidateCanonicalChain() error {
	// Ensure all accepted blocks are fully processed
	bc.DrainAcceptorQueue()

	current := bc.CurrentBlock()
	i := 0
	log.Info("Beginning to validate canonical chain", "startBlock", current.Number)

	for current.Hash() != bc.genesisBlock.Hash() {
		blkByHash := bc.GetBlockByHash(current.Hash())
		if blkByHash == nil {
			return fmt.Errorf("couldn't find block by hash %s at height %d", current.Hash().String(), current.Number)
		}
		if blkByHash.Hash() != current.Hash() {
			return fmt.Errorf("blockByHash returned a block with an unexpected hash: %s, expected: %s", blkByHash.Hash().String(), current.Hash().String())
		}
		blkByNumber := bc.GetBlockByNumber(current.Number.Uint64())
		if blkByNumber == nil {
			return fmt.Errorf("couldn't find block by number at height %d", current.Number)
		}
		if blkByNumber.Hash() != current.Hash() {
			return fmt.Errorf("blockByNumber returned a block with unexpected hash: %s, expected: %s", blkByNumber.Hash().String(), current.Hash().String())
		}

		hdrByHash := bc.GetHeaderByHash(current.Hash())
		if hdrByHash == nil {
			return fmt.Errorf("couldn't find block header by hash %s at height %d", current.Hash().String(), current.Number)
		}
		if hdrByHash.Hash() != current.Hash() {
			return fmt.Errorf("hdrByHash returned a block header with an unexpected hash: %s, expected: %s", hdrByHash.Hash().String(), current.Hash().String())
		}
		hdrByNumber := bc.GetHeaderByNumber(current.Number.Uint64())
		if hdrByNumber == nil {
			return fmt.Errorf("couldn't find block header by number at height %d", current.Number)
		}
		if hdrByNumber.Hash() != current.Hash() {
			return fmt.Errorf("hdrByNumber returned a block header with unexpected hash: %s, expected: %s", hdrByNumber.Hash().String(), current.Hash().String())
		}

		// Lookup the full block to get the transactions
		block := bc.GetBlock(current.Hash(), current.Number.Uint64())
		if block == nil {
			log.Error("Current block not found in database", "block", current.Number, "hash", current.Hash())
			return fmt.Errorf("current block missing: #%d [%x..]", current.Number, current.Hash().Bytes()[:4])
		}
		txs := block.Transactions()

		// Transactions are only indexed beneath the last accepted block, so we only check
		// that the transactions have been indexed, if we are checking below the last accepted
		// block.
		shouldIndexTxs := !bc.cacheConfig.SkipTxIndexing &&
			(bc.cacheConfig.TransactionHistory == 0 || bc.lastAccepted.NumberU64() < current.Number.Uint64()+bc.cacheConfig.TransactionHistory)
		if current.Number.Uint64() <= bc.lastAccepted.NumberU64() && shouldIndexTxs {
			// Ensure that all of the transactions have been stored correctly in the canonical
			// chain
			for txIndex, tx := range txs {
				txLookup := bc.GetTransactionLookup(tx.Hash())
				if txLookup == nil {
					return fmt.Errorf("failed to find transaction %s", tx.Hash().String())
				}
				if txLookup.BlockHash != current.Hash() {
					return fmt.Errorf("tx lookup returned with incorrect block hash: %s, expected: %s", txLookup.BlockHash.String(), current.Hash().String())
				}
				if txLookup.BlockIndex != current.Number.Uint64() {
					return fmt.Errorf("tx lookup returned with incorrect block index: %d, expected: %d", txLookup.BlockIndex, current.Number)
				}
				if txLookup.Index != uint64(txIndex) {
					return fmt.Errorf("tx lookup returned with incorrect transaction index: %d, expected: %d", txLookup.Index, txIndex)
				}
			}
		}

		blkReceipts := bc.GetReceiptsByHash(current.Hash())
		if blkReceipts.Len() != len(txs) {
			return fmt.Errorf("found %d transaction receipts, expected %d", blkReceipts.Len(), len(txs))
		}
		for index, txReceipt := range blkReceipts {
			if txReceipt.TxHash != txs[index].Hash() {
				return fmt.Errorf("transaction receipt mismatch, expected %s, but found: %s", txs[index].Hash().String(), txReceipt.TxHash.String())
			}
			if txReceipt.BlockHash != current.Hash() {
				return fmt.Errorf("transaction receipt had block hash %s, but expected %s", txReceipt.BlockHash.String(), current.Hash().String())
			}
			if txReceipt.BlockNumber.Uint64() != current.Number.Uint64() {
				return fmt.Errorf("transaction receipt had block number %d, but expected %d", txReceipt.BlockNumber.Uint64(), current.Number)
			}
		}

		i += 1
		if i%1000 == 0 {
			log.Info("Validate Canonical Chain Update", "totalBlocks", i)
		}

		parent := bc.GetHeaderByHash(current.ParentHash)
		if parent.Hash() != current.ParentHash {
			return fmt.Errorf("getBlockByHash retrieved parent block with incorrect hash, found %s, expected: %s", parent.Hash().String(), current.ParentHash.String())
		}
		current = parent
	}

	return nil
}

// stopWithoutSaving stops the blockchain service. If any imports are currently in progress
// it will abort them using the procInterrupt. This method stops all running
// goroutines, but does not do all the post-stop work of persisting data.
// OBS! It is generally recommended to use the Stop method!
// This method has been exposed to allow tests to stop the blockchain while simulating
// a crash.
func (bc *BlockChain) stopWithoutSaving() {
	if !bc.stopping.CompareAndSwap(false, true) {
		return
	}
<<<<<<< HEAD

	log.Info("Closing quit channel")
	close(bc.quit)
	// Wait for accepted feed to process all remaining items
	log.Info("Stopping Acceptor")
	start := time.Now()
	bc.stopAcceptor()
	log.Info("Acceptor queue drained", "t", time.Since(start))

	// Stop senderCacher's goroutines
	log.Info("Shutting down sender cacher")
	bc.senderCacher.Shutdown()

=======
	// Signal shutdown tx indexer.
	if bc.txIndexer != nil {
		bc.txIndexer.close()
	}
>>>>>>> 2bd6bd01
	// Unsubscribe all subscriptions registered from blockchain.
	log.Info("Closing scope")
	bc.scope.Close()

	// Waiting for background processes to complete
	log.Info("Waiting for background processes to complete")
	bc.wg.Wait()
}

// Stop stops the blockchain service. If any imports are currently in progress
// it will abort them using the procInterrupt.
func (bc *BlockChain) Stop() {
	bc.stopWithoutSaving()

	// Ensure that the entirety of the state snapshot is journaled to disk.
	if bc.snaps != nil {
		bc.snaps.Release()
	}
	if bc.triedb.Scheme() == rawdb.PathScheme {
		// Ensure that the in-memory trie nodes are journaled to disk properly.
		if err := bc.triedb.Journal(bc.CurrentBlock().Root); err != nil {
			log.Info("Failed to journal in-memory trie nodes", "err", err)
		}
	}
	log.Info("Shutting down state manager")
	start := time.Now()
	if err := bc.stateManager.Shutdown(); err != nil {
		log.Error("Failed to Shutdown state manager", "err", err)
	}
	log.Info("State manager shut down", "t", time.Since(start))
	// Close the trie database, release all the held resources as the last step.
	if err := bc.triedb.Close(); err != nil {
		log.Error("Failed to close trie database", "err", err)
	}
	log.Info("Blockchain stopped")
}

// SetPreference attempts to update the head block to be the provided block and
// emits a ChainHeadEvent if successful. This function will handle all reorg
// side effects, if necessary.
//
// Note: This function should ONLY be called on blocks that have already been
// inserted into the chain.
//
// Assumes [bc.chainmu] is not held by the caller.
func (bc *BlockChain) SetPreference(block *types.Block) error {
	bc.chainmu.Lock()
	defer bc.chainmu.Unlock()

	return bc.setPreference(block)
}

// setPreference attempts to update the head block to be the provided block and
// emits a ChainHeadEvent if successful. This function will handle all reorg
// side effects, if necessary.
//
// Assumes [bc.chainmu] is held by the caller.
func (bc *BlockChain) setPreference(block *types.Block) error {
	current := bc.CurrentBlock()

	// Return early if the current block is already the block
	// we are trying to write.
	if current.Hash() == block.Hash() {
		return nil
	}

	log.Debug("Setting preference", "number", block.Number(), "hash", block.Hash())

	// writeKnownBlock updates the head block and will handle any reorg side
	// effects automatically.
	if err := bc.writeKnownBlock(block); err != nil {
		return fmt.Errorf("unable to invoke writeKnownBlock: %w", err)
	}

	// Send a ChainHeadEvent if we end up altering
	// the head block. Many internal aysnc processes rely on
	// receiving these events (i.e. the TxPool).
	bc.chainHeadFeed.Send(ChainHeadEvent{Block: block})
	return nil
}

// LastConsensusAcceptedBlock returns the last block to be marked as accepted. It may or
// may not yet be processed.
func (bc *BlockChain) LastConsensusAcceptedBlock() *types.Block {
	bc.chainmu.Lock()
	defer bc.chainmu.Unlock()

	return bc.lastAccepted
}

<<<<<<< HEAD
// LastAcceptedBlock returns the last block to be marked as accepted and is
// processed.
//
// Note: During initialization, [acceptorTip] is equal to [lastAccepted].
func (bc *BlockChain) LastAcceptedBlock() *types.Block {
	bc.acceptorTipLock.Lock()
	defer bc.acceptorTipLock.Unlock()

	return bc.acceptorTip
}
=======
	// updateHead updates the head snap sync block if the inserted blocks are better
	// and returns an indicator whether the inserted blocks are canonical.
	updateHead := func(head *types.Block) bool {
		if !bc.chainmu.TryLock() {
			return false
		}
		defer bc.chainmu.Unlock()

		// Rewind may have occurred, skip in that case.
		if bc.CurrentHeader().Number.Cmp(head.Number()) >= 0 {
			reorg, err := bc.forker.ReorgNeeded(bc.CurrentSnapBlock(), head.Header())
			if err != nil {
				log.Warn("Reorg failed", "err", err)
				return false
			} else if !reorg {
				return false
			}
			rawdb.WriteHeadFastBlockHash(bc.db, head.Hash())
			bc.currentSnapBlock.Store(head.Header())
			headFastBlockGauge.Update(int64(head.NumberU64()))
			return true
		}
		return false
	}
	// writeAncient writes blockchain and corresponding receipt chain into ancient store.
	//
	// this function only accepts canonical chain data. All side chain will be reverted
	// eventually.
	writeAncient := func(blockChain types.Blocks, receiptChain []types.Receipts) (int, error) {
		first := blockChain[0]
		last := blockChain[len(blockChain)-1]

		// Ensure genesis is in ancients.
		if first.NumberU64() == 1 {
			if frozen, _ := bc.db.Ancients(); frozen == 0 {
				td := bc.genesisBlock.Difficulty()
				writeSize, err := rawdb.WriteAncientBlocks(bc.db, []*types.Block{bc.genesisBlock}, []types.Receipts{nil}, td)
				if err != nil {
					log.Error("Error writing genesis to ancients", "err", err)
					return 0, err
				}
				size += writeSize
				log.Info("Wrote genesis to ancients")
			}
		}
		// Before writing the blocks to the ancients, we need to ensure that
		// they correspond to the what the headerchain 'expects'.
		// We only check the last block/header, since it's a contiguous chain.
		if !bc.HasHeader(last.Hash(), last.NumberU64()) {
			return 0, fmt.Errorf("containing header #%d [%x..] unknown", last.Number(), last.Hash().Bytes()[:4])
		}

		// Write all chain data to ancients.
		td := bc.GetTd(first.Hash(), first.NumberU64())
		writeSize, err := rawdb.WriteAncientBlocks(bc.db, blockChain, receiptChain, td)
		if err != nil {
			log.Error("Error importing chain data to ancients", "err", err)
			return 0, err
		}
		size += writeSize
>>>>>>> 2bd6bd01

// Accept sets a minimum height at which no reorg can pass. Additionally,
// this function may trigger a reorg if the block being accepted is not in the
// canonical chain.
//
// Assumes [bc.chainmu] is not held by the caller.
func (bc *BlockChain) Accept(block *types.Block) error {
	bc.chainmu.Lock()
	defer bc.chainmu.Unlock()

<<<<<<< HEAD
	// The parent of [block] must be the last accepted block.
	if bc.lastAccepted.Hash() != block.ParentHash() {
		return fmt.Errorf(
			"expected accepted block to have parent %s:%d but got %s:%d",
			bc.lastAccepted.Hash().Hex(),
			bc.lastAccepted.NumberU64(),
			block.ParentHash().Hex(),
			block.NumberU64()-1,
		)
	}

	// If the canonical hash at the block height does not match the block we are
	// accepting, we need to trigger a reorg.
	canonical := bc.GetCanonicalHash(block.NumberU64())
	if canonical != block.Hash() {
		log.Debug("Accepting block in non-canonical chain", "number", block.Number(), "hash", block.Hash())
		if err := bc.setPreference(block); err != nil {
			return fmt.Errorf("could not set new preferred block %d:%s as preferred: %w", block.Number(), block.Hash(), err)
=======
		// Delete block data from the main database.
		var (
			batch       = bc.db.NewBatch()
			canonHashes = make(map[common.Hash]struct{})
		)
		for _, block := range blockChain {
			canonHashes[block.Hash()] = struct{}{}
			if block.NumberU64() == 0 {
				continue
			}
			rawdb.DeleteCanonicalHash(batch, block.NumberU64())
			rawdb.DeleteBlockWithoutNumber(batch, block.Hash(), block.NumberU64())
		}
		// Delete side chain hash-to-number mappings.
		for _, nh := range rawdb.ReadAllHashesInRange(bc.db, first.NumberU64(), last.NumberU64()) {
			if _, canon := canonHashes[nh.Hash]; !canon {
				rawdb.DeleteHeader(batch, nh.Hash, nh.Number)
			}
		}
		if err := batch.Write(); err != nil {
			return 0, err
		}
		stats.processed += int32(len(blockChain))
		return 0, nil
	}

	// writeLive writes blockchain and corresponding receipt chain into active store.
	writeLive := func(blockChain types.Blocks, receiptChain []types.Receipts) (int, error) {
		var (
			skipPresenceCheck = false
			batch             = bc.db.NewBatch()
		)
		for i, block := range blockChain {
			// Short circuit insertion if shutting down or processing failed
			if bc.insertStopped() {
				return 0, errInsertionInterrupted
			}
			// Short circuit if the owner header is unknown
			if !bc.HasHeader(block.Hash(), block.NumberU64()) {
				return i, fmt.Errorf("containing header #%d [%x..] unknown", block.Number(), block.Hash().Bytes()[:4])
			}
			if !skipPresenceCheck {
				// Ignore if the entire data is already known
				if bc.HasBlock(block.Hash(), block.NumberU64()) {
					stats.ignored++
					continue
				} else {
					// If block N is not present, neither are the later blocks.
					// This should be true, but if we are mistaken, the shortcut
					// here will only cause overwriting of some existing data
					skipPresenceCheck = true
				}
			}
			// Write all the data out into the database
			rawdb.WriteBody(batch, block.Hash(), block.NumberU64(), block.Body())
			rawdb.WriteReceipts(batch, block.Hash(), block.NumberU64(), receiptChain[i])

			// Write everything belongs to the blocks into the database. So that
			// we can ensure all components of body is completed(body, receipts)
			// except transaction indexes(will be created once sync is finished).
			if batch.ValueSize() >= ethdb.IdealBatchSize {
				if err := batch.Write(); err != nil {
					return 0, err
				}
				size += int64(batch.ValueSize())
				batch.Reset()
			}
			stats.processed++
		}
		// Write everything belongs to the blocks into the database. So that
		// we can ensure all components of body is completed(body, receipts,
		// tx indexes)
		if batch.ValueSize() > 0 {
			size += int64(batch.ValueSize())
			if err := batch.Write(); err != nil {
				return 0, err
			}
>>>>>>> 2bd6bd01
		}
	}

	// Enqueue block in the acceptor
	bc.lastAccepted = block
	bc.addAcceptorQueue(block)
	acceptedBlockGasUsedCounter.Inc(int64(block.GasUsed()))
	acceptedTxsCounter.Inc(int64(len(block.Transactions())))
	if baseFee := block.BaseFee(); baseFee != nil {
		lastAcceptedBlockBaseFeeGauge.Update(baseFee.Int64())
	}
<<<<<<< HEAD
	total, err := TotalFees(block, bc.GetReceiptsByHash(block.Hash()))
	if err != nil {
		log.Error(fmt.Sprintf("TotalFees error: %s", err))
	} else {
		blockTotalFeesGauge.Update(total.Int64())
	}
	return nil
}

// TotalFees computes total consumed fees in wei. Block transactions and receipts have to have the same order.
func TotalFees(block *types.Block, receipts []*types.Receipt) (*big.Int, error) {
	baseFee := block.BaseFee()
	feesWei := new(big.Int)
	if len(block.Transactions()) != len(receipts) {
		return nil, errors.New("mismatch between total number of transactions and receipts")
	}
	for i, tx := range block.Transactions() {
		var minerFee *big.Int
		if baseFee == nil {
			// legacy block, no baseFee
			minerFee = tx.GasPrice()
		} else {
			minerFee = new(big.Int).Add(baseFee, tx.EffectiveGasTipValue(baseFee))
=======
	if len(liveBlocks) > 0 {
		if n, err := writeLive(liveBlocks, liveReceipts); err != nil {
			if err == errInsertionInterrupted {
				return 0, nil
			}
			return n, err
>>>>>>> 2bd6bd01
		}
		feesWei.Add(feesWei, new(big.Int).Mul(new(big.Int).SetUint64(receipts[i].GasUsed), minerFee))
	}
<<<<<<< HEAD
	return feesWei, nil
}

// TotalFees computes total consumed fees in ether. Block transactions and receipts have to have the same order.
func TotalFeesFloat(block *types.Block, receipts []*types.Receipt) (*big.Float, error) {
	total, err := TotalFees(block, receipts)
	if err != nil {
		return nil, err
=======
	var (
		head    = blockChain[len(blockChain)-1]
		context = []interface{}{
			"count", stats.processed, "elapsed", common.PrettyDuration(time.Since(start)),
			"number", head.Number(), "hash", head.Hash(), "age", common.PrettyAge(time.Unix(int64(head.Time()), 0)),
			"size", common.StorageSize(size),
		}
	)
	if stats.ignored > 0 {
		context = append(context, []interface{}{"ignored", stats.ignored}...)
>>>>>>> 2bd6bd01
	}
	return new(big.Float).Quo(new(big.Float).SetInt(total), new(big.Float).SetInt(big.NewInt(params.Ether))), nil
}

func (bc *BlockChain) Reject(block *types.Block) error {
	bc.chainmu.Lock()
	defer bc.chainmu.Unlock()

	// Reject Trie
	if err := bc.stateManager.RejectTrie(block); err != nil {
		return fmt.Errorf("unable to reject trie: %w", err)
	}

	if bc.snaps != nil {
		if err := bc.snaps.Discard(block.Hash()); err != nil {
			log.Error("unable to discard snap from rejected block", "block", block.Hash(), "number", block.NumberU64(), "root", block.Root())
		}
	}
<<<<<<< HEAD

	// Remove the block since its data is no longer needed
=======
>>>>>>> 2bd6bd01
	batch := bc.db.NewBatch()
	rawdb.DeleteBlock(batch, block.Hash(), block.NumberU64())
	if err := batch.Write(); err != nil {
		return fmt.Errorf("failed to write delete block batch: %w", err)
	}

	return nil
}

// writeKnownBlock updates the head block flag with a known block
// and introduces chain reorg if necessary.
func (bc *BlockChain) writeKnownBlock(block *types.Block) error {
	current := bc.CurrentBlock()
	if block.ParentHash() != current.Hash() {
		if err := bc.reorg(current, block); err != nil {
			return err
		}
	}
	bc.writeHeadBlock(block)
	return nil
}

// writeCanonicalBlockWithLogs writes the new head [block] and emits events
// for the new head block.
func (bc *BlockChain) writeCanonicalBlockWithLogs(block *types.Block, logs []*types.Log) {
	bc.writeHeadBlock(block)
	bc.chainFeed.Send(ChainEvent{Block: block, Hash: block.Hash(), Logs: logs})
	if len(logs) > 0 {
		bc.logsFeed.Send(logs)
	}
	bc.chainHeadFeed.Send(ChainHeadEvent{Block: block})
}

// newTip returns a boolean indicating if the block should be appended to
// the canonical chain.
func (bc *BlockChain) newTip(block *types.Block) bool {
	return block.ParentHash() == bc.CurrentBlock().Hash()
}

// writeBlockAndSetHead persists the block and associated state to the database
// and optimistically updates the canonical chain if [block] extends the current
// canonical chain.
// writeBlockAndSetHead expects to be the last verification step during InsertBlock
// since it creates a reference that will only be cleaned up by Accept/Reject.
func (bc *BlockChain) writeBlockAndSetHead(block *types.Block, receipts []*types.Receipt, logs []*types.Log, state *state.StateDB) error {
	if err := bc.writeBlockWithState(block, receipts, state); err != nil {
		return err
	}

	// If [block] represents a new tip of the canonical chain, we optimistically add it before
	// setPreference is called. Otherwise, we consider it a side chain block.
	if bc.newTip(block) {
		bc.writeCanonicalBlockWithLogs(block, logs)
	} else {
		bc.chainSideFeed.Send(ChainSideEvent{Block: block})
	}

	return nil
}

// writeBlockWithState writes the block and all associated state to the database,
// but it expects the chain mutex to be held.
func (bc *BlockChain) writeBlockWithState(block *types.Block, receipts []*types.Receipt, state *state.StateDB) error {
	// Irrelevant of the canonical status, write the block itself to the database.
	//
	// Note all the components of block(hash->number map, header, body, receipts)
	// should be written atomically. BlockBatch is used for containing all components.
	blockBatch := bc.db.NewBatch()
	rawdb.WriteBlock(blockBatch, block)
	rawdb.WriteReceipts(blockBatch, block.Hash(), block.NumberU64(), receipts)
	rawdb.WritePreimages(blockBatch, state.Preimages())
	if err := blockBatch.Write(); err != nil {
		log.Crit("Failed to write block into disk", "err", err)
	}

	// Commit all cached state changes into underlying memory database.
	// If snapshots are enabled, call CommitWithSnaps to explicitly create a snapshot
	// diff layer for the block.
	var err error
	if bc.snaps == nil {
		_, err = state.Commit(block.NumberU64(), bc.chainConfig.IsEIP158(block.Number()), true)
	} else {
		_, err = state.CommitWithSnap(block.NumberU64(), bc.chainConfig.IsEIP158(block.Number()), bc.snaps, block.Hash(), block.ParentHash(), true)
	}
	if err != nil {
		return err
	}
	// If node is running in path mode, skip explicit gc operation
	// which is unnecessary in this mode.
	if bc.triedb.Scheme() == rawdb.PathScheme {
		return nil
	}

	// Note: if InsertTrie must be the last step in verification that can return an error.
	// This allows [stateManager] to assume that if it inserts a trie without returning an
	// error then the block has passed verification and either AcceptTrie/RejectTrie will
	// eventually be called on [root] unless a fatal error occurs. It does not assume that
	// the node will not shutdown before either AcceptTrie/RejectTrie is called.
	if err := bc.stateManager.InsertTrie(block); err != nil {
		if bc.snaps != nil {
			discardErr := bc.snaps.Discard(block.Hash())
			if discardErr != nil {
				log.Debug("failed to discard snapshot after being unable to insert block trie", "block", block.Hash(), "root", block.Root())
			}
		}
		return err
	}
	return nil
}

// InsertChain attempts to insert the given batch of blocks in to the canonical
// chain or, otherwise, create a fork. If an error is returned it will return
// the index number of the failing block as well an error describing what went
// wrong.
//
// After insertion is done, all accumulated events will be fired.
func (bc *BlockChain) InsertChain(chain types.Blocks) (int, error) {
	// Sanity check that we have something meaningful to import
	if len(chain) == 0 {
		return 0, nil
	}

	bc.blockProcFeed.Send(true)
	defer bc.blockProcFeed.Send(false)

	// Do a sanity check that the provided chain is actually ordered and linked.
	for i := 1; i < len(chain); i++ {
		block, prev := chain[i], chain[i-1]
		if block.NumberU64() != prev.NumberU64()+1 || block.ParentHash() != prev.Hash() {
			log.Error("Non contiguous block insert",
				"number", block.Number(),
				"hash", block.Hash(),
				"parent", block.ParentHash(),
				"prevnumber", prev.Number(),
				"prevhash", prev.Hash(),
			)
			return 0, fmt.Errorf("non contiguous insert: item %d is #%d [%x…], item %d is #%d [%x…] (parent [%x…])", i-1, prev.NumberU64(),
				prev.Hash().Bytes()[:4], i, block.NumberU64(), block.Hash().Bytes()[:4], block.ParentHash().Bytes()[:4])
		}
	}
	// Pre-checks passed, start the full block imports
	bc.chainmu.Lock()
	defer bc.chainmu.Unlock()
	for n, block := range chain {
		if err := bc.insertBlock(block, true); err != nil {
			return n, err
		}
	}

	return len(chain), nil
}

func (bc *BlockChain) InsertBlock(block *types.Block) error {
	return bc.InsertBlockManual(block, true)
}

func (bc *BlockChain) InsertBlockManual(block *types.Block, writes bool) error {
	bc.blockProcFeed.Send(true)
	defer bc.blockProcFeed.Send(false)

	bc.chainmu.Lock()
	err := bc.insertBlock(block, writes)
	bc.chainmu.Unlock()

	return err
}

func (bc *BlockChain) insertBlock(block *types.Block, writes bool) error {
	start := time.Now()
	bc.senderCacher.Recover(types.MakeSigner(bc.chainConfig, block.Number(), block.Time()), block.Transactions())

	substart := time.Now()
	err := bc.engine.VerifyHeader(bc, block.Header())
	if err == nil {
		err = bc.validator.ValidateBody(block)
	}

	switch {
	case errors.Is(err, ErrKnownBlock):
		// even if the block is already known, we still need to generate the
		// snapshot layer and add a reference to the triedb, so we re-execute
		// the block. Note that insertBlock should only be called on a block
		// once if it returns nil
		if bc.newTip(block) {
			log.Debug("Setting head to be known block", "number", block.Number(), "hash", block.Hash())
		} else {
			log.Debug("Reprocessing already known block", "number", block.Number(), "hash", block.Hash())
		}

	// If an ancestor has been pruned, then this block cannot be acceptable.
	case errors.Is(err, consensus.ErrPrunedAncestor):
		return errors.New("side chain insertion is not supported")

	// Future blocks are not supported, but should not be reported, so we return an error
	// early here
	case errors.Is(err, consensus.ErrFutureBlock):
		return errFutureBlockUnsupported

	// Some other error occurred, abort
	case err != nil:
		bc.reportBlock(block, nil, err)
		return err
	}
	blockContentValidationTimer.Inc(time.Since(substart).Milliseconds())

	// No validation errors for the block
	var activeState *state.StateDB
	defer func() {
		// The chain importer is starting and stopping trie prefetchers. If a bad
		// block or other error is hit however, an early return may not properly
		// terminate the background threads. This defer ensures that we clean up
		// and dangling prefetcher, without deferring each and holding on live refs.
		if activeState != nil {
			activeState.StopPrefetcher()
		}
	}()

	// Retrieve the parent block to determine which root to build state on
	substart = time.Now()
	parent := bc.GetHeader(block.ParentHash(), block.NumberU64()-1)

	// Instantiate the statedb to use for processing transactions
	//
	// NOTE: Flattening a snapshot during block execution requires fetching state
	// entries directly from the trie (much slower).
	bc.flattenLock.Lock()
	defer bc.flattenLock.Unlock()
	statedb, err := state.New(parent.Root, bc.stateCache, bc.snaps)
	if err != nil {
		return err
	}
	blockStateInitTimer.Inc(time.Since(substart).Milliseconds())

	// Enable prefetching to pull in trie node paths while processing transactions
	statedb.StartPrefetcher("chain", bc.cacheConfig.TriePrefetcherParallelism)
	activeState = statedb

	// Process block using the parent state as reference point
	pstart := time.Now()
	receipts, logs, usedGas, err := bc.processor.Process(block, parent, statedb, bc.vmConfig)
	if serr := statedb.Error(); serr != nil {
		log.Error("statedb error encountered", "err", serr, "number", block.Number(), "hash", block.Hash())
	}
	if err != nil {
		bc.reportBlock(block, receipts, err)
		return err
	}
	ptime := time.Since(pstart)

	// Validate the state using the default validator
	vstart := time.Now()
	if err := bc.validator.ValidateState(block, statedb, receipts, usedGas); err != nil {
		bc.reportBlock(block, receipts, err)
		return err
	}
	vtime := time.Since(vstart)

	// Update the metrics touched during block processing and validation
	accountReadTimer.Inc(statedb.AccountReads.Milliseconds())                  // Account reads are complete(in processing)
	storageReadTimer.Inc(statedb.StorageReads.Milliseconds())                  // Storage reads are complete(in processing)
	snapshotAccountReadTimer.Inc(statedb.SnapshotAccountReads.Milliseconds())  // Account reads are complete(in processing)
	snapshotStorageReadTimer.Inc(statedb.SnapshotStorageReads.Milliseconds())  // Storage reads are complete(in processing)
	accountUpdateTimer.Inc(statedb.AccountUpdates.Milliseconds())              // Account updates are complete(in validation)
	storageUpdateTimer.Inc(statedb.StorageUpdates.Milliseconds())              // Storage updates are complete(in validation)
	accountHashTimer.Inc(statedb.AccountHashes.Milliseconds())                 // Account hashes are complete(in validation)
	storageHashTimer.Inc(statedb.StorageHashes.Milliseconds())                 // Storage hashes are complete(in validation)
	triehash := statedb.AccountHashes + statedb.StorageHashes                  // The time spent on tries hashing
	trieUpdate := statedb.AccountUpdates + statedb.StorageUpdates              // The time spent on tries update
	trieRead := statedb.SnapshotAccountReads + statedb.AccountReads            // The time spent on account read
	trieRead += statedb.SnapshotStorageReads + statedb.StorageReads            // The time spent on storage read
	blockExecutionTimer.Inc((ptime - trieRead).Milliseconds())                 // The time spent on EVM processing
	blockValidationTimer.Inc((vtime - (triehash + trieUpdate)).Milliseconds()) // The time spent on block validation
	blockTrieOpsTimer.Inc((triehash + trieUpdate + trieRead).Milliseconds())   // The time spent on trie operations

	// If [writes] are disabled, skip [writeBlockWithState] so that we do not write the block
	// or the state trie to disk.
	// Note: in pruning mode, this prevents us from generating a reference to the state root.
	if !writes {
		return nil
	}

	// Write the block to the chain and get the status.
	// writeBlockWithState (called within writeBlockAndSethead) creates a reference that
	// will be cleaned up in Accept/Reject so we need to ensure an error cannot occur
	// later in verification, since that would cause the referenced root to never be dereferenced.
	wstart := time.Now()
	if err := bc.writeBlockAndSetHead(block, receipts, logs, statedb); err != nil {
		return err
	}
	// Update the metrics touched during block commit
	accountCommitTimer.Inc(statedb.AccountCommits.Milliseconds())   // Account commits are complete, we can mark them
	storageCommitTimer.Inc(statedb.StorageCommits.Milliseconds())   // Storage commits are complete, we can mark them
	snapshotCommitTimer.Inc(statedb.SnapshotCommits.Milliseconds()) // Snapshot commits are complete, we can mark them
	triedbCommitTimer.Inc(statedb.TrieDBCommits.Milliseconds())     // Trie database commits are complete, we can mark them
	blockWriteTimer.Inc((time.Since(wstart) - statedb.AccountCommits - statedb.StorageCommits - statedb.SnapshotCommits - statedb.TrieDBCommits).Milliseconds())
	blockInsertTimer.Inc(time.Since(start).Milliseconds())

	log.Debug("Inserted new block", "number", block.Number(), "hash", block.Hash(),
		"parentHash", block.ParentHash(),
		"uncles", len(block.Uncles()), "txs", len(block.Transactions()), "gas", block.GasUsed(),
		"elapsed", common.PrettyDuration(time.Since(start)),
		"root", block.Root(), "baseFeePerGas", block.BaseFee(), "blockGasCost", block.BlockGasCost(),
	)

	processedBlockGasUsedCounter.Inc(int64(block.GasUsed()))
	processedTxsCounter.Inc(int64(block.Transactions().Len()))
	processedLogsCounter.Inc(int64(len(logs)))
	blockInsertCount.Inc(1)
	return nil
}

// collectUnflattenedLogs collects the logs that were generated or removed during
// the processing of a block.
func (bc *BlockChain) collectUnflattenedLogs(b *types.Block, removed bool) [][]*types.Log {
	var blobGasPrice *big.Int
	excessBlobGas := b.ExcessBlobGas()
	if excessBlobGas != nil {
		blobGasPrice = eip4844.CalcBlobFee(*excessBlobGas)
	}
	receipts := rawdb.ReadRawReceipts(bc.db, b.Hash(), b.NumberU64())
	if err := receipts.DeriveFields(bc.chainConfig, b.Hash(), b.NumberU64(), b.Time(), b.BaseFee(), blobGasPrice, b.Transactions()); err != nil {
		log.Error("Failed to derive block receipts fields", "hash", b.Hash(), "number", b.NumberU64(), "err", err)
	}

	// Note: gross but this needs to be initialized here because returning nil will be treated specially as an incorrect
	// error case downstream.
	logs := make([][]*types.Log, len(receipts))
	for i, receipt := range receipts {
		receiptLogs := make([]*types.Log, len(receipt.Logs))
		for i, log := range receipt.Logs {
			if removed {
				log.Removed = true
			}
			receiptLogs[i] = log
		}
		logs[i] = receiptLogs
	}
	return logs
}

// collectLogs collects the logs that were generated or removed during
// the processing of a block. These logs are later announced as deleted or reborn.
func (bc *BlockChain) collectLogs(b *types.Block, removed bool) []*types.Log {
	unflattenedLogs := bc.collectUnflattenedLogs(b, removed)
	return types.FlattenLogs(unflattenedLogs)
}

// reorg takes two blocks, an old chain and a new chain and will reconstruct the
// blocks and inserts them to be part of the new canonical chain and accumulates
// potential missing transactions and post an event about them.
func (bc *BlockChain) reorg(oldHead *types.Header, newHead *types.Block) error {
	var (
		newChain    types.Blocks
		oldChain    types.Blocks
		commonBlock *types.Block
	)
	oldBlock := bc.GetBlock(oldHead.Hash(), oldHead.Number.Uint64())
	if oldBlock == nil {
		return errors.New("current head block missing")
	}
	newBlock := newHead

	// Reduce the longer chain to the same number as the shorter one
	if oldBlock.NumberU64() > newBlock.NumberU64() {
		// Old chain is longer, gather all transactions and logs as deleted ones
		for ; oldBlock != nil && oldBlock.NumberU64() != newBlock.NumberU64(); oldBlock = bc.GetBlock(oldBlock.ParentHash(), oldBlock.NumberU64()-1) {
			oldChain = append(oldChain, oldBlock)
		}
	} else {
		// New chain is longer, stash all blocks away for subsequent insertion
		for ; newBlock != nil && newBlock.NumberU64() != oldBlock.NumberU64(); newBlock = bc.GetBlock(newBlock.ParentHash(), newBlock.NumberU64()-1) {
			newChain = append(newChain, newBlock)
		}
	}
	if oldBlock == nil {
		return errInvalidOldChain
	}
	if newBlock == nil {
		return errInvalidNewChain
	}
	// Both sides of the reorg are at the same number, reduce both until the common
	// ancestor is found
	for {
		// If the common ancestor was found, bail out
		if oldBlock.Hash() == newBlock.Hash() {
			commonBlock = oldBlock
			break
		}
		// Remove an old block as well as stash away a new block
		oldChain = append(oldChain, oldBlock)
		newChain = append(newChain, newBlock)

		// Step back with both chains
		oldBlock = bc.GetBlock(oldBlock.ParentHash(), oldBlock.NumberU64()-1)
		if oldBlock == nil {
			return errInvalidOldChain
		}
		newBlock = bc.GetBlock(newBlock.ParentHash(), newBlock.NumberU64()-1)
		if newBlock == nil {
			return errInvalidNewChain
		}
	}

	// If the commonBlock is less than the last accepted height, we return an error
	// because performing a reorg would mean removing an accepted block from the
	// canonical chain.
	if commonBlock.NumberU64() < bc.lastAccepted.NumberU64() {
		return fmt.Errorf("cannot orphan finalized block at height: %d to common block at height: %d", bc.lastAccepted.NumberU64(), commonBlock.NumberU64())
	}

	// Ensure the user sees large reorgs
	if len(oldChain) > 0 && len(newChain) > 0 {
		logFn := log.Info
		msg := "Resetting chain preference"
		if len(oldChain) > 63 {
			msg = "Large chain preference change detected"
			logFn = log.Warn
		}
		logFn(msg, "number", commonBlock.Number(), "hash", commonBlock.Hash(),
			"drop", len(oldChain), "dropfrom", oldChain[0].Hash(), "add", len(newChain), "addfrom", newChain[0].Hash())
	} else {
		log.Debug("Preference change (rewind to ancestor) occurred", "oldnum", oldHead.Number, "oldhash", oldHead.Hash(), "newnum", newHead.Number(), "newhash", newHead.Hash())
	}
	// Reset the tx lookup cache in case to clear stale txlookups.
	// This is done before writing any new chain data to avoid the
	// weird scenario that canonical chain is changed while the
	// stale lookups are still cached.
	bc.txLookupCache.Purge()

	// Insert the new chain(except the head block(reverse order)),
	// taking care of the proper incremental order.
	for i := len(newChain) - 1; i >= 1; i-- {
		// Insert the block in the canonical way, re-writing history
		bc.writeHeadBlock(newChain[i])
	}

<<<<<<< HEAD
	// Delete any canonical number assignments above the new head
	indexesBatch := bc.db.NewBatch()

	// Use the height of [newHead] to determine which canonical hashes to remove
	// in case the new chain is shorter than the old chain, in which case
	// there may be hashes set on the canonical chain that were invalidated
	// but not yet overwritten by the re-org.
	for i := newHead.NumberU64() + 1; ; i++ {
=======
	// Delete useless indexes right now which includes the non-canonical
	// transaction indexes, canonical chain indexes which above the head.
	var (
		indexesBatch = bc.db.NewBatch()
		diffs        = types.HashDifference(deletedTxs, addedTxs)
	)
	for _, tx := range diffs {
		rawdb.DeleteTxLookupEntry(indexesBatch, tx)
	}
	// Delete all hash markers that are not part of the new canonical chain.
	// Because the reorg function does not handle new chain head, all hash
	// markers greater than or equal to new chain head should be deleted.
	number := commonBlock.NumberU64()
	if len(newChain) > 1 {
		number = newChain[1].NumberU64()
	}
	for i := number + 1; ; i++ {
>>>>>>> 2bd6bd01
		hash := rawdb.ReadCanonicalHash(bc.db, i)
		if hash == (common.Hash{}) {
			break
		}
		rawdb.DeleteCanonicalHash(indexesBatch, i)
	}
	if err := indexesBatch.Write(); err != nil {
		log.Crit("Failed to delete useless indexes", "err", err)
	}

	// Send out events for logs from the old canon chain, and 'reborn'
	// logs from the new canon chain. The number of logs can be very
	// high, so the events are sent in batches of size around 512.

	// Deleted logs + blocks:
	var deletedLogs []*types.Log
	for i := len(oldChain) - 1; i >= 0; i-- {
		// Also send event for blocks removed from the canon chain.
		bc.chainSideFeed.Send(ChainSideEvent{Block: oldChain[i]})

		// Collect deleted logs for notification
		if logs := bc.collectLogs(oldChain[i], true); len(logs) > 0 {
			deletedLogs = append(deletedLogs, logs...)
		}
		if len(deletedLogs) > 512 {
			bc.rmLogsFeed.Send(RemovedLogsEvent{deletedLogs})
			deletedLogs = nil
		}
	}
	if len(deletedLogs) > 0 {
		bc.rmLogsFeed.Send(RemovedLogsEvent{deletedLogs})
	}

	// New logs:
	var rebirthLogs []*types.Log
	for i := len(newChain) - 1; i >= 1; i-- {
		if logs := bc.collectLogs(newChain[i], false); len(logs) > 0 {
			rebirthLogs = append(rebirthLogs, logs...)
		}
		if len(rebirthLogs) > 512 {
			bc.logsFeed.Send(rebirthLogs)
			rebirthLogs = nil
		}
	}
	if len(rebirthLogs) > 0 {
		bc.logsFeed.Send(rebirthLogs)
	}
	return nil
}

type badBlock struct {
	block  *types.Block
	reason *BadBlockReason
}

type BadBlockReason struct {
	ChainConfig *params.ChainConfig `json:"chainConfig"`
	Receipts    types.Receipts      `json:"receipts"`
	Number      uint64              `json:"number"`
	Hash        common.Hash         `json:"hash"`
	Error       string              `json:"error"`
}

func (b *BadBlockReason) String() string {
	var receiptString string
	for i, receipt := range b.Receipts {
		receiptString += fmt.Sprintf("\n  %d: cumulative: %v gas: %v contract: %v status: %v tx: %v logs: %v bloom: %x state: %x",
			i, receipt.CumulativeGasUsed, receipt.GasUsed, receipt.ContractAddress.Hex(),
			receipt.Status, receipt.TxHash.Hex(), receipt.Logs, receipt.Bloom, receipt.PostState)
	}
	version, vcs := version.Info()
	platform := fmt.Sprintf("%s %s %s %s", version, runtime.Version(), runtime.GOARCH, runtime.GOOS)
	if vcs != "" {
		vcs = fmt.Sprintf("\nVCS: %s", vcs)
	}
	return fmt.Sprintf(`
########## BAD BLOCK #########
Block: %v (%#x)
Error: %v
Platform: %v%v
Chain config: %#v
Receipts: %v
##############################
`, b.Number, b.Hash, b.Error, platform, vcs, b.ChainConfig, receiptString)
}

// BadBlocks returns a list of the last 'bad blocks' that the client has seen on the network and the BadBlockReason
// that caused each to be reported as a bad block.
// BadBlocks ensures that the length of the blocks and the BadBlockReason slice have the same length.
func (bc *BlockChain) BadBlocks() ([]*types.Block, []*BadBlockReason) {
	blocks := make([]*types.Block, 0, bc.badBlocks.Len())
	reasons := make([]*BadBlockReason, 0, bc.badBlocks.Len())
	for _, hash := range bc.badBlocks.Keys() {
		if badBlk, exist := bc.badBlocks.Peek(hash); exist {
			blocks = append(blocks, badBlk.block)
			reasons = append(reasons, badBlk.reason)
		}
	}
	return blocks, reasons
}

// addBadBlock adds a bad block to the bad-block LRU cache
func (bc *BlockChain) addBadBlock(block *types.Block, reason *BadBlockReason) {
	bc.badBlocks.Add(block.Hash(), &badBlock{
		block:  block,
		reason: reason,
	})
}

// reportBlock logs a bad block error.
func (bc *BlockChain) reportBlock(block *types.Block, receipts types.Receipts, err error) {
	reason := &BadBlockReason{
		ChainConfig: bc.chainConfig,
		Receipts:    receipts,
		Number:      block.NumberU64(),
		Hash:        block.Hash(),
		Error:       err.Error(),
	}

	badBlockCounter.Inc(1)
	bc.addBadBlock(block, reason)
	log.Debug(reason.String())
}

func (bc *BlockChain) RemoveRejectedBlocks(start, end uint64) error {
	batch := bc.db.NewBatch()

	for i := start; i < end; i++ {
		hashes := rawdb.ReadAllHashes(bc.db, i)
		canonicalBlock := bc.GetBlockByNumber((i))
		if canonicalBlock == nil {
			return fmt.Errorf("failed to retrieve block by number at height %d", i)
		}
		canonicalHash := canonicalBlock.Hash()
		for _, hash := range hashes {
			if hash == canonicalHash {
				continue
			}
			rawdb.DeleteBlock(batch, hash, i)
		}

		if err := batch.Write(); err != nil {
			return fmt.Errorf("failed to write delete rejected block batch at height %d", i)
		}
		batch.Reset()
	}

	return nil
}

// reprocessBlock reprocesses a previously accepted block. This is often used
// to regenerate previously pruned state tries.
func (bc *BlockChain) reprocessBlock(parent *types.Block, current *types.Block) (common.Hash, error) {
	// Retrieve the parent block and its state to execute block
	var (
		statedb    *state.StateDB
		err        error
		parentRoot = parent.Root()
	)
	// We don't simply use [NewWithSnapshot] here because it doesn't return an
	// error if [bc.snaps != nil] and [bc.snaps.Snapshot(parentRoot) == nil].
	if bc.snaps == nil {
		statedb, err = state.New(parentRoot, bc.stateCache, nil)
	} else {
		snap := bc.snaps.Snapshot(parentRoot)
		if snap == nil {
			return common.Hash{}, fmt.Errorf("failed to get snapshot for parent root: %s", parentRoot)
		}
		statedb, err = state.NewWithSnapshot(parentRoot, bc.stateCache, snap)
	}
	if err != nil {
		return common.Hash{}, fmt.Errorf("could not fetch state for (%s: %d): %v", parent.Hash().Hex(), parent.NumberU64(), err)
	}

	// Enable prefetching to pull in trie node paths while processing transactions
	statedb.StartPrefetcher("chain", bc.cacheConfig.TriePrefetcherParallelism)
	defer func() {
		statedb.StopPrefetcher()
	}()

	// Process previously stored block
	receipts, _, usedGas, err := bc.processor.Process(current, parent.Header(), statedb, vm.Config{})
	if err != nil {
		return common.Hash{}, fmt.Errorf("failed to re-process block (%s: %d): %v", current.Hash().Hex(), current.NumberU64(), err)
	}

	// Validate the state using the default validator
	if err := bc.validator.ValidateState(current, statedb, receipts, usedGas); err != nil {
		return common.Hash{}, fmt.Errorf("failed to validate state while re-processing block (%s: %d): %v", current.Hash().Hex(), current.NumberU64(), err)
	}
	log.Debug("Processed block", "block", current.Hash(), "number", current.NumberU64())

<<<<<<< HEAD
	// Commit all cached state changes into underlying memory database.
	// If snapshots are enabled, call CommitWithSnaps to explicitly create a snapshot
	// diff layer for the block.
	if bc.snaps == nil {
		return statedb.Commit(current.NumberU64(), bc.chainConfig.IsEIP158(current.Number()), false)
	}
	return statedb.CommitWithSnap(current.NumberU64(), bc.chainConfig.IsEIP158(current.Number()), bc.snaps, current.Hash(), current.ParentHash(), false)
}

// initSnapshot instantiates a Snapshot instance and adds it to [bc]
func (bc *BlockChain) initSnapshot(b *types.Header) {
	if bc.cacheConfig.SnapshotLimit <= 0 || bc.snaps != nil {
		return
	}

	// If we are starting from genesis, generate the original snapshot disk layer
	// up front, so we can use it while executing blocks in bootstrapping. This
	// also avoids a costly async generation process when reaching tip.
	//
	// Additionally, we should always repair a snapshot if starting at genesis
	// if [SnapshotLimit] > 0.
	asyncBuild := !bc.cacheConfig.SnapshotWait && b.Number.Uint64() > 0
	noBuild := bc.cacheConfig.SnapshotNoBuild && b.Number.Uint64() > 0
	log.Info("Initializing snapshots", "async", asyncBuild, "rebuild", !noBuild, "headHash", b.Hash(), "headRoot", b.Root)
	snapconfig := snapshot.Config{
		CacheSize:  bc.cacheConfig.SnapshotLimit,
		NoBuild:    noBuild,
		AsyncBuild: asyncBuild,
		SkipVerify: !bc.cacheConfig.SnapshotVerify,
	}
	var err error
	bc.snaps, err = snapshot.New(snapconfig, bc.db, bc.triedb, b.Hash(), b.Root)
	if err != nil {
		log.Error("failed to initialize snapshots", "headHash", b.Hash(), "headRoot", b.Root, "err", err, "async", asyncBuild)
	}
}

// reprocessState reprocesses the state up to [block], iterating through its ancestors until
// it reaches a block with a state committed to the database. reprocessState does not use
// snapshots since the disk layer for snapshots will most likely be above the last committed
// state that reprocessing will start from.
func (bc *BlockChain) reprocessState(current *types.Block, reexec uint64) error {
	origin := current.NumberU64()
	acceptorTip, err := rawdb.ReadAcceptorTip(bc.db)
	if err != nil {
		return fmt.Errorf("%w: unable to get Acceptor tip", err)
	}
	log.Info("Loaded Acceptor tip", "hash", acceptorTip)

	// The acceptor tip is up to date either if it matches the current hash, or it has not been
	// initialized (i.e., this node has not accepted any blocks asynchronously).
	acceptorTipUpToDate := acceptorTip == (common.Hash{}) || acceptorTip == current.Hash()

	// If the state is already available and the acceptor tip is up to date, skip re-processing.
	if bc.HasState(current.Root()) && acceptorTipUpToDate {
		log.Info("Skipping state reprocessing", "root", current.Root())
		return nil
	}

	// If the acceptorTip is a non-empty hash, jump re-processing back to the acceptor tip to ensure that
	// we re-process at a minimum from the last processed accepted block.
	// Note: we do not have a guarantee that the last trie on disk will be at a height <= acceptorTip.
	// Since we need to re-process from at least the acceptorTip to ensure indices are updated correctly
	// we must start searching for the block to start re-processing at the acceptorTip.
	// This may occur if we are running in archive mode where every block's trie is committed on insertion
	// or during an unclean shutdown.
	if acceptorTip != (common.Hash{}) {
		current = bc.GetBlockByHash(acceptorTip)
		if current == nil {
			return fmt.Errorf("failed to get block for acceptor tip %s", acceptorTip)
		}
	}

	for i := 0; i < int(reexec); i++ {
		// TODO: handle canceled context

		if current.NumberU64() == 0 {
			return errors.New("genesis state is missing")
		}
		parent := bc.GetBlock(current.ParentHash(), current.NumberU64()-1)
		if parent == nil {
			return fmt.Errorf("missing block %s:%d", current.ParentHash().Hex(), current.NumberU64()-1)
		}
		current = parent
		_, err = bc.stateCache.OpenTrie(current.Root())
		if err == nil {
			break
		}
	}
	if err != nil {
		switch err.(type) {
		case *trie.MissingNodeError:
			return fmt.Errorf("required historical state unavailable (reexec=%d)", reexec)
		default:
			return err
		}
	}

	// State was available at historical point, regenerate
	var (
		start        = time.Now()
		logged       time.Time
		previousRoot common.Hash
		triedb       = bc.triedb
		writeIndices bool
	)
	// Note: we add 1 since in each iteration, we attempt to re-execute the next block.
	log.Info("Re-executing blocks to generate state for last accepted block", "from", current.NumberU64()+1, "to", origin)
	for current.NumberU64() < origin {
		// TODO: handle canceled context

		// Print progress logs if long enough time elapsed
		if time.Since(logged) > 8*time.Second {
			log.Info("Regenerating historical state", "block", current.NumberU64()+1, "target", origin, "remaining", origin-current.NumberU64(), "elapsed", time.Since(start))
			logged = time.Now()
		}

		// Retrieve the next block to regenerate and process it
		parent := current
		next := current.NumberU64() + 1
		if current = bc.GetBlockByNumber(next); current == nil {
			return fmt.Errorf("failed to retrieve block %d while re-generating state", next)
		}

		// Initialize snapshot if required (prevents full snapshot re-generation in
		// the case of unclean shutdown)
		if parent.Hash() == acceptorTip {
			log.Info("Recovering snapshot", "hash", parent.Hash(), "index", parent.NumberU64())
			// TODO: switch to checking the snapshot block hash markers here to ensure that when we re-process the block, we have the opportunity to apply
			// a snapshot diff layer that we may have been in the middle of committing during shutdown. This will prevent snapshot re-generation in the case
			// that the node stops mid-way through snapshot flattening (performed across multiple DB batches).
			// If snapshot initialization is delayed due to state sync, skip initializing snaps here
			if !bc.cacheConfig.SnapshotDelayInit {
				bc.initSnapshot(parent.Header())
			}
			writeIndices = true // Set [writeIndices] to true, so that the indices will be updated from the last accepted tip onwards.
		}

		// Reprocess next block using previously fetched data
		root, err := bc.reprocessBlock(parent, current)
		if err != nil {
			return err
		}

		// Flatten snapshot if initialized, holding a reference to the state root until the next block
		// is processed.
		if err := bc.flattenSnapshot(func() error {
			triedb.Reference(root, common.Hash{})
			if previousRoot != (common.Hash{}) {
				triedb.Dereference(previousRoot)
			}
			previousRoot = root
			return nil
		}, current.Hash()); err != nil {
			return err
		}

		// Write any unsaved indices to disk
		if writeIndices {
			if err := bc.writeBlockAcceptedIndices(current); err != nil {
				return fmt.Errorf("%w: failed to process accepted block indices", err)
			}
		}
	}

	_, nodes, imgs := triedb.Size()
	log.Info("Historical state regenerated", "block", current.NumberU64(), "elapsed", time.Since(start), "nodes", nodes, "preimages", imgs)
	if previousRoot != (common.Hash{}) {
		return triedb.Commit(previousRoot, true)
	}
	return nil
}

func (bc *BlockChain) protectTrieIndex() error {
	if !bc.cacheConfig.Pruning {
		return rawdb.WritePruningDisabled(bc.db)
	}
	pruningDisabled, err := rawdb.HasPruningDisabled(bc.db)
	if err != nil {
		return fmt.Errorf("failed to check if the chain has been run with pruning disabled: %w", err)
	}
	if !pruningDisabled {
		return nil
	}
	if !bc.cacheConfig.AllowMissingTries {
		return ErrRefuseToCorruptArchiver
	}
	return nil
}

// populateMissingTries iterates from [bc.cacheConfig.PopulateMissingTries] (defaults to 0)
// to [LastAcceptedBlock] and persists all tries to disk that are not already on disk. This is
// used to fill trie index gaps in an "archive" node without resyncing from scratch.
//
// NOTE: Assumes the genesis root and last accepted root are written to disk
func (bc *BlockChain) populateMissingTries() error {
	if bc.cacheConfig.PopulateMissingTries == nil {
		return nil
	}

	var (
		lastAccepted = bc.LastAcceptedBlock().NumberU64()
		startHeight  = *bc.cacheConfig.PopulateMissingTries
		startTime    = time.Now()
		logged       time.Time
		triedb       = bc.triedb
		missing      = 0
	)

	// Do not allow the config to specify a starting point above the last accepted block.
	if startHeight > lastAccepted {
		return fmt.Errorf("cannot populate missing tries from a starting point (%d) > last accepted block (%d)", startHeight, lastAccepted)
	}

	// If we are starting from the genesis, increment the start height by 1 so we don't attempt to re-process
	// the genesis block.
	if startHeight == 0 {
		startHeight += 1
	}
	parent := bc.GetBlockByNumber(startHeight - 1)
	if parent == nil {
		return fmt.Errorf("failed to fetch initial parent block for re-populate missing tries at height %d", startHeight-1)
	}

	it := newBlockChainIterator(bc, startHeight, bc.cacheConfig.PopulateMissingTriesParallelism)
	defer it.Stop()

	for i := startHeight; i < lastAccepted; i++ {
		// Print progress logs if long enough time elapsed
		if time.Since(logged) > 8*time.Second {
			log.Info("Populating missing tries", "missing", missing, "block", i, "remaining", lastAccepted-i, "elapsed", time.Since(startTime))
			logged = time.Now()
		}

		// TODO: handle canceled context
		current, hasState, err := it.Next(context.TODO())
		if err != nil {
			return fmt.Errorf("error while populating missing tries: %w", err)
		}

		if hasState {
			parent = current
			continue
		}

		root, err := bc.reprocessBlock(parent, current)
		if err != nil {
			return err
		}

		// Commit root to disk so that it can be accessed directly
		if err := triedb.Commit(root, false); err != nil {
			return err
		}
		parent = current
		log.Debug("Populated missing trie", "block", current.NumberU64(), "root", root)
		missing++
	}

	// Write marker to DB to indicate populate missing tries finished successfully.
	// Note: writing the marker here means that we do allow consecutive runs of re-populating
	// missing tries if it does not finish during the prior run.
	if err := rawdb.WritePopulateMissingTries(bc.db); err != nil {
		return fmt.Errorf("failed to write offline pruning success marker: %w", err)
	}

	_, nodes, imgs := triedb.Size()
	log.Info("All missing tries populated", "startHeight", startHeight, "lastAcceptedHeight", lastAccepted, "missing", missing, "elapsed", time.Since(startTime), "nodes", nodes, "preimages", imgs)
	return nil
=======
// reportBlock logs a bad block error.
func (bc *BlockChain) reportBlock(block *types.Block, receipts types.Receipts, err error) {
	rawdb.WriteBadBlock(bc.db, block)
	log.Error(summarizeBadBlock(block, receipts, bc.Config(), err))
>>>>>>> 2bd6bd01
}

// CleanBlockRootsAboveLastAccepted gathers the blocks that may have previously been in processing above the
// last accepted block and wipes their block roots from disk to mark their tries as inaccessible.
// This is used prior to pruning to ensure that all of the tries that may still be in processing are marked
// as inaccessible and mirrors the handling of middle roots in the geth offline pruning implementation.
// This is not strictly necessary, but maintains a soft assumption.
func (bc *BlockChain) CleanBlockRootsAboveLastAccepted() error {
	targetRoot := bc.LastAcceptedBlock().Root()

	// Clean up any block roots above the last accepted block before we start pruning.
	// Note: this takes the place of middleRoots in the geth implementation since we do not
	// track processing block roots via snapshot journals in the same way.
	processingRoots := bc.gatherBlockRootsAboveLastAccepted()
	// If there is a block above the last accepted block with an identical state root, we
	// explicitly remove it from the set to ensure we do not corrupt the last accepted trie.
	delete(processingRoots, targetRoot)
	for processingRoot := range processingRoots {
		// Delete the processing root from disk to mark the trie as inaccessible (no need to handle this in a batch).
		if err := bc.db.Delete(processingRoot[:]); err != nil {
			return fmt.Errorf("failed to remove processing root (%s) preparing for offline pruning: %w", processingRoot, err)
		}
	}

	return nil
}

// gatherBlockRootsAboveLastAccepted iterates forward from the last accepted block and returns a list of all block roots
// for any blocks that were inserted above the last accepted block.
// Given that we never insert a block into the chain unless all of its ancestors have been inserted, this should gather
// all of the block roots for blocks inserted above the last accepted block that may have been in processing at some point
// in the past and are therefore potentially still acceptable.
// Note: there is an edge case where the node dies while the consensus engine is rejecting a branch of blocks since the
// consensus engine will reject the lowest ancestor first. In this case, these blocks will not be considered acceptable in
// the future.
// Ex.
//
//	   A
//	 /   \
//	B     C
//	|
//	D
//	|
//	E
//	|
//	F
//
// The consensus engine accepts block C and proceeds to reject the other branch in order (B, D, E, F).
// If the consensus engine dies after rejecting block D, block D will be deleted, such that the forward iteration
// may not find any blocks at this height and will not reach the previously processing blocks E and F.
func (bc *BlockChain) gatherBlockRootsAboveLastAccepted() map[common.Hash]struct{} {
	blockRoots := make(map[common.Hash]struct{})
	for height := bc.lastAccepted.NumberU64() + 1; ; height++ {
		blockHashes := rawdb.ReadAllHashes(bc.db, height)
		// If there are no block hashes at [height], then there should be no further acceptable blocks
		// past this point.
		if len(blockHashes) == 0 {
			break
		}

		// Fetch the blocks and append their roots.
		for _, blockHash := range blockHashes {
			block := bc.GetBlockByHash(blockHash)
			if block == nil {
				continue
			}

			blockRoots[block.Root()] = struct{}{}
		}
	}

	return blockRoots
}

// TODO: split extras to blockchain_extra.go

// ResetToStateSyncedBlock reinitializes the state of the blockchain
// to the trie represented by [block.Root()] after updating
// in-memory and on disk current block pointers to [block].
// Only should be called after state sync has completed.
func (bc *BlockChain) ResetToStateSyncedBlock(block *types.Block) error {
	bc.chainmu.Lock()
	defer bc.chainmu.Unlock()

	// Update head block and snapshot pointers on disk
	batch := bc.db.NewBatch()
	if err := bc.batchBlockAcceptedIndices(batch, block); err != nil {
		return err
	}
	rawdb.WriteHeadBlockHash(batch, block.Hash())
	rawdb.WriteHeadHeaderHash(batch, block.Hash())
	rawdb.WriteSnapshotBlockHash(batch, block.Hash())
	rawdb.WriteSnapshotRoot(batch, block.Root())
	if err := rawdb.WriteSyncPerformed(batch, block.NumberU64()); err != nil {
		return err
	}

	if err := batch.Write(); err != nil {
		return err
	}

	// if txlookup limit is 0 (uindexing disabled), we don't need to repair the tx index tail.
	if bc.cacheConfig.TransactionHistory != 0 {
		bc.setTxIndexTail(block.NumberU64())
	}

	// Update all in-memory chain markers
	bc.lastAccepted = block
	bc.acceptorTip = block
	bc.currentBlock.Store(block.Header())
	bc.hc.SetCurrentHeader(block.Header())

	lastAcceptedHash := block.Hash()
	bc.stateCache = state.NewDatabaseWithNodeDB(bc.db, bc.triedb)

	if err := bc.loadLastState(lastAcceptedHash); err != nil {
		return err
	}
	// Create the state manager
	bc.stateManager = NewTrieWriter(bc.triedb, bc.cacheConfig)

	// Make sure the state associated with the block is available
	head := bc.CurrentBlock()
	if !bc.HasState(head.Root) {
		return fmt.Errorf("head state missing %d:%s", head.Number, head.Hash())
	}

	bc.initSnapshot(head)
	return nil
}

// CacheConfig returns a reference to [bc.cacheConfig]
//
// This is used by [miner] to set prefetch parallelism
// during block building.
func (bc *BlockChain) CacheConfig() *CacheConfig {
	return bc.cacheConfig
}

<<<<<<< HEAD
func (bc *BlockChain) setTxIndexTail(newTail uint64) error {
	bc.txIndexTailLock.Lock()
	defer bc.txIndexTailLock.Unlock()

	tailP := rawdb.ReadTxIndexTail(bc.db)
	var tailV uint64
	if tailP != nil {
		tailV = *tailP
	}

	if newTail > tailV {
		log.Info("Repairing tx index tail", "old", tailV, "new", newTail)
		rawdb.WriteTxIndexTail(bc.db, newTail)
	}
	return nil
=======
// GetTrieFlushInterval gets the in-memory tries flushAlloc interval
func (bc *BlockChain) GetTrieFlushInterval() time.Duration {
	return time.Duration(bc.flushInterval.Load())
>>>>>>> 2bd6bd01
}<|MERGE_RESOLUTION|>--- conflicted
+++ resolved
@@ -45,17 +45,9 @@
 	"github.com/ethereum/go-ethereum/log"
 	"github.com/ethereum/go-ethereum/metrics"
 	"github.com/ethereum/go-ethereum/params"
-<<<<<<< HEAD
-	"github.com/ethereum/go-ethereum/trie"
-	"github.com/ethereum/go-ethereum/trie/triedb/hashdb"
-	"github.com/ethereum/go-ethereum/trie/triedb/pathdb"
-=======
-	"github.com/ethereum/go-ethereum/rlp"
 	"github.com/ethereum/go-ethereum/triedb"
 	"github.com/ethereum/go-ethereum/triedb/hashdb"
 	"github.com/ethereum/go-ethereum/triedb/pathdb"
-	"golang.org/x/exp/slices"
->>>>>>> 2bd6bd01
 )
 
 var (
@@ -257,11 +249,10 @@
 	chainConfig *params.ChainConfig // Chain & network configuration
 	cacheConfig *CacheConfig        // Cache configuration for pruning
 
-<<<<<<< HEAD
-	db           ethdb.Database // Low level persistent database to store final content in
-	snaps        *snapshot.Tree // Snapshot tree for fast trie leaf access
-	triedb       *trie.Database // The database handler for maintaining trie nodes.
-	stateCache   state.Database // State database to reuse between imports (contains state cache)
+	db           ethdb.Database   // Low level persistent database to store final content in
+	snaps        *snapshot.Tree   // Snapshot tree for fast trie leaf access
+	triedb       *triedb.Database // The database handler for maintaining trie nodes.
+	stateCache   state.Database   // State database to reuse between imports (contains state cache)
 	stateManager TrieWriter
 
 	hc                *HeaderChain
@@ -276,27 +267,6 @@
 	txAcceptedFeed    event.Feed
 	scope             event.SubscriptionScope
 	genesisBlock      *types.Block
-=======
-	db            ethdb.Database                   // Low level persistent database to store final content in
-	snaps         *snapshot.Tree                   // Snapshot tree for fast trie leaf access
-	triegc        *prque.Prque[int64, common.Hash] // Priority queue mapping block numbers to tries to gc
-	gcproc        time.Duration                    // Accumulates canonical block processing for trie dumping
-	lastWrite     uint64                           // Last block when the state was flushed
-	flushInterval atomic.Int64                     // Time interval (processing time) after which to flush a state
-	triedb        *triedb.Database                 // The database handler for maintaining trie nodes.
-	stateCache    state.Database                   // State database to reuse between imports (contains state cache)
-	txIndexer     *txIndexer                       // Transaction indexer, might be nil if not enabled
-
-	hc            *HeaderChain
-	rmLogsFeed    event.Feed
-	chainFeed     event.Feed
-	chainSideFeed event.Feed
-	chainHeadFeed event.Feed
-	logsFeed      event.Feed
-	blockProcFeed event.Feed
-	scope         event.SubscriptionScope
-	genesisBlock  *types.Block
->>>>>>> 2bd6bd01
 
 	// This mutex synchronizes chain write operations.
 	// Readers don't need to take it, they can just read the database.
@@ -314,29 +284,14 @@
 
 	stopping atomic.Bool // false if chain is running, true when stopped
 
-<<<<<<< HEAD
 	engine    consensus.Engine
 	validator Validator // Block and state validator interface
 	processor Processor // Block transaction processor interface
 	vmConfig  vm.Config
-=======
-	bodyCache     *lru.Cache[common.Hash, *types.Body]
-	bodyRLPCache  *lru.Cache[common.Hash, rlp.RawValue]
-	receiptsCache *lru.Cache[common.Hash, []*types.Receipt]
-	blockCache    *lru.Cache[common.Hash, *types.Block]
-	txLookupCache *lru.Cache[common.Hash, txLookup]
->>>>>>> 2bd6bd01
 
 	lastAccepted *types.Block // Prevents reorgs past this height
 
-<<<<<<< HEAD
 	senderCacher *TxSenderCacher
-=======
-	wg            sync.WaitGroup
-	quit          chan struct{} // shutdown signal, closed in Stop.
-	stopping      atomic.Bool   // false if chain is running, true when stopped
-	procInterrupt atomic.Bool   // interrupt signaler for block processing
->>>>>>> 2bd6bd01
 
 	// [acceptorQueue] is a processing queue for the Acceptor. This is
 	// different than [chainAcceptedFeed], which is sent an event after an accepted
@@ -414,7 +369,6 @@
 	log.Info("")
 
 	bc := &BlockChain{
-<<<<<<< HEAD
 		chainConfig:         chainConfig,
 		cacheConfig:         cacheConfig,
 		db:                  db,
@@ -433,26 +387,6 @@
 		quit:                make(chan struct{}),
 		acceptedLogsCache:   NewFIFOCache[common.Hash, [][]*types.Log](cacheConfig.AcceptedCacheSize),
 	}
-=======
-		chainConfig:   chainConfig,
-		cacheConfig:   cacheConfig,
-		db:            db,
-		triedb:        triedb,
-		triegc:        prque.New[int64, common.Hash](nil),
-		quit:          make(chan struct{}),
-		chainmu:       syncx.NewClosableMutex(),
-		bodyCache:     lru.NewCache[common.Hash, *types.Body](bodyCacheLimit),
-		bodyRLPCache:  lru.NewCache[common.Hash, rlp.RawValue](bodyCacheLimit),
-		receiptsCache: lru.NewCache[common.Hash, []*types.Receipt](receiptsCacheLimit),
-		blockCache:    lru.NewCache[common.Hash, *types.Block](blockCacheLimit),
-		txLookupCache: lru.NewCache[common.Hash, txLookup](txLookupCacheLimit),
-		futureBlocks:  lru.NewCache[common.Hash, *types.Block](maxFutureBlocks),
-		engine:        engine,
-		vmConfig:      vmConfig,
-	}
-	bc.flushInterval.Store(int64(cacheConfig.TrieTimeLimit))
-	bc.forker = NewForkChoice(bc, shouldPreserve)
->>>>>>> 2bd6bd01
 	bc.stateCache = state.NewDatabaseWithNodeDB(bc.db, bc.triedb)
 	bc.validator = NewBlockValidator(chainConfig, bc, engine)
 	bc.processor = NewStateProcessor(chainConfig, bc, engine)
@@ -519,7 +453,6 @@
 	// Start processing accepted blocks effects in the background
 	go bc.startAcceptor()
 
-<<<<<<< HEAD
 	// Start tx indexer/unindexer if required.
 	if bc.cacheConfig.TransactionHistory != 0 {
 		bc.wg.Add(1)
@@ -537,21 +470,6 @@
 
 			bc.maintainTxIndex(headCh)
 		}()
-=======
-	// Rewind the chain in case of an incompatible config upgrade.
-	if compat, ok := genesisErr.(*params.ConfigCompatError); ok {
-		log.Warn("Rewinding chain to upgrade configuration", "err", compat)
-		if compat.RewindToTime > 0 {
-			bc.SetHeadWithTimestamp(compat.RewindToTime)
-		} else {
-			bc.SetHead(compat.RewindToBlock)
-		}
-		rawdb.WriteChainConfig(db, genesisHash, chainConfig)
-	}
-	// Start tx indexer if it's enabled.
-	if txLookupLimit != nil {
-		bc.txIndexer = newTxIndexer(*txLookupLimit, bc)
->>>>>>> 2bd6bd01
 	}
 	return bc, nil
 }
@@ -1093,7 +1011,6 @@
 	if !bc.stopping.CompareAndSwap(false, true) {
 		return
 	}
-<<<<<<< HEAD
 
 	log.Info("Closing quit channel")
 	close(bc.quit)
@@ -1107,12 +1024,6 @@
 	log.Info("Shutting down sender cacher")
 	bc.senderCacher.Shutdown()
 
-=======
-	// Signal shutdown tx indexer.
-	if bc.txIndexer != nil {
-		bc.txIndexer.close()
-	}
->>>>>>> 2bd6bd01
 	// Unsubscribe all subscriptions registered from blockchain.
 	log.Info("Closing scope")
 	bc.scope.Close()
@@ -1203,7 +1114,6 @@
 	return bc.lastAccepted
 }
 
-<<<<<<< HEAD
 // LastAcceptedBlock returns the last block to be marked as accepted and is
 // processed.
 //
@@ -1214,68 +1124,6 @@
 
 	return bc.acceptorTip
 }
-=======
-	// updateHead updates the head snap sync block if the inserted blocks are better
-	// and returns an indicator whether the inserted blocks are canonical.
-	updateHead := func(head *types.Block) bool {
-		if !bc.chainmu.TryLock() {
-			return false
-		}
-		defer bc.chainmu.Unlock()
-
-		// Rewind may have occurred, skip in that case.
-		if bc.CurrentHeader().Number.Cmp(head.Number()) >= 0 {
-			reorg, err := bc.forker.ReorgNeeded(bc.CurrentSnapBlock(), head.Header())
-			if err != nil {
-				log.Warn("Reorg failed", "err", err)
-				return false
-			} else if !reorg {
-				return false
-			}
-			rawdb.WriteHeadFastBlockHash(bc.db, head.Hash())
-			bc.currentSnapBlock.Store(head.Header())
-			headFastBlockGauge.Update(int64(head.NumberU64()))
-			return true
-		}
-		return false
-	}
-	// writeAncient writes blockchain and corresponding receipt chain into ancient store.
-	//
-	// this function only accepts canonical chain data. All side chain will be reverted
-	// eventually.
-	writeAncient := func(blockChain types.Blocks, receiptChain []types.Receipts) (int, error) {
-		first := blockChain[0]
-		last := blockChain[len(blockChain)-1]
-
-		// Ensure genesis is in ancients.
-		if first.NumberU64() == 1 {
-			if frozen, _ := bc.db.Ancients(); frozen == 0 {
-				td := bc.genesisBlock.Difficulty()
-				writeSize, err := rawdb.WriteAncientBlocks(bc.db, []*types.Block{bc.genesisBlock}, []types.Receipts{nil}, td)
-				if err != nil {
-					log.Error("Error writing genesis to ancients", "err", err)
-					return 0, err
-				}
-				size += writeSize
-				log.Info("Wrote genesis to ancients")
-			}
-		}
-		// Before writing the blocks to the ancients, we need to ensure that
-		// they correspond to the what the headerchain 'expects'.
-		// We only check the last block/header, since it's a contiguous chain.
-		if !bc.HasHeader(last.Hash(), last.NumberU64()) {
-			return 0, fmt.Errorf("containing header #%d [%x..] unknown", last.Number(), last.Hash().Bytes()[:4])
-		}
-
-		// Write all chain data to ancients.
-		td := bc.GetTd(first.Hash(), first.NumberU64())
-		writeSize, err := rawdb.WriteAncientBlocks(bc.db, blockChain, receiptChain, td)
-		if err != nil {
-			log.Error("Error importing chain data to ancients", "err", err)
-			return 0, err
-		}
-		size += writeSize
->>>>>>> 2bd6bd01
 
 // Accept sets a minimum height at which no reorg can pass. Additionally,
 // this function may trigger a reorg if the block being accepted is not in the
@@ -1286,7 +1134,6 @@
 	bc.chainmu.Lock()
 	defer bc.chainmu.Unlock()
 
-<<<<<<< HEAD
 	// The parent of [block] must be the last accepted block.
 	if bc.lastAccepted.Hash() != block.ParentHash() {
 		return fmt.Errorf(
@@ -1305,85 +1152,6 @@
 		log.Debug("Accepting block in non-canonical chain", "number", block.Number(), "hash", block.Hash())
 		if err := bc.setPreference(block); err != nil {
 			return fmt.Errorf("could not set new preferred block %d:%s as preferred: %w", block.Number(), block.Hash(), err)
-=======
-		// Delete block data from the main database.
-		var (
-			batch       = bc.db.NewBatch()
-			canonHashes = make(map[common.Hash]struct{})
-		)
-		for _, block := range blockChain {
-			canonHashes[block.Hash()] = struct{}{}
-			if block.NumberU64() == 0 {
-				continue
-			}
-			rawdb.DeleteCanonicalHash(batch, block.NumberU64())
-			rawdb.DeleteBlockWithoutNumber(batch, block.Hash(), block.NumberU64())
-		}
-		// Delete side chain hash-to-number mappings.
-		for _, nh := range rawdb.ReadAllHashesInRange(bc.db, first.NumberU64(), last.NumberU64()) {
-			if _, canon := canonHashes[nh.Hash]; !canon {
-				rawdb.DeleteHeader(batch, nh.Hash, nh.Number)
-			}
-		}
-		if err := batch.Write(); err != nil {
-			return 0, err
-		}
-		stats.processed += int32(len(blockChain))
-		return 0, nil
-	}
-
-	// writeLive writes blockchain and corresponding receipt chain into active store.
-	writeLive := func(blockChain types.Blocks, receiptChain []types.Receipts) (int, error) {
-		var (
-			skipPresenceCheck = false
-			batch             = bc.db.NewBatch()
-		)
-		for i, block := range blockChain {
-			// Short circuit insertion if shutting down or processing failed
-			if bc.insertStopped() {
-				return 0, errInsertionInterrupted
-			}
-			// Short circuit if the owner header is unknown
-			if !bc.HasHeader(block.Hash(), block.NumberU64()) {
-				return i, fmt.Errorf("containing header #%d [%x..] unknown", block.Number(), block.Hash().Bytes()[:4])
-			}
-			if !skipPresenceCheck {
-				// Ignore if the entire data is already known
-				if bc.HasBlock(block.Hash(), block.NumberU64()) {
-					stats.ignored++
-					continue
-				} else {
-					// If block N is not present, neither are the later blocks.
-					// This should be true, but if we are mistaken, the shortcut
-					// here will only cause overwriting of some existing data
-					skipPresenceCheck = true
-				}
-			}
-			// Write all the data out into the database
-			rawdb.WriteBody(batch, block.Hash(), block.NumberU64(), block.Body())
-			rawdb.WriteReceipts(batch, block.Hash(), block.NumberU64(), receiptChain[i])
-
-			// Write everything belongs to the blocks into the database. So that
-			// we can ensure all components of body is completed(body, receipts)
-			// except transaction indexes(will be created once sync is finished).
-			if batch.ValueSize() >= ethdb.IdealBatchSize {
-				if err := batch.Write(); err != nil {
-					return 0, err
-				}
-				size += int64(batch.ValueSize())
-				batch.Reset()
-			}
-			stats.processed++
-		}
-		// Write everything belongs to the blocks into the database. So that
-		// we can ensure all components of body is completed(body, receipts,
-		// tx indexes)
-		if batch.ValueSize() > 0 {
-			size += int64(batch.ValueSize())
-			if err := batch.Write(); err != nil {
-				return 0, err
-			}
->>>>>>> 2bd6bd01
 		}
 	}
 
@@ -1395,7 +1163,6 @@
 	if baseFee := block.BaseFee(); baseFee != nil {
 		lastAcceptedBlockBaseFeeGauge.Update(baseFee.Int64())
 	}
-<<<<<<< HEAD
 	total, err := TotalFees(block, bc.GetReceiptsByHash(block.Hash()))
 	if err != nil {
 		log.Error(fmt.Sprintf("TotalFees error: %s", err))
@@ -1419,18 +1186,9 @@
 			minerFee = tx.GasPrice()
 		} else {
 			minerFee = new(big.Int).Add(baseFee, tx.EffectiveGasTipValue(baseFee))
-=======
-	if len(liveBlocks) > 0 {
-		if n, err := writeLive(liveBlocks, liveReceipts); err != nil {
-			if err == errInsertionInterrupted {
-				return 0, nil
-			}
-			return n, err
->>>>>>> 2bd6bd01
 		}
 		feesWei.Add(feesWei, new(big.Int).Mul(new(big.Int).SetUint64(receipts[i].GasUsed), minerFee))
 	}
-<<<<<<< HEAD
 	return feesWei, nil
 }
 
@@ -1439,18 +1197,6 @@
 	total, err := TotalFees(block, receipts)
 	if err != nil {
 		return nil, err
-=======
-	var (
-		head    = blockChain[len(blockChain)-1]
-		context = []interface{}{
-			"count", stats.processed, "elapsed", common.PrettyDuration(time.Since(start)),
-			"number", head.Number(), "hash", head.Hash(), "age", common.PrettyAge(time.Unix(int64(head.Time()), 0)),
-			"size", common.StorageSize(size),
-		}
-	)
-	if stats.ignored > 0 {
-		context = append(context, []interface{}{"ignored", stats.ignored}...)
->>>>>>> 2bd6bd01
 	}
 	return new(big.Float).Quo(new(big.Float).SetInt(total), new(big.Float).SetInt(big.NewInt(params.Ether))), nil
 }
@@ -1469,11 +1215,8 @@
 			log.Error("unable to discard snap from rejected block", "block", block.Hash(), "number", block.NumberU64(), "root", block.Root())
 		}
 	}
-<<<<<<< HEAD
 
 	// Remove the block since its data is no longer needed
-=======
->>>>>>> 2bd6bd01
 	batch := bc.db.NewBatch()
 	rawdb.DeleteBlock(batch, block.Hash(), block.NumberU64())
 	if err := batch.Write(); err != nil {
@@ -1897,12 +1640,6 @@
 	} else {
 		log.Debug("Preference change (rewind to ancestor) occurred", "oldnum", oldHead.Number, "oldhash", oldHead.Hash(), "newnum", newHead.Number(), "newhash", newHead.Hash())
 	}
-	// Reset the tx lookup cache in case to clear stale txlookups.
-	// This is done before writing any new chain data to avoid the
-	// weird scenario that canonical chain is changed while the
-	// stale lookups are still cached.
-	bc.txLookupCache.Purge()
-
 	// Insert the new chain(except the head block(reverse order)),
 	// taking care of the proper incremental order.
 	for i := len(newChain) - 1; i >= 1; i-- {
@@ -1910,7 +1647,6 @@
 		bc.writeHeadBlock(newChain[i])
 	}
 
-<<<<<<< HEAD
 	// Delete any canonical number assignments above the new head
 	indexesBatch := bc.db.NewBatch()
 
@@ -1919,25 +1655,6 @@
 	// there may be hashes set on the canonical chain that were invalidated
 	// but not yet overwritten by the re-org.
 	for i := newHead.NumberU64() + 1; ; i++ {
-=======
-	// Delete useless indexes right now which includes the non-canonical
-	// transaction indexes, canonical chain indexes which above the head.
-	var (
-		indexesBatch = bc.db.NewBatch()
-		diffs        = types.HashDifference(deletedTxs, addedTxs)
-	)
-	for _, tx := range diffs {
-		rawdb.DeleteTxLookupEntry(indexesBatch, tx)
-	}
-	// Delete all hash markers that are not part of the new canonical chain.
-	// Because the reorg function does not handle new chain head, all hash
-	// markers greater than or equal to new chain head should be deleted.
-	number := commonBlock.NumberU64()
-	if len(newChain) > 1 {
-		number = newChain[1].NumberU64()
-	}
-	for i := number + 1; ; i++ {
->>>>>>> 2bd6bd01
 		hash := rawdb.ReadCanonicalHash(bc.db, i)
 		if hash == (common.Hash{}) {
 			break
@@ -2130,7 +1847,6 @@
 	}
 	log.Debug("Processed block", "block", current.Hash(), "number", current.NumberU64())
 
-<<<<<<< HEAD
 	// Commit all cached state changes into underlying memory database.
 	// If snapshots are enabled, call CommitWithSnaps to explicitly create a snapshot
 	// diff layer for the block.
@@ -2400,12 +2116,6 @@
 	_, nodes, imgs := triedb.Size()
 	log.Info("All missing tries populated", "startHeight", startHeight, "lastAcceptedHeight", lastAccepted, "missing", missing, "elapsed", time.Since(startTime), "nodes", nodes, "preimages", imgs)
 	return nil
-=======
-// reportBlock logs a bad block error.
-func (bc *BlockChain) reportBlock(block *types.Block, receipts types.Receipts, err error) {
-	rawdb.WriteBadBlock(bc.db, block)
-	log.Error(summarizeBadBlock(block, receipts, bc.Config(), err))
->>>>>>> 2bd6bd01
 }
 
 // CleanBlockRootsAboveLastAccepted gathers the blocks that may have previously been in processing above the
@@ -2545,7 +2255,6 @@
 	return bc.cacheConfig
 }
 
-<<<<<<< HEAD
 func (bc *BlockChain) setTxIndexTail(newTail uint64) error {
 	bc.txIndexTailLock.Lock()
 	defer bc.txIndexTailLock.Unlock()
@@ -2561,9 +2270,4 @@
 		rawdb.WriteTxIndexTail(bc.db, newTail)
 	}
 	return nil
-=======
-// GetTrieFlushInterval gets the in-memory tries flushAlloc interval
-func (bc *BlockChain) GetTrieFlushInterval() time.Duration {
-	return time.Duration(bc.flushInterval.Load())
->>>>>>> 2bd6bd01
 }