// (c) 2019-2020, Ava Labs, Inc.
//
// This file is a derived work, based on the go-ethereum library whose original
// notices appear below.
//
// It is distributed under a license compatible with the licensing terms of the
// original code from which it is derived.
//
// Much love to the original authors for their work.
// **********
// Copyright 2014 The go-ethereum Authors
// This file is part of the go-ethereum library.
//
// The go-ethereum library is free software: you can redistribute it and/or modify
// it under the terms of the GNU Lesser General Public License as published by
// the Free Software Foundation, either version 3 of the License, or
// (at your option) any later version.
//
// The go-ethereum library is distributed in the hope that it will be useful,
// but WITHOUT ANY WARRANTY; without even the implied warranty of
// MERCHANTABILITY or FITNESS FOR A PARTICULAR PURPOSE. See the
// GNU Lesser General Public License for more details.
//
// You should have received a copy of the GNU Lesser General Public License
// along with the go-ethereum library. If not, see <http://www.gnu.org/licenses/>.

// Package core implements the Ethereum consensus protocol.
package core

import (
	"context"
	"errors"
	"fmt"
	"io"
	"math/big"
	"runtime"
	"strings"
	"sync"
	"sync/atomic"
	"time"

	"github.com/ava-labs/subnet-evm/commontype"
	"github.com/ava-labs/subnet-evm/consensus"
	"github.com/ava-labs/subnet-evm/core/rawdb"
	"github.com/ava-labs/subnet-evm/core/state"
	"github.com/ava-labs/subnet-evm/core/state/snapshot"
	"github.com/ava-labs/subnet-evm/core/types"
	"github.com/ava-labs/subnet-evm/core/vm"
	"github.com/ava-labs/subnet-evm/ethdb"
	"github.com/ava-labs/subnet-evm/internal/version"
	"github.com/ava-labs/subnet-evm/metrics"
	"github.com/ava-labs/subnet-evm/params"
	"github.com/ava-labs/subnet-evm/trie"
	"github.com/ethereum/go-ethereum/common"
	"github.com/ethereum/go-ethereum/common/lru"
	"github.com/ethereum/go-ethereum/event"
	"github.com/ethereum/go-ethereum/log"
)

var (
	accountReadTimer         = metrics.NewRegisteredCounter("chain/account/reads", nil)
	accountHashTimer         = metrics.NewRegisteredCounter("chain/account/hashes", nil)
	accountUpdateTimer       = metrics.NewRegisteredCounter("chain/account/updates", nil)
	accountCommitTimer       = metrics.NewRegisteredCounter("chain/account/commits", nil)
	storageReadTimer         = metrics.NewRegisteredCounter("chain/storage/reads", nil)
	storageHashTimer         = metrics.NewRegisteredCounter("chain/storage/hashes", nil)
	storageUpdateTimer       = metrics.NewRegisteredCounter("chain/storage/updates", nil)
	storageCommitTimer       = metrics.NewRegisteredCounter("chain/storage/commits", nil)
	snapshotAccountReadTimer = metrics.NewRegisteredCounter("chain/snapshot/account/reads", nil)
	snapshotStorageReadTimer = metrics.NewRegisteredCounter("chain/snapshot/storage/reads", nil)
	snapshotCommitTimer      = metrics.NewRegisteredCounter("chain/snapshot/commits", nil)

	triedbCommitTimer = metrics.NewRegisteredCounter("chain/triedb/commits", nil)

	blockInsertTimer            = metrics.NewRegisteredCounter("chain/block/inserts", nil)
	blockInsertCount            = metrics.NewRegisteredCounter("chain/block/inserts/count", nil)
	blockContentValidationTimer = metrics.NewRegisteredCounter("chain/block/validations/content", nil)
	blockStateInitTimer         = metrics.NewRegisteredCounter("chain/block/inits/state", nil)
	blockExecutionTimer         = metrics.NewRegisteredCounter("chain/block/executions", nil)
	blockTrieOpsTimer           = metrics.NewRegisteredCounter("chain/block/trie", nil)
	blockStateValidationTimer   = metrics.NewRegisteredCounter("chain/block/validations/state", nil)
	blockWriteTimer             = metrics.NewRegisteredCounter("chain/block/writes", nil)

	acceptorQueueGauge            = metrics.NewRegisteredGauge("chain/acceptor/queue/size", nil)
	acceptorWorkTimer             = metrics.NewRegisteredCounter("chain/acceptor/work", nil)
	acceptorWorkCount             = metrics.NewRegisteredCounter("chain/acceptor/work/count", nil)
	lastAcceptedBlockBaseFeeGauge = metrics.NewRegisteredGauge("chain/block/fee/basefee", nil)
	blockTotalFeesGauge           = metrics.NewRegisteredGauge("chain/block/fee/total", nil)
	processedBlockGasUsedCounter  = metrics.NewRegisteredCounter("chain/block/gas/used/processed", nil)
	acceptedBlockGasUsedCounter   = metrics.NewRegisteredCounter("chain/block/gas/used/accepted", nil)
	badBlockCounter               = metrics.NewRegisteredCounter("chain/block/bad/count", nil)

	txUnindexTimer      = metrics.NewRegisteredCounter("chain/txs/unindex", nil)
	acceptedTxsCounter  = metrics.NewRegisteredCounter("chain/txs/accepted", nil)
	processedTxsCounter = metrics.NewRegisteredCounter("chain/txs/processed", nil)

	acceptedLogsCounter  = metrics.NewRegisteredCounter("chain/logs/accepted", nil)
	processedLogsCounter = metrics.NewRegisteredCounter("chain/logs/processed", nil)

	ErrRefuseToCorruptArchiver = errors.New("node has operated with pruning disabled, shutting down to prevent missing tries")

	errFutureBlockUnsupported  = errors.New("future block insertion not supported")
	errCacheConfigNotSpecified = errors.New("must specify cache config")
)

const (
	bodyCacheLimit           = 256
	blockCacheLimit          = 256
	receiptsCacheLimit       = 32
	txLookupCacheLimit       = 1024
	feeConfigCacheLimit      = 256
	coinbaseConfigCacheLimit = 256
	badBlockLimit            = 10

	// BlockChainVersion ensures that an incompatible database forces a resync from scratch.
	//
	// Changelog:
	//
	// - Version 4
	//   The following incompatible database changes were added:
	//   * the `BlockNumber`, `TxHash`, `TxIndex`, `BlockHash` and `Index` fields of log are deleted
	//   * the `Bloom` field of receipt is deleted
	//   * the `BlockIndex` and `TxIndex` fields of txlookup are deleted
	// - Version 5
	//  The following incompatible database changes were added:
	//    * the `TxHash`, `GasCost`, and `ContractAddress` fields are no longer stored for a receipt
	//    * the `TxHash`, `GasCost`, and `ContractAddress` fields are computed by looking up the
	//      receipts' corresponding block
	// - Version 6
	//  The following incompatible database changes were added:
	//    * Transaction lookup information stores the corresponding block number instead of block hash
	// - Version 7
	//  The following incompatible database changes were added:
	//    * Use freezer as the ancient database to maintain all ancient data
	// - Version 8
	//  The following incompatible database changes were added:
	//    * New scheme for contract code in order to separate the codes and trie nodes
	BlockChainVersion uint64 = 8

	// statsReportLimit is the time limit during import and export after which we
	// always print out progress. This avoids the user wondering what's going on.
	statsReportLimit = 8 * time.Second

	// trieCleanCacheStatsNamespace is the namespace to surface stats from the trie
	// clean cache's underlying fastcache.
	trieCleanCacheStatsNamespace = "trie/memcache/clean/fastcache"
)

// cacheableFeeConfig encapsulates fee configuration itself and the block number that it has changed at,
// in order to cache them together.
type cacheableFeeConfig struct {
	feeConfig     commontype.FeeConfig
	lastChangedAt *big.Int
}

// cacheableCoinbaseConfig encapsulates coinbase address itself and allowFeeRecipient flag,
// in order to cache them together.
type cacheableCoinbaseConfig struct {
	coinbaseAddress    common.Address
	allowFeeRecipients bool
}

// CacheConfig contains the configuration values for the trie database
// that's resident in a blockchain.
type CacheConfig struct {
	TrieCleanLimit                  int           // Memory allowance (MB) to use for caching trie nodes in memory
	TrieCleanJournal                string        // Disk journal for saving clean cache entries.
	TrieCleanRejournal              time.Duration // Time interval to dump clean cache to disk periodically
	TrieDirtyLimit                  int           // Memory limit (MB) at which to block on insert and force a flush of dirty trie nodes to disk
	TrieDirtyCommitTarget           int           // Memory limit (MB) to target for the dirties cache before invoking commit
	CommitInterval                  uint64        // Commit the trie every [CommitInterval] blocks.
	Pruning                         bool          // Whether to disable trie write caching and GC altogether (archive node)
	AcceptorQueueLimit              int           // Blocks to queue before blocking during acceptance
	PopulateMissingTries            *uint64       // If non-nil, sets the starting height for re-generating historical tries.
	PopulateMissingTriesParallelism int           // Is the number of readers to use when trying to populate missing tries.
	AllowMissingTries               bool          // Whether to allow an archive node to run with pruning enabled
	SnapshotDelayInit               bool          // Whether to initialize snapshots on startup or wait for external call
	SnapshotLimit                   int           // Memory allowance (MB) to use for caching snapshot entries in memory
	SnapshotVerify                  bool          // Verify generated snapshots
	Preimages                       bool          // Whether to store preimage of trie key to the disk
	AcceptedCacheSize               int           // Depth of accepted headers cache and accepted logs cache at the accepted tip
	TxLookupLimit                   uint64        // Number of recent blocks for which to maintain transaction lookup indices

	SnapshotNoBuild bool // Whether the background generation is allowed
	SnapshotWait    bool // Wait for snapshot construction on startup. TODO(karalabe): This is a dirty hack for testing, nuke it
}

var DefaultCacheConfig = &CacheConfig{
	TrieCleanLimit:        256,
	TrieDirtyLimit:        256,
	TrieDirtyCommitTarget: 20, // 20% overhead in memory counting (this targets 16 MB)
	Pruning:               true,
	CommitInterval:        4096,
	AcceptorQueueLimit:    64, // Provides 2 minutes of buffer (2s block target) for a commit delay
	SnapshotLimit:         256,
	AcceptedCacheSize:     32,
}

// BlockChain represents the canonical chain given a database with a genesis
// block. The Blockchain manages chain imports, reverts, chain reorganisations.
//
// Importing blocks in to the block chain happens according to the set of rules
// defined by the two stage Validator. Processing of blocks is done using the
// Processor which processes the included transaction. The validation of the state
// is done in the second part of the Validator. Failing results in aborting of
// the import.
//
// The BlockChain also helps in returning blocks from **any** chain included
// in the database as well as blocks that represents the canonical chain. It's
// important to note that GetBlock can return any block and does not need to be
// included in the canonical one where as GetBlockByNumber always represents the
// canonical chain.
type BlockChain struct {
	chainConfig *params.ChainConfig // Chain & network configuration
	cacheConfig *CacheConfig        // Cache configuration for pruning

	db           ethdb.Database // Low level persistent database to store final content in
	snaps        *snapshot.Tree // Snapshot tree for fast trie leaf access
	triedb       *trie.Database // The database handler for maintaining trie nodes.
	stateCache   state.Database // State database to reuse between imports (contains state cache)
	stateManager TrieWriter

	hc                *HeaderChain
	rmLogsFeed        event.Feed
	chainFeed         event.Feed
	chainSideFeed     event.Feed
	chainHeadFeed     event.Feed
	chainAcceptedFeed event.Feed
	logsFeed          event.Feed
	hubbleFeed        event.Feed
	logsAcceptedFeed  event.Feed
	blockProcFeed     event.Feed
	txAcceptedFeed    event.Feed
	scope             event.SubscriptionScope
	genesisBlock      *types.Block

	// This mutex synchronizes chain write operations.
	// Readers don't need to take it, they can just read the database.
	chainmu sync.RWMutex

	currentBlock atomic.Pointer[types.Header] // Current head of the block chain

	bodyCache           *lru.Cache[common.Hash, *types.Body]                // Cache for the most recent block bodies
	receiptsCache       *lru.Cache[common.Hash, []*types.Receipt]           // Cache for the most recent receipts per block
	blockCache          *lru.Cache[common.Hash, *types.Block]               // Cache for the most recent entire blocks
	txLookupCache       *lru.Cache[common.Hash, *rawdb.LegacyTxLookupEntry] // Cache for the most recent transaction lookup data.
	badBlocks           *lru.Cache[common.Hash, *badBlock]                  // Cache for bad blocks
	feeConfigCache      *lru.Cache[common.Hash, *cacheableFeeConfig]        // Cache for the most recent feeConfig lookup data.
	coinbaseConfigCache *lru.Cache[common.Hash, *cacheableCoinbaseConfig]   // Cache for the most recent coinbaseConfig lookup data.

	running int32 // 0 if chain is running, 1 when stopped

	engine     consensus.Engine
	validator  Validator  // Block and state validator interface
	prefetcher Prefetcher // Block state prefetcher interface
	processor  Processor  // Block transaction processor interface
	vmConfig   vm.Config

	lastAccepted *types.Block // Prevents reorgs past this height

	senderCacher *TxSenderCacher

	// [acceptorQueue] is a processing queue for the Acceptor. This is
	// different than [chainAcceptedFeed], which is sent an event after an accepted
	// block is processed (after each loop of the accepted worker). If there is a
	// clean shutdown, all items inserted into the [acceptorQueue] will be processed.
	acceptorQueue chan *types.Block

	// [acceptorClosingLock], and [acceptorClosed] are used
	// to synchronize the closing of the [acceptorQueue] channel.
	//
	// Because we can't check if a channel is closed without reading from it
	// (which we don't want to do as we may remove a processing block), we need
	// to use a second variable to ensure we don't close a closed channel.
	acceptorClosingLock sync.RWMutex
	acceptorClosed      bool

	// [acceptorWg] is used to wait for the acceptorQueue to clear. This is used
	// during shutdown and in tests.
	acceptorWg sync.WaitGroup

	// [wg] is used to wait for the async blockchain processes to finish on shutdown.
	wg sync.WaitGroup

	// quit channel is used to listen for when the blockchain is shut down to close
	// async processes.
	// WaitGroups are used to ensure that async processes have finished during shutdown.
	quit chan struct{}

	// [acceptorTip] is the last block processed by the acceptor. This is
	// returned as the LastAcceptedBlock() to ensure clients get only fully
	// processed blocks. This may be equal to [lastAccepted].
	acceptorTip     *types.Block
	acceptorTipLock sync.Mutex

	// [flattenLock] prevents the [acceptor] from flattening snapshots while
	// a block is being verified.
	flattenLock sync.Mutex

	// [acceptedLogsCache] stores recently accepted logs to improve the performance of eth_getLogs.
	acceptedLogsCache FIFOCache[common.Hash, [][]*types.Log]
}

// NewBlockChain returns a fully initialised block chain using information
// available in the database. It initialises the default Ethereum Validator and
// Processor.
func NewBlockChain(
	db ethdb.Database, cacheConfig *CacheConfig, genesis *Genesis, engine consensus.Engine,
	vmConfig vm.Config, lastAcceptedHash common.Hash, skipChainConfigCheckCompatible bool,
) (*BlockChain, error) {
	if cacheConfig == nil {
		return nil, errCacheConfigNotSpecified
	}
	// Open trie database with provided config
	triedb := trie.NewDatabaseWithConfig(db, &trie.Config{
		Cache:       cacheConfig.TrieCleanLimit,
		Journal:     cacheConfig.TrieCleanJournal,
		Preimages:   cacheConfig.Preimages,
		StatsPrefix: trieCleanCacheStatsNamespace,
	})
	// Setup the genesis block, commit the provided genesis specification
	// to database if the genesis block is not present yet, or load the
	// stored one from database.
	// Note: In go-ethereum, the code rewinds the chain on an incompatible config upgrade.
	// We don't do this and expect the node operator to always update their node's configuration
	// before network upgrades take effect.
	chainConfig, _, err := SetupGenesisBlock(db, triedb, genesis, lastAcceptedHash, skipChainConfigCheckCompatible)
	if err != nil {
		return nil, err
	}
	log.Info("")
	log.Info(strings.Repeat("-", 153))
	for _, line := range strings.Split(chainConfig.Description(), "\n") {
		log.Info(line)
	}
	log.Info(strings.Repeat("-", 153))
	log.Info("")

	bc := &BlockChain{
		chainConfig:         chainConfig,
		cacheConfig:         cacheConfig,
		db:                  db,
		triedb:              triedb,
		bodyCache:           lru.NewCache[common.Hash, *types.Body](bodyCacheLimit),
		receiptsCache:       lru.NewCache[common.Hash, []*types.Receipt](receiptsCacheLimit),
		blockCache:          lru.NewCache[common.Hash, *types.Block](blockCacheLimit),
		txLookupCache:       lru.NewCache[common.Hash, *rawdb.LegacyTxLookupEntry](txLookupCacheLimit),
		badBlocks:           lru.NewCache[common.Hash, *badBlock](badBlockLimit),
		feeConfigCache:      lru.NewCache[common.Hash, *cacheableFeeConfig](feeConfigCacheLimit),
		coinbaseConfigCache: lru.NewCache[common.Hash, *cacheableCoinbaseConfig](coinbaseConfigCacheLimit),
		engine:              engine,
		vmConfig:            vmConfig,
		senderCacher:        NewTxSenderCacher(runtime.NumCPU()),
		acceptorQueue:       make(chan *types.Block, cacheConfig.AcceptorQueueLimit),
		quit:                make(chan struct{}),
		acceptedLogsCache:   NewFIFOCache[common.Hash, [][]*types.Log](cacheConfig.AcceptedCacheSize),
	}
	bc.stateCache = state.NewDatabaseWithNodeDB(bc.db, bc.triedb)
	bc.validator = NewBlockValidator(chainConfig, bc, engine)
	bc.prefetcher = newStatePrefetcher(chainConfig, bc, engine)
	bc.processor = NewStateProcessor(chainConfig, bc, engine)

	bc.hc, err = NewHeaderChain(db, chainConfig, cacheConfig, engine)
	if err != nil {
		return nil, err
	}
	bc.genesisBlock = bc.GetBlockByNumber(0)
	if bc.genesisBlock == nil {
		return nil, ErrNoGenesis
	}

	bc.currentBlock.Store(nil)

	// Create the state manager
	bc.stateManager = NewTrieWriter(bc.triedb, cacheConfig)

	// Re-generate current block state if it is missing
	if err := bc.loadLastState(lastAcceptedHash); err != nil {
		return nil, err
	}

	// After loading the last state (and reprocessing if necessary), we are
	// guaranteed that [acceptorTip] is equal to [lastAccepted].
	//
	// It is critical to update this vaue before performing any state repairs so
	// that all accepted blocks can be considered.
	bc.acceptorTip = bc.lastAccepted

	// Make sure the state associated with the block is available
	head := bc.CurrentBlock()
	if !bc.HasState(head.Root) {
		return nil, fmt.Errorf("head state missing %d:%s", head.Number, head.Hash())
	}

	if err := bc.protectTrieIndex(); err != nil {
		return nil, err
	}

	// Populate missing tries if required
	if err := bc.populateMissingTries(); err != nil {
		return nil, fmt.Errorf("could not populate missing tries: %v", err)
	}

	// If snapshot initialization is delayed for fast sync, skip initializing it here.
	// This assumes that no blocks will be processed until ResetState is called to initialize
	// the state of fast sync.
	if !bc.cacheConfig.SnapshotDelayInit {
		// Load any existing snapshot, regenerating it if loading failed (if not
		// already initialized in recovery)
		bc.initSnapshot(head)
	}

	// Warm up [hc.acceptedNumberCache] and [acceptedLogsCache]
	bc.warmAcceptedCaches()

	// Start processing accepted blocks effects in the background
	go bc.startAcceptor()

	// If periodic cache journal is required, spin it up.
	if bc.cacheConfig.TrieCleanRejournal > 0 && len(bc.cacheConfig.TrieCleanJournal) > 0 {
		log.Info("Starting to save trie clean cache periodically", "journalDir", bc.cacheConfig.TrieCleanJournal, "freq", bc.cacheConfig.TrieCleanRejournal)

		bc.wg.Add(1)
		go func() {
			defer bc.wg.Done()
			bc.triedb.SaveCachePeriodically(bc.cacheConfig.TrieCleanJournal, bc.cacheConfig.TrieCleanRejournal, bc.quit)
		}()
	}

	// Start tx indexer/unindexer if required.
	if bc.cacheConfig.TxLookupLimit != 0 {
		bc.wg.Add(1)
		go bc.dispatchTxUnindexer()
	}
	return bc, nil
}

// unindexBlocks unindexes transactions depending on user configuration
func (bc *BlockChain) unindexBlocks(tail uint64, head uint64, done chan struct{}) {
	start := time.Now()
	txLookupLimit := bc.cacheConfig.TxLookupLimit
	defer func() {
		txUnindexTimer.Inc(time.Since(start).Milliseconds())
		close(done)
	}()

	if head-txLookupLimit+1 >= tail {
		// Unindex a part of stale indices and forward index tail to HEAD-limit
		rawdb.UnindexTransactions(bc.db, tail, head-txLookupLimit+1, bc.quit)
	}
}

// dispatchTxUnindexer is responsible for the deletion of the
// transaction index.
// Invariant: If TxLookupLimit is 0, it means all tx indices will be preserved.
// Meaning that this function should never be called.
func (bc *BlockChain) dispatchTxUnindexer() {
	defer bc.wg.Done()
	txLookupLimit := bc.cacheConfig.TxLookupLimit

	// If the user just upgraded to a new version which supports transaction
	// index pruning, write the new tail and remove anything older.
	if rawdb.ReadTxIndexTail(bc.db) == nil {
		rawdb.WriteTxIndexTail(bc.db, 0)
	}

	// Any reindexing done, start listening to chain events and moving the index window
	var (
		done   chan struct{}              // Non-nil if background unindexing or reindexing routine is active.
		headCh = make(chan ChainEvent, 1) // Buffered to avoid locking up the event feed
	)
	sub := bc.SubscribeChainAcceptedEvent(headCh)
	if sub == nil {
		log.Warn("could not create chain accepted subscription to unindex txs")
		return
	}
	defer sub.Unsubscribe()

	for {
		select {
		case head := <-headCh:
			headNum := head.Block.NumberU64()
			if headNum < txLookupLimit {
				break
			}

			if done == nil {
				done = make(chan struct{})
				// Note: tail will not be nil since it is initialized in this function.
				tail := rawdb.ReadTxIndexTail(bc.db)
				go bc.unindexBlocks(*tail, headNum, done)
			}
		case <-done:
			done = nil
		case <-bc.quit:
			if done != nil {
				log.Info("Waiting background transaction indexer to exit")
				<-done
			}
			return
		}
	}
}

// writeBlockAcceptedIndices writes any indices that must be persisted for accepted block.
// This includes the following:
// - transaction lookup indices
// - updating the acceptor tip index
func (bc *BlockChain) writeBlockAcceptedIndices(b *types.Block) error {
	batch := bc.db.NewBatch()
	rawdb.WriteTxLookupEntriesByBlock(batch, b)
	if err := rawdb.WriteAcceptorTip(batch, b.Hash()); err != nil {
		return fmt.Errorf("%w: failed to write acceptor tip key", err)
	}
	if err := batch.Write(); err != nil {
		return fmt.Errorf("%w: failed to write tx lookup entries batch", err)
	}
	return nil
}

// flattenSnapshot attempts to flatten a block of [hash] to disk.
func (bc *BlockChain) flattenSnapshot(postAbortWork func() error, hash common.Hash) error {
	// If snapshots are not initialized, perform [postAbortWork] immediately.
	if bc.snaps == nil {
		return postAbortWork()
	}

	// Abort snapshot generation before pruning anything from trie database
	// (could occur in AcceptTrie)
	bc.snaps.AbortGeneration()

	// Perform work after snapshot generation is aborted (typically trie updates)
	if err := postAbortWork(); err != nil {
		return err
	}

	// Ensure we avoid flattening the snapshot while we are processing a block, or
	// block execution will fallback to reading from the trie (which is much
	// slower).
	bc.flattenLock.Lock()
	defer bc.flattenLock.Unlock()

	// Flatten the entire snap Trie to disk
	//
	// Note: This resumes snapshot generation.
	return bc.snaps.Flatten(hash)
}

// warmAcceptedCaches fetches previously accepted headers and logs from disk to
// pre-populate [hc.acceptedNumberCache] and [acceptedLogsCache].
func (bc *BlockChain) warmAcceptedCaches() {
	var (
		startTime       = time.Now()
		lastAccepted    = bc.LastAcceptedBlock().NumberU64()
		startIndex      = uint64(1)
		targetCacheSize = uint64(bc.cacheConfig.AcceptedCacheSize)
	)
	if targetCacheSize == 0 {
		log.Info("Not warming accepted cache because disabled")
		return
	}
	if lastAccepted < startIndex {
		// This could occur if we haven't accepted any blocks yet
		log.Info("Not warming accepted cache because there are no accepted blocks")
		return
	}
	cacheDiff := targetCacheSize - 1 // last accepted lookback is inclusive, so we reduce size by 1
	if cacheDiff < lastAccepted {
		startIndex = lastAccepted - cacheDiff
	}
	for i := startIndex; i <= lastAccepted; i++ {
		block := bc.GetBlockByNumber(i)
		if block == nil {
			// This could happen if a node state-synced
			log.Info("Exiting accepted cache warming early because header is nil", "height", i, "t", time.Since(startTime))
			break
		}
		// TODO: handle blocks written to disk during state sync
		bc.hc.acceptedNumberCache.Put(block.NumberU64(), block.Header())
		logs := bc.collectUnflattenedLogs(block, false)
		bc.acceptedLogsCache.Put(block.Hash(), logs)
	}
	log.Info("Warmed accepted caches", "start", startIndex, "end", lastAccepted, "t", time.Since(startTime))
}

// startAcceptor starts processing items on the [acceptorQueue]. If a [nil]
// object is placed on the [acceptorQueue], the [startAcceptor] will exit.
func (bc *BlockChain) startAcceptor() {
	log.Info("Starting Acceptor", "queue length", bc.cacheConfig.AcceptorQueueLimit)

	for next := range bc.acceptorQueue {
		start := time.Now()
		acceptorQueueGauge.Dec(1)

		if err := bc.flattenSnapshot(func() error {
			return bc.stateManager.AcceptTrie(next)
		}, next.Hash()); err != nil {
			log.Crit("unable to flatten snapshot from acceptor", "blockHash", next.Hash(), "err", err)
		}

		// Update last processed and transaction lookup index
		if err := bc.writeBlockAcceptedIndices(next); err != nil {
			log.Crit("failed to write accepted block effects", "err", err)
		}

		// Ensure [hc.acceptedNumberCache] and [acceptedLogsCache] have latest content
		bc.hc.acceptedNumberCache.Put(next.NumberU64(), next.Header())
		logs := bc.collectUnflattenedLogs(next, false)
		bc.acceptedLogsCache.Put(next.Hash(), logs)

		// Update accepted feeds
		flattenedLogs := types.FlattenLogs(logs)
		bc.chainAcceptedFeed.Send(ChainEvent{Block: next, Hash: next.Hash(), Logs: flattenedLogs})
		if len(flattenedLogs) > 0 {
			bc.logsAcceptedFeed.Send(flattenedLogs)
		}
		if len(next.Transactions()) != 0 {
			bc.txAcceptedFeed.Send(NewTxsEvent{next.Transactions()})
		}

		bc.acceptorTipLock.Lock()
		bc.acceptorTip = next
		bc.acceptorTipLock.Unlock()
		bc.acceptorWg.Done()

		acceptorWorkTimer.Inc(time.Since(start).Milliseconds())
		acceptorWorkCount.Inc(1)
		// Note: in contrast to most accepted metrics, we increment the accepted log metrics in the acceptor queue because
		// the logs are already processed in the acceptor queue.
		acceptedLogsCounter.Inc(int64(len(logs)))
	}
}

// addAcceptorQueue adds a new *types.Block to the [acceptorQueue]. This will
// block if there are [AcceptorQueueLimit] items in [acceptorQueue].
func (bc *BlockChain) addAcceptorQueue(b *types.Block) {
	// We only acquire a read lock here because it is ok to add items to the
	// [acceptorQueue] concurrently.
	bc.acceptorClosingLock.RLock()
	defer bc.acceptorClosingLock.RUnlock()

	if bc.acceptorClosed {
		return
	}

	acceptorQueueGauge.Inc(1)
	bc.acceptorWg.Add(1)
	bc.acceptorQueue <- b
}

// DrainAcceptorQueue blocks until all items in [acceptorQueue] have been
// processed.
func (bc *BlockChain) DrainAcceptorQueue() {
	bc.acceptorClosingLock.RLock()
	defer bc.acceptorClosingLock.RUnlock()

	if bc.acceptorClosed {
		return
	}

	bc.acceptorWg.Wait()
}

// stopAcceptor sends a signal to the Acceptor to stop processing accepted
// blocks. The Acceptor will exit once all items in [acceptorQueue] have been
// processed.
func (bc *BlockChain) stopAcceptor() {
	bc.acceptorClosingLock.Lock()
	defer bc.acceptorClosingLock.Unlock()

	// If [acceptorClosed] is already false, we should just return here instead
	// of attempting to close [acceptorQueue] more than once (will cause
	// a panic).
	//
	// This typically happens when a test calls [stopAcceptor] directly (prior to
	// shutdown) and then [stopAcceptor] is called again in shutdown.
	if bc.acceptorClosed {
		return
	}

	// Although nothing should be added to [acceptorQueue] after
	// [acceptorClosed] is updated, we close the channel so the Acceptor
	// goroutine exits.
	bc.acceptorWg.Wait()
	bc.acceptorClosed = true
	close(bc.acceptorQueue)
}

func (bc *BlockChain) InitializeSnapshots() {
	bc.chainmu.Lock()
	defer bc.chainmu.Unlock()

	head := bc.CurrentBlock()
	bc.initSnapshot(head)
}

// SenderCacher returns the *TxSenderCacher used within the core package.
func (bc *BlockChain) SenderCacher() *TxSenderCacher {
	return bc.senderCacher
}

// loadLastState loads the last known chain state from the database. This method
// assumes that the chain manager mutex is held.
func (bc *BlockChain) loadLastState(lastAcceptedHash common.Hash) error {
	// Initialize genesis state
	if lastAcceptedHash == (common.Hash{}) {
		return bc.loadGenesisState()
	}

	// Restore the last known head block
	head := rawdb.ReadHeadBlockHash(bc.db)
	if head == (common.Hash{}) {
		return errors.New("could not read head block hash")
	}
	// Make sure the entire head block is available
	headBlock := bc.GetBlockByHash(head)
	if headBlock == nil {
		return fmt.Errorf("could not load head block %s", head.Hex())
	}
	// Everything seems to be fine, set as the head block
	bc.currentBlock.Store(headBlock.Header())

	// Restore the last known head header
	currentHeader := headBlock.Header()
	if head := rawdb.ReadHeadHeaderHash(bc.db); head != (common.Hash{}) {
		if header := bc.GetHeaderByHash(head); header != nil {
			currentHeader = header
		}
	}
	bc.hc.SetCurrentHeader(currentHeader)

	log.Info("Loaded most recent local header", "number", currentHeader.Number, "hash", currentHeader.Hash(), "age", common.PrettyAge(time.Unix(int64(currentHeader.Time), 0)))
	log.Info("Loaded most recent local full block", "number", headBlock.Number(), "hash", headBlock.Hash(), "age", common.PrettyAge(time.Unix(int64(headBlock.Time()), 0)))

	// Otherwise, set the last accepted block and perform a re-org.
	bc.lastAccepted = bc.GetBlockByHash(lastAcceptedHash)
	if bc.lastAccepted == nil {
		return fmt.Errorf("could not load last accepted block")
	}

	// This ensures that the head block is updated to the last accepted block on startup
	if err := bc.setPreference(bc.lastAccepted); err != nil {
		return fmt.Errorf("failed to set preference to last accepted block while loading last state: %w", err)
	}

	// reprocessState is necessary to ensure that the last accepted state is
	// available. The state may not be available if it was not committed due
	// to an unclean shutdown.
	return bc.reprocessState(bc.lastAccepted, 2*bc.cacheConfig.CommitInterval)
}

func (bc *BlockChain) loadGenesisState() error {
	// Prepare the genesis block and reinitialise the chain
	batch := bc.db.NewBatch()
	rawdb.WriteBlock(batch, bc.genesisBlock)
	if err := batch.Write(); err != nil {
		log.Crit("Failed to write genesis block", "err", err)
	}
	bc.writeHeadBlock(bc.genesisBlock)

	// Last update all in-memory chain markers
	bc.lastAccepted = bc.genesisBlock
	bc.currentBlock.Store(bc.genesisBlock.Header())
	bc.hc.SetGenesis(bc.genesisBlock.Header())
	bc.hc.SetCurrentHeader(bc.genesisBlock.Header())
	return nil
}

// Export writes the active chain to the given writer.
func (bc *BlockChain) Export(w io.Writer) error {
	return bc.ExportN(w, uint64(0), bc.CurrentBlock().Number.Uint64())
}

// ExportN writes a subset of the active chain to the given writer.
func (bc *BlockChain) ExportN(w io.Writer, first uint64, last uint64) error {
	return bc.ExportCallback(func(block *types.Block) error {
		return block.EncodeRLP(w)
	}, first, last)
}

// ExportCallback invokes [callback] for every block from [first] to [last] in order.
func (bc *BlockChain) ExportCallback(callback func(block *types.Block) error, first uint64, last uint64) error {
	if first > last {
		return fmt.Errorf("export failed: first (%d) is greater than last (%d)", first, last)
	}
	log.Info("Exporting batch of blocks", "count", last-first+1)

	var (
		parentHash common.Hash
		start      = time.Now()
		reported   = time.Now()
	)
	for nr := first; nr <= last; nr++ {
		block := bc.GetBlockByNumber(nr)
		if block == nil {
			return fmt.Errorf("export failed on #%d: not found", nr)
		}
		if nr > first && block.ParentHash() != parentHash {
			return fmt.Errorf("export failed: chain reorg during export")
		}
		parentHash = block.Hash()
		if err := callback(block); err != nil {
			return err
		}
		if time.Since(reported) >= statsReportLimit {
			log.Info("Exporting blocks", "exported", block.NumberU64()-first, "elapsed", common.PrettyDuration(time.Since(start)))
			reported = time.Now()
		}
	}
	return nil
}

// writeHeadBlock injects a new head block into the current block chain. This method
// assumes that the block is indeed a true head. It will also reset the head
// header to this very same block if they are older or if they are on a different side chain.
//
// Note, this function assumes that the `mu` mutex is held!
func (bc *BlockChain) writeHeadBlock(block *types.Block) {
	// If the block is on a side chain or an unknown one, force other heads onto it too
	// Add the block to the canonical chain number scheme and mark as the head
	batch := bc.db.NewBatch()
	rawdb.WriteCanonicalHash(batch, block.Hash(), block.NumberU64())

	rawdb.WriteHeadBlockHash(batch, block.Hash())
	rawdb.WriteHeadHeaderHash(batch, block.Hash())

	// Flush the whole batch into the disk, exit the node if failed
	if err := batch.Write(); err != nil {
		log.Crit("Failed to update chain indexes and markers", "err", err)
	}
	// Update all in-memory chain markers in the last step
	bc.hc.SetCurrentHeader(block.Header())
	bc.currentBlock.Store(block.Header())
}

// ValidateCanonicalChain confirms a canonical chain is well-formed.
func (bc *BlockChain) ValidateCanonicalChain() error {
	// Ensure all accepted blocks are fully processed
	bc.DrainAcceptorQueue()

	current := bc.CurrentBlock()
	i := 0
	log.Info("Beginning to validate canonical chain", "startBlock", current.Number)

	for current.Hash() != bc.genesisBlock.Hash() {
		blkByHash := bc.GetBlockByHash(current.Hash())
		if blkByHash == nil {
			return fmt.Errorf("couldn't find block by hash %s at height %d", current.Hash().String(), current.Number)
		}
		if blkByHash.Hash() != current.Hash() {
			return fmt.Errorf("blockByHash returned a block with an unexpected hash: %s, expected: %s", blkByHash.Hash().String(), current.Hash().String())
		}
		blkByNumber := bc.GetBlockByNumber(current.Number.Uint64())
		if blkByNumber == nil {
			return fmt.Errorf("couldn't find block by number at height %d", current.Number)
		}
		if blkByNumber.Hash() != current.Hash() {
			return fmt.Errorf("blockByNumber returned a block with unexpected hash: %s, expected: %s", blkByNumber.Hash().String(), current.Hash().String())
		}

		hdrByHash := bc.GetHeaderByHash(current.Hash())
		if hdrByHash == nil {
			return fmt.Errorf("couldn't find block header by hash %s at height %d", current.Hash().String(), current.Number)
		}
		if hdrByHash.Hash() != current.Hash() {
			return fmt.Errorf("hdrByHash returned a block header with an unexpected hash: %s, expected: %s", hdrByHash.Hash().String(), current.Hash().String())
		}
		hdrByNumber := bc.GetHeaderByNumber(current.Number.Uint64())
		if hdrByNumber == nil {
			return fmt.Errorf("couldn't find block header by number at height %d", current.Number)
		}
		if hdrByNumber.Hash() != current.Hash() {
			return fmt.Errorf("hdrByNumber returned a block header with unexpected hash: %s, expected: %s", hdrByNumber.Hash().String(), current.Hash().String())
		}

		// Lookup the full block to get the transactions
		block := bc.GetBlock(current.Hash(), current.Number.Uint64())
		if block == nil {
			log.Error("Current block not found in database", "block", current.Number, "hash", current.Hash())
			return fmt.Errorf("current block missing: #%d [%x..]", current.Number, current.Hash().Bytes()[:4])
		}
		txs := block.Transactions()

		// Transactions are only indexed beneath the last accepted block, so we only check
		// that the transactions have been indexed, if we are checking below the last accepted
		// block.
		shouldIndexTxs := bc.cacheConfig.TxLookupLimit == 0 || bc.lastAccepted.NumberU64() < current.Number.Uint64()+bc.cacheConfig.TxLookupLimit
		if current.Number.Uint64() <= bc.lastAccepted.NumberU64() && shouldIndexTxs {
			// Ensure that all of the transactions have been stored correctly in the canonical
			// chain
			for txIndex, tx := range txs {
				txLookup := bc.GetTransactionLookup(tx.Hash())
				if txLookup == nil {
					return fmt.Errorf("failed to find transaction %s", tx.Hash().String())
				}
				if txLookup.BlockHash != current.Hash() {
					return fmt.Errorf("tx lookup returned with incorrect block hash: %s, expected: %s", txLookup.BlockHash.String(), current.Hash().String())
				}
				if txLookup.BlockIndex != current.Number.Uint64() {
					return fmt.Errorf("tx lookup returned with incorrect block index: %d, expected: %d", txLookup.BlockIndex, current.Number)
				}
				if txLookup.Index != uint64(txIndex) {
					return fmt.Errorf("tx lookup returned with incorrect transaction index: %d, expected: %d", txLookup.Index, txIndex)
				}
			}
		}

		blkReceipts := bc.GetReceiptsByHash(current.Hash())
		if blkReceipts.Len() != len(txs) {
			return fmt.Errorf("found %d transaction receipts, expected %d", blkReceipts.Len(), len(txs))
		}
		for index, txReceipt := range blkReceipts {
			if txReceipt.TxHash != txs[index].Hash() {
				return fmt.Errorf("transaction receipt mismatch, expected %s, but found: %s", txs[index].Hash().String(), txReceipt.TxHash.String())
			}
			if txReceipt.BlockHash != current.Hash() {
				return fmt.Errorf("transaction receipt had block hash %s, but expected %s", txReceipt.BlockHash.String(), current.Hash().String())
			}
			if txReceipt.BlockNumber.Uint64() != current.Number.Uint64() {
				return fmt.Errorf("transaction receipt had block number %d, but expected %d", txReceipt.BlockNumber.Uint64(), current.Number)
			}
		}

		i += 1
		if i%1000 == 0 {
			log.Info("Validate Canonical Chain Update", "totalBlocks", i)
		}

		parent := bc.GetHeaderByHash(current.ParentHash)
		if parent.Hash() != current.ParentHash {
			return fmt.Errorf("getBlockByHash retrieved parent block with incorrect hash, found %s, expected: %s", parent.Hash().String(), current.ParentHash.String())
		}
		current = parent
	}

	return nil
}

// stop stops the blockchain service. If any imports are currently in progress
// it will abort them using the procInterrupt. This method stops all running
// goroutines, but does not do all the post-stop work of persisting data.
// OBS! It is generally recommended to use the Stop method!
// This method has been exposed to allow tests to stop the blockchain while simulating
// a crash.
func (bc *BlockChain) stopWithoutSaving() {
	if !atomic.CompareAndSwapInt32(&bc.running, 0, 1) {
		return
	}

	log.Info("Closing quit channel")
	close(bc.quit)
	// Wait for accepted feed to process all remaining items
	log.Info("Stopping Acceptor")
	start := time.Now()
	bc.stopAcceptor()
	log.Info("Acceptor queue drained", "t", time.Since(start))

	// Stop senderCacher's goroutines
	log.Info("Shutting down sender cacher")
	bc.senderCacher.Shutdown()

	// Unsubscribe all subscriptions registered from blockchain.
	log.Info("Closing scope")
	bc.scope.Close()

	// Waiting for background processes to complete
	log.Info("Waiting for background processes to complete")
	bc.wg.Wait()
}

// Stop stops the blockchain service. If any imports are currently in progress
// it will abort them using the procInterrupt.
func (bc *BlockChain) Stop() {
	bc.stopWithoutSaving()

	log.Info("Shutting down state manager")
	start := time.Now()
	if err := bc.stateManager.Shutdown(); err != nil {
		log.Error("Failed to Shutdown state manager", "err", err)
	}
	log.Info("State manager shut down", "t", time.Since(start))
	// Flush the collected preimages to disk
	if err := bc.stateCache.TrieDB().CommitPreimages(); err != nil {
		log.Error("Failed to commit trie preimages", "err", err)
	}

	log.Info("Blockchain stopped")
}

// SetPreference attempts to update the head block to be the provided block and
// emits a ChainHeadEvent if successful. This function will handle all reorg
// side effects, if necessary.
//
// Note: This function should ONLY be called on blocks that have already been
// inserted into the chain.
//
// Assumes [bc.chainmu] is not held by the caller.
func (bc *BlockChain) SetPreference(block *types.Block) error {
	bc.chainmu.Lock()
	defer bc.chainmu.Unlock()

	return bc.setPreference(block)
}

// setPreference attempts to update the head block to be the provided block and
// emits a ChainHeadEvent if successful. This function will handle all reorg
// side effects, if necessary.
//
// Assumes [bc.chainmu] is held by the caller.
func (bc *BlockChain) setPreference(block *types.Block) error {
	current := bc.CurrentBlock()

	// Return early if the current block is already the block
	// we are trying to write.
	if current.Hash() == block.Hash() {
		return nil
	}

	log.Debug("Setting preference", "number", block.Number(), "hash", block.Hash())

	// writeKnownBlock updates the head block and will handle any reorg side
	// effects automatically.
	if err := bc.writeKnownBlock(block); err != nil {
		return fmt.Errorf("unable to invoke writeKnownBlock: %w", err)
	}

	// Send a ChainHeadEvent if we end up altering
	// the head block. Many internal aysnc processes rely on
	// receiving these events (i.e. the TxPool).
	bc.chainHeadFeed.Send(ChainHeadEvent{Block: block})

	// when a reorg is triggered, rebirth logs for the new head are not emitted
	// this can be confirmed in blockchain .reorg, where the loop for collecting rebirth logs is written as:
	// for i := len(newChain) - 1; i >= 1; i-- {
	// hence we emit them here
	logs := bc.collectLogs(block.Hash(), false)
	if len(logs) > 0 {
		bc.hubbleFeed.Send(logs)
	}
	return nil
}

// LastAcceptedBlock returns the last block to be marked as accepted. It may or
// may not yet be processed.
func (bc *BlockChain) LastConsensusAcceptedBlock() *types.Block {
	bc.chainmu.Lock()
	defer bc.chainmu.Unlock()

	return bc.lastAccepted
}

// LastAcceptedBlock returns the last block to be marked as accepted and is
// processed.
//
// Note: During initialization, [acceptorTip] is equal to [lastAccepted].
func (bc *BlockChain) LastAcceptedBlock() *types.Block {
	bc.acceptorTipLock.Lock()
	defer bc.acceptorTipLock.Unlock()

	return bc.acceptorTip
}

// Accept sets a minimum height at which no reorg can pass. Additionally,
// this function may trigger a reorg if the block being accepted is not in the
// canonical chain.
//
// Assumes [bc.chainmu] is not held by the caller.
func (bc *BlockChain) Accept(block *types.Block) error {
	bc.chainmu.Lock()
	defer bc.chainmu.Unlock()

	// The parent of [block] must be the last accepted block.
	if bc.lastAccepted.Hash() != block.ParentHash() {
		return fmt.Errorf(
			"expected accepted block to have parent %s:%d but got %s:%d",
			bc.lastAccepted.Hash().Hex(),
			bc.lastAccepted.NumberU64(),
			block.ParentHash().Hex(),
			block.NumberU64()-1,
		)
	}

	// If the canonical hash at the block height does not match the block we are
	// accepting, we need to trigger a reorg.
	canonical := bc.GetCanonicalHash(block.NumberU64())
	if canonical != block.Hash() {
		log.Debug("Accepting block in non-canonical chain", "number", block.Number(), "hash", block.Hash())
		if err := bc.setPreference(block); err != nil {
			return fmt.Errorf("could not set new preferred block %d:%s as preferred: %w", block.Number(), block.Hash(), err)
		}
	}

	// Enqueue block in the acceptor
	bc.lastAccepted = block
	bc.addAcceptorQueue(block)
	acceptedBlockGasUsedCounter.Inc(int64(block.GasUsed()))
	acceptedTxsCounter.Inc(int64(len(block.Transactions())))
	if baseFee := block.BaseFee(); baseFee != nil {
		lastAcceptedBlockBaseFeeGauge.Update(baseFee.Int64())
	}
	total, err := TotalFees(block, bc.GetReceiptsByHash(block.Hash()))
	if err != nil {
		log.Error(fmt.Sprintf("TotalFees error: %s", err))
	} else {
		blockTotalFeesGauge.Update(total.Int64())
	}
	return nil
}

// TotalFees computes total consumed fees in wei. Block transactions and receipts have to have the same order.
func TotalFees(block *types.Block, receipts []*types.Receipt) (*big.Int, error) {
	baseFee := block.BaseFee()
	feesWei := new(big.Int)
	if len(block.Transactions()) != len(receipts) {
		return nil, errors.New("mismatch between total number of transactions and receipts")
	}
	for i, tx := range block.Transactions() {
		var minerFee *big.Int
		if baseFee == nil {
			// legacy block, no baseFee
			minerFee = tx.GasPrice()
		} else {
			minerFee = new(big.Int).Add(baseFee, tx.EffectiveGasTipValue(baseFee))
		}
		feesWei.Add(feesWei, new(big.Int).Mul(new(big.Int).SetUint64(receipts[i].GasUsed), minerFee))
	}
	return feesWei, nil
}

// TotalFees computes total consumed fees in ether. Block transactions and receipts have to have the same order.
func TotalFeesFloat(block *types.Block, receipts []*types.Receipt) (*big.Float, error) {
	total, err := TotalFees(block, receipts)
	if err != nil {
		return nil, err
	}
	return new(big.Float).Quo(new(big.Float).SetInt(total), new(big.Float).SetInt(big.NewInt(params.Ether))), nil
}

func (bc *BlockChain) Reject(block *types.Block) error {
	bc.chainmu.Lock()
	defer bc.chainmu.Unlock()

	// Reject Trie
	if err := bc.stateManager.RejectTrie(block); err != nil {
		return fmt.Errorf("unable to reject trie: %w", err)
	}

	if bc.snaps != nil {
		if err := bc.snaps.Discard(block.Hash()); err != nil {
			log.Error("unable to discard snap from rejected block", "block", block.Hash(), "number", block.NumberU64(), "root", block.Root())
		}
	}

	// Remove the block since its data is no longer needed
	batch := bc.db.NewBatch()
	rawdb.DeleteBlock(batch, block.Hash(), block.NumberU64())
	if err := batch.Write(); err != nil {
		return fmt.Errorf("failed to write delete block batch: %w", err)
	}

	return nil
}

// writeKnownBlock updates the head block flag with a known block
// and introduces chain reorg if necessary.
func (bc *BlockChain) writeKnownBlock(block *types.Block) error {
	current := bc.CurrentBlock()
	if block.ParentHash() != current.Hash() {
		if err := bc.reorg(current, block); err != nil {
			return err
		}
	}
	bc.writeHeadBlock(block)
	return nil
}

// writeCanonicalBlockWithLogs writes the new head [block] and emits events
// for the new head block.
func (bc *BlockChain) writeCanonicalBlockWithLogs(block *types.Block, logs []*types.Log) {
	bc.writeHeadBlock(block)
	bc.chainFeed.Send(ChainEvent{Block: block, Hash: block.Hash(), Logs: logs})
	if len(logs) > 0 {
		bc.logsFeed.Send(logs)
		bc.hubbleFeed.Send(logs)
	}
	bc.chainHeadFeed.Send(ChainHeadEvent{Block: block})
}

// newTip returns a boolean indicating if the block should be appended to
// the canonical chain.
func (bc *BlockChain) newTip(block *types.Block) bool {
	return block.ParentHash() == bc.CurrentBlock().Hash()
}

// writeBlockAndSetHead persists the block and associated state to the database
// and optimistically updates the canonical chain if [block] extends the current
// canonical chain.
// writeBlockAndSetHead expects to be the last verification step during InsertBlock
// since it creates a reference that will only be cleaned up by Accept/Reject.
func (bc *BlockChain) writeBlockAndSetHead(block *types.Block, receipts []*types.Receipt, logs []*types.Log, state *state.StateDB) error {
	if err := bc.writeBlockWithState(block, receipts, state); err != nil {
		return err
	}

	// If [block] represents a new tip of the canonical chain, we optimistically add it before
	// setPreference is called. Otherwise, we consider it a side chain block.
	if bc.newTip(block) {
		bc.writeCanonicalBlockWithLogs(block, logs)
	} else {
		bc.chainSideFeed.Send(ChainSideEvent{Block: block})
	}

	return nil
}

// writeBlockWithState writes the block and all associated state to the database,
// but it expects the chain mutex to be held.
func (bc *BlockChain) writeBlockWithState(block *types.Block, receipts []*types.Receipt, state *state.StateDB) error {
	// Irrelevant of the canonical status, write the block itself to the database.
	//
	// Note all the components of block(hash->number map, header, body, receipts)
	// should be written atomically. BlockBatch is used for containing all components.
	blockBatch := bc.db.NewBatch()
	rawdb.WriteBlock(blockBatch, block)
	rawdb.WriteReceipts(blockBatch, block.Hash(), block.NumberU64(), receipts)
	rawdb.WritePreimages(blockBatch, state.Preimages())
	if err := blockBatch.Write(); err != nil {
		log.Crit("Failed to write block into disk", "err", err)
	}

	// Commit all cached state changes into underlying memory database.
	// If snapshots are enabled, call CommitWithSnaps to explicitly create a snapshot
	// diff layer for the block.
	var err error
	if bc.snaps == nil {
		_, err = state.Commit(bc.chainConfig.IsEIP158(block.Number()), true)
	} else {
		_, err = state.CommitWithSnap(bc.chainConfig.IsEIP158(block.Number()), bc.snaps, block.Hash(), block.ParentHash(), true)
	}
	if err != nil {
		return err
	}

	// Note: if InsertTrie must be the last step in verification that can return an error.
	// This allows [stateManager] to assume that if it inserts a trie without returning an
	// error then the block has passed verification and either AcceptTrie/RejectTrie will
	// eventually be called on [root] unless a fatal error occurs. It does not assume that
	// the node will not shutdown before either AcceptTrie/RejectTrie is called.
	if err := bc.stateManager.InsertTrie(block); err != nil {
		if bc.snaps != nil {
			discardErr := bc.snaps.Discard(block.Hash())
			if discardErr != nil {
				log.Debug("failed to discard snapshot after being unable to insert block trie", "block", block.Hash(), "root", block.Root())
			}
		}
		return err
	}
	return nil
}

// InsertChain attempts to insert the given batch of blocks in to the canonical
// chain or, otherwise, create a fork. If an error is returned it will return
// the index number of the failing block as well an error describing what went
// wrong.
//
// After insertion is done, all accumulated events will be fired.
func (bc *BlockChain) InsertChain(chain types.Blocks) (int, error) {
	// Sanity check that we have something meaningful to import
	if len(chain) == 0 {
		return 0, nil
	}

	bc.blockProcFeed.Send(true)
	defer bc.blockProcFeed.Send(false)

	// Do a sanity check that the provided chain is actually ordered and linked.
	for i := 1; i < len(chain); i++ {
		block, prev := chain[i], chain[i-1]
		if block.NumberU64() != prev.NumberU64()+1 || block.ParentHash() != prev.Hash() {
			log.Error("Non contiguous block insert",
				"number", block.Number(),
				"hash", block.Hash(),
				"parent", block.ParentHash(),
				"prevnumber", prev.Number(),
				"prevhash", prev.Hash(),
			)
			return 0, fmt.Errorf("non contiguous insert: item %d is #%d [%x…], item %d is #%d [%x…] (parent [%x…])", i-1, prev.NumberU64(),
				prev.Hash().Bytes()[:4], i, block.NumberU64(), block.Hash().Bytes()[:4], block.ParentHash().Bytes()[:4])
		}
	}
	// Pre-checks passed, start the full block imports
	bc.chainmu.Lock()
	defer bc.chainmu.Unlock()
	for n, block := range chain {
		if err := bc.insertBlock(block, true); err != nil {
			return n, err
		}
	}

	return len(chain), nil
}

func (bc *BlockChain) InsertBlock(block *types.Block) error {
	return bc.InsertBlockManual(block, true)
}

func (bc *BlockChain) InsertBlockManual(block *types.Block, writes bool) error {
	bc.blockProcFeed.Send(true)
	defer bc.blockProcFeed.Send(false)

	bc.chainmu.Lock()
	err := bc.insertBlock(block, writes)
	bc.chainmu.Unlock()

	return err
}

func (bc *BlockChain) insertBlock(block *types.Block, writes bool) error {
	start := time.Now()
	bc.senderCacher.Recover(types.MakeSigner(bc.chainConfig, block.Number(), block.Time()), block.Transactions())

	substart := time.Now()
	err := bc.engine.VerifyHeader(bc, block.Header())
	if err == nil {
		err = bc.validator.ValidateBody(block)
	}

	switch {
	case errors.Is(err, ErrKnownBlock):
		// even if the block is already known, we still need to generate the
		// snapshot layer and add a reference to the triedb, so we re-execute
		// the block. Note that insertBlock should only be called on a block
		// once if it returns nil
		if bc.newTip(block) {
			log.Debug("Setting head to be known block", "number", block.Number(), "hash", block.Hash())
		} else {
			log.Debug("Reprocessing already known block", "number", block.Number(), "hash", block.Hash())
		}

	// If an ancestor has been pruned, then this block cannot be acceptable.
	case errors.Is(err, consensus.ErrPrunedAncestor):
		return errors.New("side chain insertion is not supported")

	// Future blocks are not supported, but should not be reported, so we return an error
	// early here
	case errors.Is(err, consensus.ErrFutureBlock):
		return errFutureBlockUnsupported

	// Some other error occurred, abort
	case err != nil:
		bc.reportBlock(block, nil, err)
		return err
	}
	blockContentValidationTimer.Inc(time.Since(substart).Milliseconds())

	// No validation errors for the block
	var activeState *state.StateDB
	defer func() {
		// The chain importer is starting and stopping trie prefetchers. If a bad
		// block or other error is hit however, an early return may not properly
		// terminate the background threads. This defer ensures that we clean up
		// and dangling prefetcher, without defering each and holding on live refs.
		if activeState != nil {
			activeState.StopPrefetcher()
		}
	}()

	// Retrieve the parent block to determine which root to build state on
	substart = time.Now()
	parent := bc.GetHeader(block.ParentHash(), block.NumberU64()-1)

	// Instantiate the statedb to use for processing transactions
	//
	// NOTE: Flattening a snapshot during block execution requires fetching state
	// entries directly from the trie (much slower).
	bc.flattenLock.Lock()
	defer bc.flattenLock.Unlock()
	statedb, err := state.New(parent.Root, bc.stateCache, bc.snaps)
	if err != nil {
		return err
	}
	blockStateInitTimer.Inc(time.Since(substart).Milliseconds())

	// Enable prefetching to pull in trie node paths while processing transactions
	statedb.StartPrefetcher("chain")
	activeState = statedb

	// If we have a followup block, run that against the current state to pre-cache
	// transactions and probabilistically some of the account/storage trie nodes.
	// Process block using the parent state as reference point
	substart = time.Now()
	receipts, logs, usedGas, err := bc.processor.Process(block, parent, statedb, bc.vmConfig)
	if serr := statedb.Error(); serr != nil {
		log.Error("statedb error encountered", "err", serr, "number", block.Number(), "hash", block.Hash())
	}
	if err != nil {
		bc.reportBlock(block, receipts, err)
		return err
	}

	// Update the metrics touched during block processing
	accountReadTimer.Inc(statedb.AccountReads.Milliseconds())                 // Account reads are complete, we can mark them
	storageReadTimer.Inc(statedb.StorageReads.Milliseconds())                 // Storage reads are complete, we can mark them
	snapshotAccountReadTimer.Inc(statedb.SnapshotAccountReads.Milliseconds()) // Account reads are complete, we can mark them
	snapshotStorageReadTimer.Inc(statedb.SnapshotStorageReads.Milliseconds()) // Storage reads are complete, we can mark them
	trieproc := statedb.AccountHashes + statedb.StorageHashes                 // Save to not double count in validation
	trieproc += statedb.SnapshotAccountReads + statedb.AccountReads + statedb.AccountUpdates
	trieproc += statedb.SnapshotStorageReads + statedb.StorageReads + statedb.StorageUpdates
	blockExecutionTimer.Inc((time.Since(substart) - trieproc).Milliseconds())

	// Validate the state using the default validator
	substart = time.Now()
	if err := bc.validator.ValidateState(block, statedb, receipts, usedGas); err != nil {
		bc.reportBlock(block, receipts, err)
		return err
	}

	// Update the metrics touched during block validation
	accountUpdateTimer.Inc(statedb.AccountUpdates.Milliseconds()) // Account updates are complete, we can mark them
	storageUpdateTimer.Inc(statedb.StorageUpdates.Milliseconds()) // Storage updates are complete, we can mark them
	accountHashTimer.Inc(statedb.AccountHashes.Milliseconds())    // Account hashes are complete, we can mark them
	storageHashTimer.Inc(statedb.StorageHashes.Milliseconds())    // Storage hashes are complete, we can mark them
	additionalTrieProc := statedb.AccountHashes + statedb.StorageHashes + statedb.AccountUpdates + statedb.StorageUpdates - trieproc
	blockStateValidationTimer.Inc((time.Since(substart) - additionalTrieProc).Milliseconds())
	blockTrieOpsTimer.Inc((trieproc + additionalTrieProc).Milliseconds())

	// If [writes] are disabled, skip [writeBlockWithState] so that we do not write the block
	// or the state trie to disk.
	// Note: in pruning mode, this prevents us from generating a reference to the state root.
	if !writes {
		return nil
	}

	// Write the block to the chain and get the status.
	// writeBlockWithState (called within writeBlockAndSethead) creates a reference that
	// will be cleaned up in Accept/Reject so we need to ensure an error cannot occur
	// later in verification, since that would cause the referenced root to never be dereferenced.
	substart = time.Now()
	if err := bc.writeBlockAndSetHead(block, receipts, logs, statedb); err != nil {
		return err
	}
	// Update the metrics touched during block commit
	accountCommitTimer.Inc(statedb.AccountCommits.Milliseconds())   // Account commits are complete, we can mark them
	storageCommitTimer.Inc(statedb.StorageCommits.Milliseconds())   // Storage commits are complete, we can mark them
	snapshotCommitTimer.Inc(statedb.SnapshotCommits.Milliseconds()) // Snapshot commits are complete, we can mark them
	triedbCommitTimer.Inc(statedb.TrieDBCommits.Milliseconds())     // Triedb commits are complete, we can mark them
	blockWriteTimer.Inc((time.Since(substart) - statedb.AccountCommits - statedb.StorageCommits - statedb.SnapshotCommits - statedb.TrieDBCommits).Milliseconds())
	blockInsertTimer.Inc(time.Since(start).Milliseconds())

	log.Debug("Inserted new block", "number", block.Number(), "hash", block.Hash(),
		"parentHash", block.ParentHash(),
		"uncles", len(block.Uncles()), "txs", len(block.Transactions()), "gas", block.GasUsed(),
		"elapsed", common.PrettyDuration(time.Since(start)),
		"root", block.Root(), "baseFeePerGas", block.BaseFee(), "blockGasCost", block.BlockGasCost(),
	)

	processedBlockGasUsedCounter.Inc(int64(block.GasUsed()))
	processedTxsCounter.Inc(int64(block.Transactions().Len()))
	processedLogsCounter.Inc(int64(len(logs)))
	blockInsertCount.Inc(1)
	return nil
}

// collectUnflattenedLogs collects the logs that were generated or removed during
// the processing of a block.
func (bc *BlockChain) collectUnflattenedLogs(b *types.Block, removed bool) [][]*types.Log {
	receipts := rawdb.ReadRawReceipts(bc.db, b.Hash(), b.NumberU64())
	receipts.DeriveFields(bc.chainConfig, b.Hash(), b.NumberU64(), b.Time(), b.BaseFee(), b.Transactions())

	// Note: gross but this needs to be initialized here because returning nil will be treated specially as an incorrect
	// error case downstream.
	logs := make([][]*types.Log, len(receipts))
	for i, receipt := range receipts {
		receiptLogs := make([]*types.Log, len(receipt.Logs))
		for i, log := range receipt.Logs {
			l := *log
			if removed {
				l.Removed = true
			}
			receiptLogs[i] = &l
		}
		logs[i] = receiptLogs
	}
	return logs
}

// collectLogs collects the logs that were generated or removed during
// the processing of a block. These logs are later announced as deleted or reborn.
func (bc *BlockChain) collectLogs(b *types.Block, removed bool) []*types.Log {
	unflattenedLogs := bc.collectUnflattenedLogs(b, removed)
	return types.FlattenLogs(unflattenedLogs)
}

// reorg takes two blocks, an old chain and a new chain and will reconstruct the
// blocks and inserts them to be part of the new canonical chain and accumulates
// potential missing transactions and post an event about them.
func (bc *BlockChain) reorg(oldHead *types.Header, newHead *types.Block) error {
	var (
		newChain    types.Blocks
		oldChain    types.Blocks
		commonBlock *types.Block
	)
	oldBlock := bc.GetBlock(oldHead.Hash(), oldHead.Number.Uint64())
	if oldBlock == nil {
		return errors.New("current head block missing")
	}
	newBlock := newHead

	// Reduce the longer chain to the same number as the shorter one
	if oldBlock.NumberU64() > newBlock.NumberU64() {
		// Old chain is longer, gather all transactions and logs as deleted ones
		for ; oldBlock != nil && oldBlock.NumberU64() != newBlock.NumberU64(); oldBlock = bc.GetBlock(oldBlock.ParentHash(), oldBlock.NumberU64()-1) {
			oldChain = append(oldChain, oldBlock)
		}
	} else {
		// New chain is longer, stash all blocks away for subsequent insertion
		for ; newBlock != nil && newBlock.NumberU64() != oldBlock.NumberU64(); newBlock = bc.GetBlock(newBlock.ParentHash(), newBlock.NumberU64()-1) {
			newChain = append(newChain, newBlock)
		}
	}
	if oldBlock == nil {
		return errors.New("invalid old chain")
	}
	if newBlock == nil {
		return errors.New("invalid new chain")
	}
	// Both sides of the reorg are at the same number, reduce both until the common
	// ancestor is found
	for {
		// If the common ancestor was found, bail out
		if oldBlock.Hash() == newBlock.Hash() {
			commonBlock = oldBlock
			break
		}
		// Remove an old block as well as stash away a new block
		oldChain = append(oldChain, oldBlock)
		newChain = append(newChain, newBlock)

		// Step back with both chains
		oldBlock = bc.GetBlock(oldBlock.ParentHash(), oldBlock.NumberU64()-1)
		if oldBlock == nil {
			return fmt.Errorf("invalid old chain")
		}
		newBlock = bc.GetBlock(newBlock.ParentHash(), newBlock.NumberU64()-1)
		if newBlock == nil {
			return fmt.Errorf("invalid new chain")
		}
	}

	// If the commonBlock is less than the last accepted height, we return an error
	// because performing a reorg would mean removing an accepted block from the
	// canonical chain.
	if commonBlock.NumberU64() < bc.lastAccepted.NumberU64() {
		return fmt.Errorf("cannot orphan finalized block at height: %d to common block at height: %d", bc.lastAccepted.NumberU64(), commonBlock.NumberU64())
	}

	// Ensure the user sees large reorgs
	if len(oldChain) > 0 && len(newChain) > 0 {
		logFn := log.Info
		msg := "#### Resetting chain preference"
		if len(oldChain) > 63 {
			msg = "Large chain preference change detected"
			logFn = log.Warn
		}
		logFn(msg, "number", commonBlock.Number(), "hash", commonBlock.Hash(),
			"drop", len(oldChain), "dropfrom", oldChain[0].Hash(), "add", len(newChain), "addfrom", newChain[0].Hash())
	} else {
		log.Debug("Preference change (rewind to ancestor) occurred", "oldnum", oldHead.Number, "oldhash", oldHead.Hash(), "newnum", newHead.Number(), "newhash", newHead.Hash())
	}
	// Insert the new chain(except the head block(reverse order)),
	// taking care of the proper incremental order.
	for i := len(newChain) - 1; i >= 1; i-- {
		// Insert the block in the canonical way, re-writing history
		bc.writeHeadBlock(newChain[i])
	}

	// Delete any canonical number assignments above the new head
	indexesBatch := bc.db.NewBatch()

	// Use the height of [newHead] to determine which canonical hashes to remove
	// in case the new chain is shorter than the old chain, in which case
	// there may be hashes set on the canonical chain that were invalidated
	// but not yet overwritten by the re-org.
	for i := newHead.NumberU64() + 1; ; i++ {
		hash := rawdb.ReadCanonicalHash(bc.db, i)
		if hash == (common.Hash{}) {
			break
		}
		rawdb.DeleteCanonicalHash(indexesBatch, i)
	}
	if err := indexesBatch.Write(); err != nil {
		log.Crit("Failed to delete useless indexes", "err", err)
	}

	// Send out events for logs from the old canon chain, and 'reborn'
	// logs from the new canon chain. The number of logs can be very
	// high, so the events are sent in batches of size around 512.

	// Deleted logs + blocks:
	var deletedLogs []*types.Log
	for i := len(oldChain) - 1; i >= 0; i-- {
		// Also send event for blocks removed from the canon chain.
		bc.chainSideFeed.Send(ChainSideEvent{Block: oldChain[i]})

		// Collect deleted logs for notification
		if logs := bc.collectLogs(oldChain[i], true); len(logs) > 0 {
			deletedLogs = append(deletedLogs, logs...)
		}
		if len(deletedLogs) > 512 {
			bc.rmLogsFeed.Send(RemovedLogsEvent{deletedLogs})
			deletedLogs = nil
		}
	}
	if len(deletedLogs) > 0 {
		bc.rmLogsFeed.Send(RemovedLogsEvent{deletedLogs})
	}
<<<<<<< HEAD
	if len(deletedLogs) > 0 || len(rebirthLogs) > 0 {
		bc.hubbleFeed.Send(append(mergeLogs(deletedLogs, false), mergeLogs(rebirthLogs, false)...))
	}
	if len(oldChain) > 0 {
		for i := len(oldChain) - 1; i >= 0; i-- {
			bc.chainSideFeed.Send(ChainSideEvent{Block: oldChain[i]})
=======

	// New logs:
	var rebirthLogs []*types.Log
	for i := len(newChain) - 1; i >= 1; i-- {
		if logs := bc.collectLogs(newChain[i], false); len(logs) > 0 {
			rebirthLogs = append(rebirthLogs, logs...)
		}
		if len(rebirthLogs) > 512 {
			bc.logsFeed.Send(rebirthLogs)
			rebirthLogs = nil
>>>>>>> 402510e4
		}
	}
	if len(rebirthLogs) > 0 {
		bc.logsFeed.Send(rebirthLogs)
	}
	return nil
}

type badBlock struct {
	block  *types.Block
	reason *BadBlockReason
}

type BadBlockReason struct {
	ChainConfig *params.ChainConfig `json:"chainConfig"`
	Receipts    types.Receipts      `json:"receipts"`
	Number      uint64              `json:"number"`
	Hash        common.Hash         `json:"hash"`
	Error       string              `json:"error"`
}

func (b *BadBlockReason) String() string {
	var receiptString string
	for i, receipt := range b.Receipts {
		receiptString += fmt.Sprintf("\n  %d: cumulative: %v gas: %v contract: %v status: %v tx: %v logs: %v bloom: %x state: %x",
			i, receipt.CumulativeGasUsed, receipt.GasUsed, receipt.ContractAddress.Hex(),
			receipt.Status, receipt.TxHash.Hex(), receipt.Logs, receipt.Bloom, receipt.PostState)
	}
<<<<<<< HEAD
	reason := fmt.Sprintf(`
	########## BAD BLOCK #########
	Chain config: %v

	Number: %v
	Hash: %#x
	%v

	Error: %v
	##############################
	`, b.ChainConfig, b.Number, b.Hash, receiptString, b.Error)

	return reason
=======
	version, vcs := version.Info()
	platform := fmt.Sprintf("%s %s %s %s", version, runtime.Version(), runtime.GOARCH, runtime.GOOS)
	if vcs != "" {
		vcs = fmt.Sprintf("\nVCS: %s", vcs)
	}
	return fmt.Sprintf(`
########## BAD BLOCK #########
Block: %v (%#x)
Error: %v
Platform: %v%v
Chain config: %#v
Receipts: %v
##############################
`, b.Number, b.Hash, b.Error, platform, vcs, b.ChainConfig, receiptString)
>>>>>>> 402510e4
}

// BadBlocks returns a list of the last 'bad blocks' that the client has seen on the network and the BadBlockReason
// that caused each to be reported as a bad block.
// BadBlocks ensures that the length of the blocks and the BadBlockReason slice have the same length.
func (bc *BlockChain) BadBlocks() ([]*types.Block, []*BadBlockReason) {
	blocks := make([]*types.Block, 0, bc.badBlocks.Len())
	reasons := make([]*BadBlockReason, 0, bc.badBlocks.Len())
	for _, hash := range bc.badBlocks.Keys() {
		if badBlk, exist := bc.badBlocks.Peek(hash); exist {
			blocks = append(blocks, badBlk.block)
			reasons = append(reasons, badBlk.reason)
		}
	}
	return blocks, reasons
}

// addBadBlock adds a bad block to the bad-block LRU cache
func (bc *BlockChain) addBadBlock(block *types.Block, reason *BadBlockReason) {
	bc.badBlocks.Add(block.Hash(), &badBlock{
		block:  block,
		reason: reason,
	})
}

// reportBlock logs a bad block error.
func (bc *BlockChain) reportBlock(block *types.Block, receipts types.Receipts, err error) {
	reason := &BadBlockReason{
		ChainConfig: bc.chainConfig,
		Receipts:    receipts,
		Number:      block.NumberU64(),
		Hash:        block.Hash(),
		Error:       err.Error(),
	}

	badBlockCounter.Inc(1)
	bc.addBadBlock(block, reason)
	log.Debug(reason.String())
}

func (bc *BlockChain) RemoveRejectedBlocks(start, end uint64) error {
	batch := bc.db.NewBatch()

	for i := start; i < end; i++ {
		hashes := rawdb.ReadAllHashes(bc.db, i)
		canonicalBlock := bc.GetBlockByNumber((i))
		if canonicalBlock == nil {
			return fmt.Errorf("failed to retrieve block by number at height %d", i)
		}
		canonicalHash := canonicalBlock.Hash()
		for _, hash := range hashes {
			if hash == canonicalHash {
				continue
			}
			rawdb.DeleteBlock(batch, hash, i)
		}

		if err := batch.Write(); err != nil {
			return fmt.Errorf("failed to write delete rejected block batch at height %d", i)
		}
		batch.Reset()
	}

	return nil
}

// reprocessBlock reprocesses a previously accepted block. This is often used
// to regenerate previously pruned state tries.
func (bc *BlockChain) reprocessBlock(parent *types.Block, current *types.Block) (common.Hash, error) {
	// Retrieve the parent block and its state to execute block
	var (
		statedb    *state.StateDB
		err        error
		parentRoot = parent.Root()
	)
	// We don't simply use [NewWithSnapshot] here because it doesn't return an
	// error if [bc.snaps != nil] and [bc.snaps.Snapshot(parentRoot) == nil].
	if bc.snaps == nil {
		statedb, err = state.New(parentRoot, bc.stateCache, nil)
	} else {
		snap := bc.snaps.Snapshot(parentRoot)
		if snap == nil {
			return common.Hash{}, fmt.Errorf("failed to get snapshot for parent root: %s", parentRoot)
		}
		statedb, err = state.NewWithSnapshot(parentRoot, bc.stateCache, snap)
	}
	if err != nil {
		return common.Hash{}, fmt.Errorf("could not fetch state for (%s: %d): %v", parent.Hash().Hex(), parent.NumberU64(), err)
	}

	// Enable prefetching to pull in trie node paths while processing transactions
	statedb.StartPrefetcher("chain")
	defer func() {
		statedb.StopPrefetcher()
	}()

	// Process previously stored block
	receipts, _, usedGas, err := bc.processor.Process(current, parent.Header(), statedb, vm.Config{})
	if err != nil {
		return common.Hash{}, fmt.Errorf("failed to re-process block (%s: %d): %v", current.Hash().Hex(), current.NumberU64(), err)
	}

	// Validate the state using the default validator
	if err := bc.validator.ValidateState(current, statedb, receipts, usedGas); err != nil {
		return common.Hash{}, fmt.Errorf("failed to validate state while re-processing block (%s: %d): %v", current.Hash().Hex(), current.NumberU64(), err)
	}
	log.Debug("Processed block", "block", current.Hash(), "number", current.NumberU64())

	// Commit all cached state changes into underlying memory database.
	// If snapshots are enabled, call CommitWithSnaps to explicitly create a snapshot
	// diff layer for the block.
	if bc.snaps == nil {
		return statedb.Commit(bc.chainConfig.IsEIP158(current.Number()), false)
	}
	return statedb.CommitWithSnap(bc.chainConfig.IsEIP158(current.Number()), bc.snaps, current.Hash(), current.ParentHash(), false)
}

// initSnapshot instantiates a Snapshot instance and adds it to [bc]
func (bc *BlockChain) initSnapshot(b *types.Header) {
	if bc.cacheConfig.SnapshotLimit <= 0 || bc.snaps != nil {
		return
	}

	// If we are starting from genesis, generate the original snapshot disk layer
	// up front, so we can use it while executing blocks in bootstrapping. This
	// also avoids a costly async generation process when reaching tip.
	//
	// Additionally, we should always repair a snapshot if starting at genesis
	// if [SnapshotLimit] > 0.
	asyncBuild := !bc.cacheConfig.SnapshotWait && b.Number.Uint64() > 0
	noBuild := bc.cacheConfig.SnapshotNoBuild && b.Number.Uint64() > 0
	log.Info("Initializing snapshots", "async", asyncBuild, "rebuild", !noBuild, "headHash", b.Hash(), "headRoot", b.Root)
	snapconfig := snapshot.Config{
		CacheSize:  bc.cacheConfig.SnapshotLimit,
		NoBuild:    noBuild,
		AsyncBuild: asyncBuild,
		SkipVerify: !bc.cacheConfig.SnapshotVerify,
	}
	var err error
	bc.snaps, err = snapshot.New(snapconfig, bc.db, bc.triedb, b.Hash(), b.Root)
	if err != nil {
		log.Error("failed to initialize snapshots", "headHash", b.Hash(), "headRoot", b.Root, "err", err, "async", asyncBuild)
	}
}

// reprocessState reprocesses the state up to [block], iterating through its ancestors until
// it reaches a block with a state committed to the database. reprocessState does not use
// snapshots since the disk layer for snapshots will most likely be above the last committed
// state that reprocessing will start from.
func (bc *BlockChain) reprocessState(current *types.Block, reexec uint64) error {
	origin := current.NumberU64()
	acceptorTip, err := rawdb.ReadAcceptorTip(bc.db)
	if err != nil {
		return fmt.Errorf("%w: unable to get Acceptor tip", err)
	}
	log.Info("Loaded Acceptor tip", "hash", acceptorTip)

	// The acceptor tip is up to date either if it matches the current hash, or it has not been
	// initialized (i.e., this node has not accepted any blocks asynchronously).
	acceptorTipUpToDate := acceptorTip == (common.Hash{}) || acceptorTip == current.Hash()

	// If the state is already available and the acceptor tip is up to date, skip re-processing.
	if bc.HasState(current.Root()) && acceptorTipUpToDate {
		log.Info("Skipping state reprocessing", "root", current.Root())
		return nil
	}

	// If the acceptorTip is a non-empty hash, jump re-processing back to the acceptor tip to ensure that
	// we re-process at a minimum from the last processed accepted block.
	// Note: we do not have a guarantee that the last trie on disk will be at a height <= acceptorTip.
	// Since we need to re-process from at least the acceptorTip to ensure indices are updated correctly
	// we must start searching for the block to start re-processing at the acceptorTip.
	// This may occur if we are running in archive mode where every block's trie is committed on insertion
	// or during an unclean shutdown.
	if acceptorTip != (common.Hash{}) {
		current = bc.GetBlockByHash(acceptorTip)
		if current == nil {
			return fmt.Errorf("failed to get block for acceptor tip %s", acceptorTip)
		}
	}

	for i := 0; i < int(reexec); i++ {
		// TODO: handle canceled context

		if current.NumberU64() == 0 {
			return errors.New("genesis state is missing")
		}
		parent := bc.GetBlock(current.ParentHash(), current.NumberU64()-1)
		if parent == nil {
			return fmt.Errorf("missing block %s:%d", current.ParentHash().Hex(), current.NumberU64()-1)
		}
		current = parent
		_, err = bc.stateCache.OpenTrie(current.Root())
		if err == nil {
			break
		}
	}
	if err != nil {
		switch err.(type) {
		case *trie.MissingNodeError:
			return fmt.Errorf("required historical state unavailable (reexec=%d)", reexec)
		default:
			return err
		}
	}

	// State was available at historical point, regenerate
	var (
		start        = time.Now()
		logged       time.Time
		previousRoot common.Hash
		triedb       = bc.triedb
		writeIndices bool
	)
	// Note: we add 1 since in each iteration, we attempt to re-execute the next block.
	log.Info("Re-executing blocks to generate state for last accepted block", "from", current.NumberU64()+1, "to", origin)
	for current.NumberU64() < origin {
		// TODO: handle canceled context

		// Print progress logs if long enough time elapsed
		if time.Since(logged) > 8*time.Second {
			log.Info("Regenerating historical state", "block", current.NumberU64()+1, "target", origin, "remaining", origin-current.NumberU64(), "elapsed", time.Since(start))
			logged = time.Now()
		}

		// Retrieve the next block to regenerate and process it
		parent := current
		next := current.NumberU64() + 1
		if current = bc.GetBlockByNumber(next); current == nil {
			return fmt.Errorf("failed to retrieve block %d while re-generating state", next)
		}

		// Initialize snapshot if required (prevents full snapshot re-generation in
		// the case of unclean shutdown)
		if parent.Hash() == acceptorTip {
			log.Info("Recovering snapshot", "hash", parent.Hash(), "index", parent.NumberU64())
			// TODO: switch to checking the snapshot block hash markers here to ensure that when we re-process the block, we have the opportunity to apply
			// a snapshot diff layer that we may have been in the middle of committing during shutdown. This will prevent snapshot re-generation in the case
			// that the node stops mid-way through snapshot flattening (performed across multiple DB batches).
			// If snapshot initialization is delayed due to state sync, skip initializing snaps here
			if !bc.cacheConfig.SnapshotDelayInit {
				bc.initSnapshot(parent.Header())
			}
			writeIndices = true // Set [writeIndices] to true, so that the indices will be updated from the last accepted tip onwards.
		}

		// Reprocess next block using previously fetched data
		root, err := bc.reprocessBlock(parent, current)
		if err != nil {
			return err
		}

		// Flatten snapshot if initialized, holding a reference to the state root until the next block
		// is processed.
		if err := bc.flattenSnapshot(func() error {
			triedb.Reference(root, common.Hash{})
			if previousRoot != (common.Hash{}) {
				triedb.Dereference(previousRoot)
			}
			previousRoot = root
			return nil
		}, current.Hash()); err != nil {
			return err
		}

		// Write any unsaved indices to disk
		if writeIndices {
			if err := bc.writeBlockAcceptedIndices(current); err != nil {
				return fmt.Errorf("%w: failed to process accepted block indices", err)
			}
		}
	}

	nodes, imgs := triedb.Size()
	log.Info("Historical state regenerated", "block", current.NumberU64(), "elapsed", time.Since(start), "nodes", nodes, "preimages", imgs)
	if previousRoot != (common.Hash{}) {
		return triedb.Commit(previousRoot, true)
	}
	return nil
}

func (bc *BlockChain) protectTrieIndex() error {
	if !bc.cacheConfig.Pruning {
		return rawdb.WritePruningDisabled(bc.db)
	}
	pruningDisabled, err := rawdb.HasPruningDisabled(bc.db)
	if err != nil {
		return fmt.Errorf("failed to check if the chain has been run with pruning disabled: %w", err)
	}
	if !pruningDisabled {
		return nil
	}
	if !bc.cacheConfig.AllowMissingTries {
		return ErrRefuseToCorruptArchiver
	}
	return nil
}

// populateMissingTries iterates from [bc.cacheConfig.PopulateMissingTries] (defaults to 0)
// to [LastAcceptedBlock] and persists all tries to disk that are not already on disk. This is
// used to fill trie index gaps in an "archive" node without resyncing from scratch.
//
// NOTE: Assumes the genesis root and last accepted root are written to disk
func (bc *BlockChain) populateMissingTries() error {
	if bc.cacheConfig.PopulateMissingTries == nil {
		return nil
	}

	var (
		lastAccepted = bc.LastAcceptedBlock().NumberU64()
		startHeight  = *bc.cacheConfig.PopulateMissingTries
		startTime    = time.Now()
		logged       time.Time
		triedb       = bc.triedb
		missing      = 0
	)

	// Do not allow the config to specify a starting point above the last accepted block.
	if startHeight > lastAccepted {
		return fmt.Errorf("cannot populate missing tries from a starting point (%d) > last accepted block (%d)", startHeight, lastAccepted)
	}

	// If we are starting from the genesis, increment the start height by 1 so we don't attempt to re-process
	// the genesis block.
	if startHeight == 0 {
		startHeight += 1
	}
	parent := bc.GetBlockByNumber(startHeight - 1)
	if parent == nil {
		return fmt.Errorf("failed to fetch initial parent block for re-populate missing tries at height %d", startHeight-1)
	}

	it := newBlockChainIterator(bc, startHeight, bc.cacheConfig.PopulateMissingTriesParallelism)
	defer it.Stop()

	for i := startHeight; i < lastAccepted; i++ {
		// Print progress logs if long enough time elapsed
		if time.Since(logged) > 8*time.Second {
			log.Info("Populating missing tries", "missing", missing, "block", i, "remaining", lastAccepted-i, "elapsed", time.Since(startTime))
			logged = time.Now()
		}

		// TODO: handle canceled context
		current, hasState, err := it.Next(context.TODO())
		if err != nil {
			return fmt.Errorf("error while populating missing tries: %w", err)
		}

		if hasState {
			parent = current
			continue
		}

		root, err := bc.reprocessBlock(parent, current)
		if err != nil {
			return err
		}

		// Commit root to disk so that it can be accessed directly
		if err := triedb.Commit(root, false); err != nil {
			return err
		}
		parent = current
		log.Debug("Populated missing trie", "block", current.NumberU64(), "root", root)
		missing++
	}

	// Write marker to DB to indicate populate missing tries finished successfully.
	// Note: writing the marker here means that we do allow consecutive runs of re-populating
	// missing tries if it does not finish during the prior run.
	if err := rawdb.WritePopulateMissingTries(bc.db); err != nil {
		return fmt.Errorf("failed to write offline pruning success marker: %w", err)
	}

	nodes, imgs := triedb.Size()
	log.Info("All missing tries populated", "startHeight", startHeight, "lastAcceptedHeight", lastAccepted, "missing", missing, "elapsed", time.Since(startTime), "nodes", nodes, "preimages", imgs)
	return nil
}

// CleanBlockRootsAboveLastAccepted gathers the blocks that may have previously been in processing above the
// last accepted block and wipes their block roots from disk to mark their tries as inaccessible.
// This is used prior to pruning to ensure that all of the tries that may still be in processing are marked
// as inaccessible and mirrors the handling of middle roots in the geth offline pruning implementation.
// This is not strictly necessary, but maintains a soft assumption.
func (bc *BlockChain) CleanBlockRootsAboveLastAccepted() error {
	targetRoot := bc.LastAcceptedBlock().Root()

	// Clean up any block roots above the last accepted block before we start pruning.
	// Note: this takes the place of middleRoots in the geth implementation since we do not
	// track processing block roots via snapshot journals in the same way.
	processingRoots := bc.gatherBlockRootsAboveLastAccepted()
	// If there is a block above the last accepted block with an identical state root, we
	// explicitly remove it from the set to ensure we do not corrupt the last accepted trie.
	delete(processingRoots, targetRoot)
	for processingRoot := range processingRoots {
		// Delete the processing root from disk to mark the trie as inaccessible (no need to handle this in a batch).
		if err := bc.db.Delete(processingRoot[:]); err != nil {
			return fmt.Errorf("failed to remove processing root (%s) preparing for offline pruning: %w", processingRoot, err)
		}
	}

	return nil
}

// gatherBlockRootsAboveLastAccepted iterates forward from the last accepted block and returns a list of all block roots
// for any blocks that were inserted above the last accepted block.
// Given that we never insert a block into the chain unless all of its ancestors have been inserted, this should gather
// all of the block roots for blocks inserted above the last accepted block that may have been in processing at some point
// in the past and are therefore potentially still acceptable.
// Note: there is an edge case where the node dies while the consensus engine is rejecting a branch of blocks since the
// consensus engine will reject the lowest ancestor first. In this case, these blocks will not be considered acceptable in
// the future.
// Ex.
//
//	   A
//	 /   \
//	B     C
//	|
//	D
//	|
//	E
//	|
//	F
//
// The consensus engine accepts block C and proceeds to reject the other branch in order (B, D, E, F).
// If the consensus engine dies after rejecting block D, block D will be deleted, such that the forward iteration
// may not find any blocks at this height and will not reach the previously processing blocks E and F.
func (bc *BlockChain) gatherBlockRootsAboveLastAccepted() map[common.Hash]struct{} {
	blockRoots := make(map[common.Hash]struct{})
	for height := bc.lastAccepted.NumberU64() + 1; ; height++ {
		blockHashes := rawdb.ReadAllHashes(bc.db, height)
		// If there are no block hashes at [height], then there should be no further acceptable blocks
		// past this point.
		if len(blockHashes) == 0 {
			break
		}

		// Fetch the blocks and append their roots.
		for _, blockHash := range blockHashes {
			block := bc.GetBlockByHash(blockHash)
			if block == nil {
				continue
			}

			blockRoots[block.Root()] = struct{}{}
		}
	}

	return blockRoots
}

// ResetToStateSyncedBlock reinitializes the state of the blockchain
// to the trie represented by [block.Root()] after updating
// in-memory and on disk current block pointers to [block].
// Only should be called after state sync has completed.
func (bc *BlockChain) ResetToStateSyncedBlock(block *types.Block) error {
	bc.chainmu.Lock()
	defer bc.chainmu.Unlock()

	// Update head block and snapshot pointers on disk
	batch := bc.db.NewBatch()
	rawdb.WriteAcceptorTip(batch, block.Hash())
	rawdb.WriteHeadBlockHash(batch, block.Hash())
	rawdb.WriteHeadHeaderHash(batch, block.Hash())
	rawdb.WriteSnapshotBlockHash(batch, block.Hash())
	rawdb.WriteSnapshotRoot(batch, block.Root())
	if err := rawdb.WriteSyncPerformed(batch, block.NumberU64()); err != nil {
		return err
	}

	if err := batch.Write(); err != nil {
		return err
	}

	// Update all in-memory chain markers
	bc.lastAccepted = block
	bc.acceptorTip = block
	bc.currentBlock.Store(block.Header())
	bc.hc.SetCurrentHeader(block.Header())

	lastAcceptedHash := block.Hash()
	bc.stateCache = state.NewDatabaseWithNodeDB(bc.db, bc.triedb)

	if err := bc.loadLastState(lastAcceptedHash); err != nil {
		return err
	}
	// Create the state manager
	bc.stateManager = NewTrieWriter(bc.triedb, bc.cacheConfig)

	// Make sure the state associated with the block is available
	head := bc.CurrentBlock()
	if !bc.HasState(head.Root) {
		return fmt.Errorf("head state missing %d:%s", head.Number, head.Hash())
	}

	bc.initSnapshot(head)
	return nil
}<|MERGE_RESOLUTION|>--- conflicted
+++ resolved
@@ -1033,7 +1033,7 @@
 	// this can be confirmed in blockchain .reorg, where the loop for collecting rebirth logs is written as:
 	// for i := len(newChain) - 1; i >= 1; i-- {
 	// hence we emit them here
-	logs := bc.collectLogs(block.Hash(), false)
+	logs := bc.collectLogs(block, false)
 	if len(logs) > 0 {
 		bc.hubbleFeed.Send(logs)
 	}
@@ -1608,20 +1608,14 @@
 		}
 		if len(deletedLogs) > 512 {
 			bc.rmLogsFeed.Send(RemovedLogsEvent{deletedLogs})
+			bc.hubbleFeed.Send(deletedLogs)
 			deletedLogs = nil
 		}
 	}
 	if len(deletedLogs) > 0 {
 		bc.rmLogsFeed.Send(RemovedLogsEvent{deletedLogs})
-	}
-<<<<<<< HEAD
-	if len(deletedLogs) > 0 || len(rebirthLogs) > 0 {
-		bc.hubbleFeed.Send(append(mergeLogs(deletedLogs, false), mergeLogs(rebirthLogs, false)...))
-	}
-	if len(oldChain) > 0 {
-		for i := len(oldChain) - 1; i >= 0; i-- {
-			bc.chainSideFeed.Send(ChainSideEvent{Block: oldChain[i]})
-=======
+		bc.hubbleFeed.Send(deletedLogs)
+	}
 
 	// New logs:
 	var rebirthLogs []*types.Log
@@ -1631,12 +1625,13 @@
 		}
 		if len(rebirthLogs) > 512 {
 			bc.logsFeed.Send(rebirthLogs)
+			bc.hubbleFeed.Send(rebirthLogs)
 			rebirthLogs = nil
->>>>>>> 402510e4
 		}
 	}
 	if len(rebirthLogs) > 0 {
 		bc.logsFeed.Send(rebirthLogs)
+		bc.hubbleFeed.Send(rebirthLogs)
 	}
 	return nil
 }
@@ -1661,21 +1656,6 @@
 			i, receipt.CumulativeGasUsed, receipt.GasUsed, receipt.ContractAddress.Hex(),
 			receipt.Status, receipt.TxHash.Hex(), receipt.Logs, receipt.Bloom, receipt.PostState)
 	}
-<<<<<<< HEAD
-	reason := fmt.Sprintf(`
-	########## BAD BLOCK #########
-	Chain config: %v
-
-	Number: %v
-	Hash: %#x
-	%v
-
-	Error: %v
-	##############################
-	`, b.ChainConfig, b.Number, b.Hash, receiptString, b.Error)
-
-	return reason
-=======
 	version, vcs := version.Info()
 	platform := fmt.Sprintf("%s %s %s %s", version, runtime.Version(), runtime.GOARCH, runtime.GOOS)
 	if vcs != "" {
@@ -1690,7 +1670,6 @@
 Receipts: %v
 ##############################
 `, b.Number, b.Hash, b.Error, platform, vcs, b.ChainConfig, receiptString)
->>>>>>> 402510e4
 }
 
 // BadBlocks returns a list of the last 'bad blocks' that the client has seen on the network and the BadBlockReason
