// (c) 2020-2021, Ava Labs, Inc. All rights reserved.
// See the file LICENSE for licensing terms.

package core

import (
	"fmt"
	"math/big"
	"os"
	"testing"

	"github.com/ava-labs/subnet-evm/consensus/dummy"
	"github.com/ava-labs/subnet-evm/core/rawdb"
	"github.com/ava-labs/subnet-evm/core/state"
	"github.com/ava-labs/subnet-evm/core/state/pruner"
	"github.com/ava-labs/subnet-evm/core/types"
	"github.com/ava-labs/subnet-evm/core/vm"
	"github.com/ava-labs/subnet-evm/eth/tracers/logger"
	"github.com/ava-labs/subnet-evm/params"
	"github.com/ethereum/go-ethereum/common"
	"github.com/ethereum/go-ethereum/crypto"
	"github.com/ethereum/go-ethereum/ethdb"
	"github.com/stretchr/testify/require"
)

var (
	archiveConfig = &CacheConfig{
		TrieCleanLimit:            256,
		TrieDirtyLimit:            256,
		TrieDirtyCommitTarget:     20,
		TriePrefetcherParallelism: 4,
		Pruning:                   false, // Archive mode
		SnapshotLimit:             256,
		AcceptorQueueLimit:        64,
	}

	pruningConfig = &CacheConfig{
		TrieCleanLimit:            256,
		TrieDirtyLimit:            256,
		TrieDirtyCommitTarget:     20,
		TriePrefetcherParallelism: 4,
		Pruning:                   true, // Enable pruning
		CommitInterval:            4096,
		SnapshotLimit:             256,
		AcceptorQueueLimit:        64,
	}
)

func newGwei(n int64) *big.Int {
	return new(big.Int).Mul(big.NewInt(n), big.NewInt(params.GWei))
}

func createBlockChain(
	db ethdb.Database,
	cacheConfig *CacheConfig,
	gspec *Genesis,
	lastAcceptedHash common.Hash,
) (*BlockChain, error) {
	// Import the chain. This runs all block validation rules.
	blockchain, err := NewBlockChain(
		db,
		cacheConfig,
		gspec,
		dummy.NewCoinbaseFaker(),
		vm.Config{},
		lastAcceptedHash,
		false,
	)
	return blockchain, err
}

func TestArchiveBlockChain(t *testing.T) {
	createArchiveBlockChain := func(db ethdb.Database, gspec *Genesis, lastAcceptedHash common.Hash) (*BlockChain, error) {
		return createBlockChain(db, archiveConfig, gspec, lastAcceptedHash)
	}
	for _, tt := range tests {
		t.Run(tt.Name, func(t *testing.T) {
			tt.testFunc(t, createArchiveBlockChain)
		})
	}
}

func TestArchiveBlockChainSnapsDisabled(t *testing.T) {
	create := func(db ethdb.Database, gspec *Genesis, lastAcceptedHash common.Hash) (*BlockChain, error) {
		return createBlockChain(
			db,
			&CacheConfig{
				TrieCleanLimit:            256,
				TrieDirtyLimit:            256,
				TrieDirtyCommitTarget:     20,
				TriePrefetcherParallelism: 4,
				Pruning:                   false, // Archive mode
				SnapshotLimit:             0,     // Disable snapshots
				AcceptorQueueLimit:        64,
			},
			gspec,
			lastAcceptedHash,
		)
	}
	for _, tt := range tests {
		t.Run(tt.Name, func(t *testing.T) {
			tt.testFunc(t, create)
		})
	}
}

func TestPruningBlockChain(t *testing.T) {
	createPruningBlockChain := func(db ethdb.Database, gspec *Genesis, lastAcceptedHash common.Hash) (*BlockChain, error) {
		return createBlockChain(db, pruningConfig, gspec, lastAcceptedHash)
	}
	for _, tt := range tests {
		t.Run(tt.Name, func(t *testing.T) {
			tt.testFunc(t, createPruningBlockChain)
		})
	}
}

func TestPruningBlockChainSnapsDisabled(t *testing.T) {
	create := func(db ethdb.Database, gspec *Genesis, lastAcceptedHash common.Hash) (*BlockChain, error) {
		return createBlockChain(
			db,
			&CacheConfig{
				TrieCleanLimit:            256,
				TrieDirtyLimit:            256,
				TrieDirtyCommitTarget:     20,
				TriePrefetcherParallelism: 4,
				Pruning:                   true, // Enable pruning
				CommitInterval:            4096,
				SnapshotLimit:             0, // Disable snapshots
				AcceptorQueueLimit:        64,
			},
			gspec,
			lastAcceptedHash,
		)
	}
	for _, tt := range tests {
		t.Run(tt.Name, func(t *testing.T) {
			tt.testFunc(t, create)
		})
	}
}

type wrappedStateManager struct {
	TrieWriter
}

func (w *wrappedStateManager) Shutdown() error { return nil }

func TestPruningBlockChainUngracefulShutdown(t *testing.T) {
	create := func(db ethdb.Database, gspec *Genesis, lastAcceptedHash common.Hash) (*BlockChain, error) {
		blockchain, err := createBlockChain(db, pruningConfig, gspec, lastAcceptedHash)
		if err != nil {
			return nil, err
		}

		// Overwrite state manager, so that Shutdown is not called.
		// This tests to ensure that the state manager handles an ungraceful shutdown correctly.
		blockchain.stateManager = &wrappedStateManager{TrieWriter: blockchain.stateManager}
		return blockchain, err
	}
	for _, tt := range tests {
		t.Run(tt.Name, func(t *testing.T) {
			tt.testFunc(t, create)
		})
	}
}

func TestPruningBlockChainUngracefulShutdownSnapsDisabled(t *testing.T) {
	create := func(db ethdb.Database, gspec *Genesis, lastAcceptedHash common.Hash) (*BlockChain, error) {
		blockchain, err := createBlockChain(
			db,
			&CacheConfig{
				TrieCleanLimit:            256,
				TrieDirtyLimit:            256,
				TrieDirtyCommitTarget:     20,
				TriePrefetcherParallelism: 4,
				Pruning:                   true, // Enable pruning
				CommitInterval:            4096,
				SnapshotLimit:             0, // Disable snapshots
				AcceptorQueueLimit:        64,
			},
			gspec,
			lastAcceptedHash,
		)
		if err != nil {
			return nil, err
		}

		// Overwrite state manager, so that Shutdown is not called.
		// This tests to ensure that the state manager handles an ungraceful shutdown correctly.
		blockchain.stateManager = &wrappedStateManager{TrieWriter: blockchain.stateManager}
		return blockchain, err
	}
	for _, tt := range tests {
		t.Run(tt.Name, func(t *testing.T) {
			tt.testFunc(t, create)
		})
	}
}

func TestEnableSnapshots(t *testing.T) {
	// Set snapshots to be disabled the first time, and then enable them on the restart
	snapLimit := 0
	create := func(db ethdb.Database, gspec *Genesis, lastAcceptedHash common.Hash) (*BlockChain, error) {
		// Import the chain. This runs all block validation rules.
		blockchain, err := createBlockChain(
			db,
			&CacheConfig{
				TrieCleanLimit:            256,
				TrieDirtyLimit:            256,
				TrieDirtyCommitTarget:     20,
				TriePrefetcherParallelism: 4,
				Pruning:                   true, // Enable pruning
				CommitInterval:            4096,
				SnapshotLimit:             snapLimit,
				AcceptorQueueLimit:        64,
			},
			gspec,
			lastAcceptedHash,
		)
		if err != nil {
			return nil, err
		}
		snapLimit = 256

		return blockchain, err
	}
	for _, tt := range tests {
		t.Run(tt.Name, func(t *testing.T) {
			tt.testFunc(t, create)
		})
	}
}

func TestCorruptSnapshots(t *testing.T) {
	create := func(db ethdb.Database, gspec *Genesis, lastAcceptedHash common.Hash) (*BlockChain, error) {
		// Delete the snapshot block hash and state root to ensure that if we die in between writing a snapshot
		// diff layer to disk at any point, we can still recover on restart.
		rawdb.DeleteSnapshotBlockHash(db)
		rawdb.DeleteSnapshotRoot(db)

		return createBlockChain(db, pruningConfig, gspec, lastAcceptedHash)
	}
	for _, tt := range tests {
		t.Run(tt.Name, func(t *testing.T) {
			tt.testFunc(t, create)
		})
	}
}

func TestBlockChainOfflinePruningUngracefulShutdown(t *testing.T) {
	create := func(db ethdb.Database, gspec *Genesis, lastAcceptedHash common.Hash) (*BlockChain, error) {
		// Import the chain. This runs all block validation rules.
		blockchain, err := createBlockChain(db, pruningConfig, gspec, lastAcceptedHash)
		if err != nil {
			return nil, err
		}

		// Overwrite state manager, so that Shutdown is not called.
		// This tests to ensure that the state manager handles an ungraceful shutdown correctly.
		blockchain.stateManager = &wrappedStateManager{TrieWriter: blockchain.stateManager}

		if lastAcceptedHash == (common.Hash{}) {
			return blockchain, nil
		}

		if err := blockchain.CleanBlockRootsAboveLastAccepted(); err != nil {
			return nil, err
		}
		// get the target root to prune to before stopping the blockchain
		targetRoot := blockchain.LastAcceptedBlock().Root()
		if targetRoot == types.EmptyRootHash {
			return blockchain, nil
		}
		blockchain.Stop()

		tempDir := t.TempDir()
		prunerConfig := pruner.Config{
			Datadir:   tempDir,
			BloomSize: 256,
		}

		pruner, err := pruner.NewPruner(db, prunerConfig)
		if err != nil {
			return nil, fmt.Errorf("offline pruning failed (%s, %d): %w", tempDir, 256, err)
		}

		if err := pruner.Prune(targetRoot); err != nil {
			return nil, fmt.Errorf("failed to prune blockchain with target root: %s due to: %w", targetRoot, err)
		}
		// Re-initialize the blockchain after pruning
		return createBlockChain(db, pruningConfig, gspec, lastAcceptedHash)
	}
	for _, tt := range tests {
		tt := tt
		t.Run(tt.Name, func(t *testing.T) {
			t.Parallel()
			tt.testFunc(t, create)
		})
	}
}

func testRepopulateMissingTriesParallel(t *testing.T, parallelism int) {
	var (
		key1, _ = crypto.HexToECDSA("b71c71a67e1177ad4e901695e1b4b9ee17ae16c6668d313eac2f96dbcda3f291")
		key2, _ = crypto.HexToECDSA("8a1f9a8f95be41cd7ccb6168179afb4504aefe388d1e14474d32c45c72ce7b7a")
		addr1   = crypto.PubkeyToAddress(key1.PublicKey)
		addr2   = crypto.PubkeyToAddress(key2.PublicKey)
		chainDB = rawdb.NewMemoryDatabase()
	)

	// Ensure that key1 has some funds in the genesis block.
	genesisBalance := big.NewInt(1000000)
	gspec := &Genesis{
		Config: &params.ChainConfig{HomesteadBlock: new(big.Int), FeeConfig: params.DefaultFeeConfig},
		Alloc:  GenesisAlloc{addr1: {Balance: genesisBalance}},
	}

	blockchain, err := createBlockChain(chainDB, pruningConfig, gspec, common.Hash{})
	if err != nil {
		t.Fatal(err)
	}
	defer blockchain.Stop()

	// This call generates a chain of 3 blocks.
	signer := types.HomesteadSigner{}
	_, chain, _, err := GenerateChainWithGenesis(gspec, blockchain.engine, 10, 10, func(i int, gen *BlockGen) {
		tx, _ := types.SignTx(types.NewTransaction(gen.TxNonce(addr1), addr2, big.NewInt(10000), params.TxGas, nil, nil), signer, key1)
		gen.AddTx(tx)
	})
	if err != nil {
		t.Fatal(err)
	}

	if _, err := blockchain.InsertChain(chain); err != nil {
		t.Fatal(err)
	}
	for _, block := range chain {
		if err := blockchain.Accept(block); err != nil {
			t.Fatal(err)
		}
	}
	blockchain.DrainAcceptorQueue()

	lastAcceptedHash := blockchain.LastConsensusAcceptedBlock().Hash()
	blockchain.Stop()

	blockchain, err = createBlockChain(chainDB, pruningConfig, gspec, lastAcceptedHash)
	if err != nil {
		t.Fatal(err)
	}

	// Confirm that the node does not have the state for intermediate nodes (exclude the last accepted block)
	for _, block := range chain[:len(chain)-1] {
		if blockchain.HasState(block.Root()) {
			t.Fatalf("Expected blockchain to be missing state for intermediate block %d with pruning enabled", block.NumberU64())
		}
	}
	blockchain.Stop()

	startHeight := uint64(1)
	// Create a node in archival mode and re-populate the trie history.
	blockchain, err = createBlockChain(
		chainDB,
		&CacheConfig{
			TrieCleanLimit:                  256,
			TrieDirtyLimit:                  256,
			TrieDirtyCommitTarget:           20,
			TriePrefetcherParallelism:       4,
			Pruning:                         false, // Archive mode
			SnapshotLimit:                   256,
			PopulateMissingTries:            &startHeight, // Starting point for re-populating.
			PopulateMissingTriesParallelism: parallelism,
			AcceptorQueueLimit:              64,
		},
		gspec,
		lastAcceptedHash,
	)
	if err != nil {
		t.Fatal(err)
	}
	defer blockchain.Stop()

	for _, block := range chain {
		if !blockchain.HasState(block.Root()) {
			t.Fatalf("failed to re-generate state for block %d", block.NumberU64())
		}
	}
}

func TestRepopulateMissingTries(t *testing.T) {
	// Test with different levels of parallelism as a regression test.
	for _, parallelism := range []int{1, 2, 4, 1024} {
		testRepopulateMissingTriesParallel(t, parallelism)
	}
}

func TestUngracefulAsyncShutdown(t *testing.T) {
	var (
		create = func(db ethdb.Database, gspec *Genesis, lastAcceptedHash common.Hash) (*BlockChain, error) {
			blockchain, err := createBlockChain(db, &CacheConfig{
				TrieCleanLimit:            256,
				TrieDirtyLimit:            256,
				TrieDirtyCommitTarget:     20,
				TriePrefetcherParallelism: 4,
				Pruning:                   true,
				CommitInterval:            4096,
				SnapshotLimit:             256,
				SnapshotNoBuild:           true, // Ensure the test errors if snapshot initialization fails
				AcceptorQueueLimit:        1000, // ensure channel doesn't block
			}, gspec, lastAcceptedHash)
			if err != nil {
				return nil, err
			}
			return blockchain, nil
		}

		key1, _ = crypto.HexToECDSA("b71c71a67e1177ad4e901695e1b4b9ee17ae16c6668d313eac2f96dbcda3f291")
		key2, _ = crypto.HexToECDSA("8a1f9a8f95be41cd7ccb6168179afb4504aefe388d1e14474d32c45c72ce7b7a")
		addr1   = crypto.PubkeyToAddress(key1.PublicKey)
		addr2   = crypto.PubkeyToAddress(key2.PublicKey)
		chainDB = rawdb.NewMemoryDatabase()
	)

	// Ensure that key1 has some funds in the genesis block.
	genesisBalance := big.NewInt(1000000)
	gspec := &Genesis{
		Config: &params.ChainConfig{HomesteadBlock: new(big.Int), FeeConfig: params.DefaultFeeConfig},
		Alloc:  GenesisAlloc{addr1: {Balance: genesisBalance}},
	}

	blockchain, err := create(chainDB, gspec, common.Hash{})
	if err != nil {
		t.Fatal(err)
	}
	defer blockchain.Stop()

	// This call generates a chain of 10 blocks.
	signer := types.HomesteadSigner{}
	_, chain, _, err := GenerateChainWithGenesis(gspec, blockchain.engine, 10, 10, func(i int, gen *BlockGen) {
		tx, _ := types.SignTx(types.NewTransaction(gen.TxNonce(addr1), addr2, big.NewInt(10000), params.TxGas, nil, nil), signer, key1)
		gen.AddTx(tx)
	})
	if err != nil {
		t.Fatal(err)
	}

	// Insert three blocks into the chain and accept only the first block.
	if _, err := blockchain.InsertChain(chain); err != nil {
		t.Fatal(err)
	}

	foundTxs := []common.Hash{}
	missingTxs := []common.Hash{}
	for i, block := range chain {
		if err := blockchain.Accept(block); err != nil {
			t.Fatal(err)
		}

		if i == 3 {
			// At height 3, kill the async accepted block processor to force an
			// ungraceful recovery
			blockchain.stopAcceptor()
			blockchain.acceptorQueue = nil
		}

		if i <= 3 {
			// If <= height 3, all txs should be accessible on lookup
			for _, tx := range block.Transactions() {
				foundTxs = append(foundTxs, tx.Hash())
			}
		} else {
			// If > 3, all txs should be accessible on lookup
			for _, tx := range block.Transactions() {
				missingTxs = append(missingTxs, tx.Hash())
			}
		}
	}

	// After inserting all blocks, we should confirm that txs added after the
	// async worker shutdown cannot be found.
	for _, tx := range foundTxs {
		txLookup := blockchain.GetTransactionLookup(tx)
		if txLookup == nil {
			t.Fatalf("missing transaction: %v", tx)
		}
	}
	for _, tx := range missingTxs {
		txLookup := blockchain.GetTransactionLookup(tx)
		if txLookup != nil {
			t.Fatalf("transaction should be missing: %v", tx)
		}
	}

	// check the state of the last accepted block
	checkState := func(sdb *state.StateDB) error {
		nonce := sdb.GetNonce(addr1)
		if nonce != 10 {
			return fmt.Errorf("expected nonce addr1: 10, found nonce: %d", nonce)
		}
		transferredFunds := big.NewInt(100000)
		balance1 := sdb.GetBalance(addr1)
		expectedBalance1 := new(big.Int).Sub(genesisBalance, transferredFunds)
		if balance1.Cmp(expectedBalance1) != 0 {
			return fmt.Errorf("expected addr1 balance: %d, found balance: %d", expectedBalance1, balance1)
		}

		balance2 := sdb.GetBalance(addr2)
		expectedBalance2 := transferredFunds
		if balance2.Cmp(expectedBalance2) != 0 {
			return fmt.Errorf("expected addr2 balance: %d, found balance: %d", expectedBalance2, balance2)
		}

		nonce = sdb.GetNonce(addr2)
		if nonce != 0 {
			return fmt.Errorf("expected addr2 nonce: 0, found nonce: %d", nonce)
		}
		return nil
	}

	_, newChain, restartedChain := checkBlockChainState(t, blockchain, gspec, chainDB, create, checkState)

	allTxs := append(foundTxs, missingTxs...)
	for _, bc := range []*BlockChain{newChain, restartedChain} {
		// We should confirm that snapshots were properly initialized
		if bc.snaps == nil {
			t.Fatal("snapshot initialization failed")
		}

		// We should confirm all transactions can now be queried
		for _, tx := range allTxs {
			txLookup := bc.GetTransactionLookup(tx)
			if txLookup == nil {
				t.Fatalf("missing transaction: %v", tx)
			}
		}
	}
}

func TestTransactionIndices(t *testing.T) {
	// Configure and generate a sample block chain
	var (
		key1, _ = crypto.HexToECDSA("b71c71a67e1177ad4e901695e1b4b9ee17ae16c6668d313eac2f96dbcda3f291")
		key2, _ = crypto.HexToECDSA("8a1f9a8f95be41cd7ccb6168179afb4504aefe388d1e14474d32c45c72ce7b7a")
		addr1   = crypto.PubkeyToAddress(key1.PublicKey)
		addr2   = crypto.PubkeyToAddress(key2.PublicKey)
		funds   = big.NewInt(10000000000000)
		gspec   = &Genesis{
			Config: &params.ChainConfig{HomesteadBlock: new(big.Int)},
			Alloc:  GenesisAlloc{addr1: {Balance: funds}},
		}
		signer = types.LatestSigner(gspec.Config)
	)
	genDb, blocks, _, err := GenerateChainWithGenesis(gspec, dummy.NewFaker(), 128, 10, func(i int, block *BlockGen) {
		tx, err := types.SignTx(types.NewTransaction(block.TxNonce(addr1), addr2, big.NewInt(10000), params.TxGas, nil, nil), signer, key1)
		require.NoError(t, err)
		block.AddTx(tx)
	})
	require.NoError(t, err)

	blocks2, _, err := GenerateChain(gspec.Config, blocks[len(blocks)-1], dummy.NewFaker(), genDb, 10, 10, func(i int, block *BlockGen) {
		tx, err := types.SignTx(types.NewTransaction(block.TxNonce(addr1), addr2, big.NewInt(10000), params.TxGas, nil, nil), signer, key1)
		require.NoError(t, err)
		block.AddTx(tx)
	})
	require.NoError(t, err)

<<<<<<< HEAD
=======
	check := func(t *testing.T, tail *uint64, chain *BlockChain) {
		require := require.New(t)
		stored := rawdb.ReadTxIndexTail(chain.db)
		var tailValue uint64
		if tail == nil {
			require.Nil(stored)
			tailValue = 0
		} else {
			require.EqualValues(*tail, *stored, "expected tail %d, got %d", *tail, *stored)
			tailValue = *tail
		}

		for i := tailValue; i <= chain.CurrentBlock().Number.Uint64(); i++ {
			block := rawdb.ReadBlock(chain.db, rawdb.ReadCanonicalHash(chain.db, i), i)
			if block.Transactions().Len() == 0 {
				continue
			}
			for _, tx := range block.Transactions() {
				index := rawdb.ReadTxLookupEntry(chain.db, tx.Hash())
				require.NotNilf(index, "Miss transaction indices, number %d hash %s", i, tx.Hash().Hex())
			}
		}

		for i := uint64(0); i < tailValue; i++ {
			block := rawdb.ReadBlock(chain.db, rawdb.ReadCanonicalHash(chain.db, i), i)
			if block.Transactions().Len() == 0 {
				continue
			}
			for _, tx := range block.Transactions() {
				index := rawdb.ReadTxLookupEntry(chain.db, tx.Hash())
				require.Nilf(index, "Transaction indices should be deleted, number %d hash %s", i, tx.Hash().Hex())
			}
		}
	}

>>>>>>> c77ba56b
	conf := &CacheConfig{
		TrieCleanLimit:            256,
		TrieDirtyLimit:            256,
		TrieDirtyCommitTarget:     20,
		TriePrefetcherParallelism: 4,
		Pruning:                   true,
		CommitInterval:            4096,
		SnapshotLimit:             256,
		SnapshotNoBuild:           true, // Ensure the test errors if snapshot initialization fails
		AcceptorQueueLimit:        64,
	}

	// Init block chain and check all needed indices has been indexed.
	chainDB := rawdb.NewMemoryDatabase()
	chain, err := createBlockChain(chainDB, conf, gspec, common.Hash{})
	require.NoError(t, err)

	_, err = chain.InsertChain(blocks)
	require.NoError(t, err)

	for _, block := range blocks {
		err := chain.Accept(block)
		require.NoError(t, err)
	}
	chain.DrainAcceptorQueue()

<<<<<<< HEAD
	lastAcceptedBlock := blocks[len(blocks)-1]
	require.Equal(lastAcceptedBlock.Hash(), chain.CurrentHeader().Hash())
=======
	chain.Stop()
	check(t, nil, chain) // check all indices has been indexed
>>>>>>> c77ba56b

	CheckTxIndices(t, nil, lastAcceptedBlock.NumberU64(), chain.db, false) // check all indices has been indexed
	chain.Stop()

	// Reconstruct a block chain which only reserves limited tx indices
	// 128 blocks were previously indexed. Now we add a new block at each test step.
	limits := []uint64{
		0,   /* tip: 129 reserve all (don't run) */
		131, /* tip: 130 reserve all */
		140, /* tip: 131 reserve all */
		64,  /* tip: 132, limit:64 */
		32,  /* tip: 133, limit:32  */
	}
	for i, l := range limits {
		t.Run(fmt.Sprintf("test-%d, limit: %d", i+1, l), func(t *testing.T) {
			conf.TxLookupLimit = l

<<<<<<< HEAD
			chain, err := createBlockChain(chainDB, conf, gspec, lastAcceptedBlock.Hash())
			require.NoError(err)
=======
			chain, err := createBlockChain(chainDB, conf, gspec, lastAcceptedHash)
			require.NoError(t, err)
>>>>>>> c77ba56b

			tail := getTail(l, lastAcceptedBlock.NumberU64())
			// check if startup indices are correct
			CheckTxIndices(t, tail, lastAcceptedBlock.NumberU64(), chain.db, false)

			newBlks := blocks2[i : i+1]
			_, err = chain.InsertChain(newBlks) // Feed chain a higher block to trigger indices updater.
			require.NoError(t, err)

<<<<<<< HEAD
			lastAcceptedBlock = newBlks[0]
			err = chain.Accept(lastAcceptedBlock) // Accept the block to trigger indices updater.
			require.NoError(err)
=======
			err = chain.Accept(newBlks[0]) // Accept the block to trigger indices updater.
			require.NoError(t, err)

>>>>>>> c77ba56b
			chain.DrainAcceptorQueue()

			tail = getTail(l, lastAcceptedBlock.NumberU64())
			// check if indices are updated correctly
			CheckTxIndices(t, tail, lastAcceptedBlock.NumberU64(), chain.db, false)
			chain.Stop()
<<<<<<< HEAD
=======
			var tail *uint64
			if l == 0 {
				tail = nil
			} else {
				var tl uint64
				if chain.CurrentBlock().Number.Uint64() > l {
					// tail should be the first block number which is indexed
					// i.e the first block number that's in the lookup range
					tl = chain.CurrentBlock().Number.Uint64() - l + 1
				}
				tail = &tl
			}

			check(t, tail, chain)

			lastAcceptedHash = chain.CurrentHeader().Hash()
>>>>>>> c77ba56b
		})
	}
}

func getTail(limit uint64, lastAccepted uint64) *uint64 {
	if limit == 0 {
		return nil
	}
	var tail uint64
	if lastAccepted > limit {
		// tail should be the oldest block number which is indexed
		// i.e the first block number that's in the lookup range
		tail = lastAccepted - limit + 1
	}
	return &tail
}

func TestTransactionSkipIndexing(t *testing.T) {
	// Configure and generate a sample block chain
	require := require.New(t)
	var (
		key1, _ = crypto.HexToECDSA("b71c71a67e1177ad4e901695e1b4b9ee17ae16c6668d313eac2f96dbcda3f291")
		key2, _ = crypto.HexToECDSA("8a1f9a8f95be41cd7ccb6168179afb4504aefe388d1e14474d32c45c72ce7b7a")
		addr1   = crypto.PubkeyToAddress(key1.PublicKey)
		addr2   = crypto.PubkeyToAddress(key2.PublicKey)
		funds   = big.NewInt(10000000000000)
		gspec   = &Genesis{
			Config: &params.ChainConfig{HomesteadBlock: new(big.Int)},
			Alloc:  GenesisAlloc{addr1: {Balance: funds}},
		}
		signer = types.LatestSigner(gspec.Config)
	)
	genDb, blocks, _, err := GenerateChainWithGenesis(gspec, dummy.NewCoinbaseFaker(), 5, 10, func(i int, block *BlockGen) {
		tx, err := types.SignTx(types.NewTransaction(block.TxNonce(addr1), addr2, big.NewInt(10000), params.TxGas, nil, nil), signer, key1)
		require.NoError(err)
		block.AddTx(tx)
	})
	require.NoError(err)

	blocks2, _, err := GenerateChain(gspec.Config, blocks[len(blocks)-1], dummy.NewCoinbaseFaker(), genDb, 5, 10, func(i int, block *BlockGen) {
		tx, err := types.SignTx(types.NewTransaction(block.TxNonce(addr1), addr2, big.NewInt(10000), params.TxGas, nil, nil), signer, key1)
		require.NoError(err)
		block.AddTx(tx)
	})
	require.NoError(err)

	conf := &CacheConfig{
		TrieCleanLimit:            256,
		TrieDirtyLimit:            256,
		TrieDirtyCommitTarget:     20,
		TriePrefetcherParallelism: 4,
		Pruning:                   true,
		CommitInterval:            4096,
		SnapshotLimit:             256,
		SnapshotNoBuild:           true, // Ensure the test errors if snapshot initialization fails
		AcceptorQueueLimit:        64,
		SkipTxIndexing:            true,
	}

	// test1: Init block chain and check all indices has been skipped.
	chainDB := rawdb.NewMemoryDatabase()
	chain, err := createAndInsertChain(chainDB, conf, gspec, blocks, common.Hash{})
	require.NoError(err)
	currentBlockNumber := chain.CurrentBlock().Number.Uint64()
	checkTxIndicesHelper(t, nil, currentBlockNumber+1, currentBlockNumber+1, currentBlockNumber, chainDB, false) // check all indices has been skipped
	chain.Stop()

	// test2: specify lookuplimit with tx index skipping enabled. Blocks should not be indexed but tail should be updated.
	conf.TxLookupLimit = 2
	chain, err = createAndInsertChain(chainDB, conf, gspec, blocks2[0:1], chain.CurrentHeader().Hash())
	require.NoError(err)
	currentBlockNumber = chain.CurrentBlock().Number.Uint64()
	tail := currentBlockNumber - conf.TxLookupLimit + 1
	checkTxIndicesHelper(t, &tail, currentBlockNumber+1, currentBlockNumber+1, currentBlockNumber, chainDB, false) // check all indices has been skipped
	chain.Stop()

	// test3: tx index skipping and unindexer disabled. Blocks should be indexed and tail should be updated.
	conf.TxLookupLimit = 0
	conf.SkipTxIndexing = false
	chainDB = rawdb.NewMemoryDatabase()
	chain, err = createAndInsertChain(chainDB, conf, gspec, blocks, common.Hash{})
	require.NoError(err)
	currentBlockNumber = chain.CurrentBlock().Number.Uint64()
	checkTxIndicesHelper(t, nil, 0, currentBlockNumber, currentBlockNumber, chainDB, false) // check all indices has been indexed
	chain.Stop()

	// now change tx index skipping to true and check that the indices are skipped for the last block
	// and old indices are removed up to the tail, but [tail, current) indices are still there.
	conf.TxLookupLimit = 2
	conf.SkipTxIndexing = true
	chain, err = createAndInsertChain(chainDB, conf, gspec, blocks2[0:1], chain.CurrentHeader().Hash())
	require.NoError(err)
	currentBlockNumber = chain.CurrentBlock().Number.Uint64()
	tail = currentBlockNumber - conf.TxLookupLimit + 1
	checkTxIndicesHelper(t, &tail, tail, currentBlockNumber-1, currentBlockNumber, chainDB, false)
	chain.Stop()
}

// TestCanonicalHashMarker tests all the canonical hash markers are updated/deleted
// correctly in case reorg is called.
func TestCanonicalHashMarker(t *testing.T) {
	testCanonicalHashMarker(t, rawdb.HashScheme)
	testCanonicalHashMarker(t, rawdb.PathScheme)
}

func testCanonicalHashMarker(t *testing.T, scheme string) {
	var cases = []struct {
		forkA int
		forkB int
	}{
		// ForkA: 10 blocks
		// ForkB: 1 blocks
		//
		// reorged:
		//      markers [2, 10] should be deleted
		//      markers [1] should be updated
		{10, 1},

		// ForkA: 10 blocks
		// ForkB: 2 blocks
		//
		// reorged:
		//      markers [3, 10] should be deleted
		//      markers [1, 2] should be updated
		{10, 2},

		// ForkA: 10 blocks
		// ForkB: 10 blocks
		//
		// reorged:
		//      markers [1, 10] should be updated
		{10, 10},

		// ForkA: 10 blocks
		// ForkB: 11 blocks
		//
		// reorged:
		//      markers [1, 11] should be updated
		{10, 11},
	}
	for _, c := range cases {
		var (
			gspec = &Genesis{
				Config:  params.TestChainConfig,
				Alloc:   GenesisAlloc{},
				BaseFee: big.NewInt(params.TestInitialBaseFee),
			}
			engine = dummy.NewCoinbaseFaker()
		)
		_, forkA, _, err := GenerateChainWithGenesis(gspec, engine, c.forkA, 10, func(i int, gen *BlockGen) {})
		if err != nil {
			t.Fatal(err)
		}
		_, forkB, _, err := GenerateChainWithGenesis(gspec, engine, c.forkB, 10, func(i int, gen *BlockGen) {})
		if err != nil {
			t.Fatal(err)
		}

		// Initialize test chain
		chain, err := NewBlockChain(rawdb.NewMemoryDatabase(), DefaultCacheConfigWithScheme(scheme), gspec, engine, vm.Config{}, common.Hash{}, false)
		if err != nil {
			t.Fatalf("failed to create tester chain: %v", err)
		}
		// Insert forkA and forkB, the canonical should on forkA still
		if n, err := chain.InsertChain(forkA); err != nil {
			t.Fatalf("block %d: failed to insert into chain: %v", n, err)
		}
		if n, err := chain.InsertChain(forkB); err != nil {
			t.Fatalf("block %d: failed to insert into chain: %v", n, err)
		}

		verify := func(head *types.Block) {
			if chain.CurrentBlock().Hash() != head.Hash() {
				t.Fatalf("Unexpected block hash, want %x, got %x", head.Hash(), chain.CurrentBlock().Hash())
			}
			if chain.CurrentHeader().Hash() != head.Hash() {
				t.Fatalf("Unexpected head header, want %x, got %x", head.Hash(), chain.CurrentHeader().Hash())
			}
			if !chain.HasState(head.Root()) {
				t.Fatalf("Lost block state %v %x", head.Number(), head.Hash())
			}
		}

		// Switch canonical chain to forkB if necessary
		if len(forkA) < len(forkB) {
			verify(forkB[len(forkB)-1])
		} else {
			verify(forkA[len(forkA)-1])
			if err := chain.SetPreference(forkB[len(forkB)-1]); err != nil {
				t.Fatal(err)
			}
			verify(forkB[len(forkB)-1])
		}

		// Ensure all hash markers are updated correctly
		for i := 0; i < len(forkB); i++ {
			block := forkB[i]
			hash := chain.GetCanonicalHash(block.NumberU64())
			if hash != block.Hash() {
				t.Fatalf("Unexpected canonical hash %d", block.NumberU64())
			}
		}
		if c.forkA > c.forkB {
			for i := uint64(c.forkB) + 1; i <= uint64(c.forkA); i++ {
				hash := chain.GetCanonicalHash(i)
				if hash != (common.Hash{}) {
					t.Fatalf("Unexpected canonical hash %d", i)
				}
			}
		}
		chain.Stop()
	}
}

func TestTxLookupBlockChain(t *testing.T) {
	cacheConf := &CacheConfig{
		TrieCleanLimit:            256,
		TrieDirtyLimit:            256,
		TrieDirtyCommitTarget:     20,
		TriePrefetcherParallelism: 4,
		Pruning:                   true,
		CommitInterval:            4096,
		SnapshotLimit:             256,
		SnapshotNoBuild:           true, // Ensure the test errors if snapshot initialization fails
		AcceptorQueueLimit:        64,   // ensure channel doesn't block
		TxLookupLimit:             5,
	}
	createTxLookupBlockChain := func(db ethdb.Database, gspec *Genesis, lastAcceptedHash common.Hash) (*BlockChain, error) {
		return createBlockChain(db, cacheConf, gspec, lastAcceptedHash)
	}
	for _, tt := range tests {
		t.Run(tt.Name, func(t *testing.T) {
			tt.testFunc(t, createTxLookupBlockChain)
		})
	}
}

func TestTxLookupSkipIndexingBlockChain(t *testing.T) {
	cacheConf := &CacheConfig{
		TrieCleanLimit:            256,
		TrieDirtyLimit:            256,
		TrieDirtyCommitTarget:     20,
		TriePrefetcherParallelism: 4,
		Pruning:                   true,
		CommitInterval:            4096,
		SnapshotLimit:             256,
		SnapshotNoBuild:           true, // Ensure the test errors if snapshot initialization fails
		AcceptorQueueLimit:        64,   // ensure channel doesn't block
		TxLookupLimit:             5,
		SkipTxIndexing:            true,
	}
	createTxLookupBlockChain := func(db ethdb.Database, gspec *Genesis, lastAcceptedHash common.Hash) (*BlockChain, error) {
		return createBlockChain(db, cacheConf, gspec, lastAcceptedHash)
	}
	for _, tt := range tests {
		t.Run(tt.Name, func(t *testing.T) {
			tt.testFunc(t, createTxLookupBlockChain)
		})
	}
}

func TestCreateThenDeletePreByzantium(t *testing.T) {
	// We want to use pre-byzantium rules where we have intermediate state roots
	// between transactions.
	config := *params.TestPreSubnetEVMConfig
	config.ByzantiumBlock = nil
	config.ConstantinopleBlock = nil
	config.PetersburgBlock = nil
	config.IstanbulBlock = nil
	config.MuirGlacierBlock = nil
	testCreateThenDelete(t, &config)
}
func TestCreateThenDeletePostByzantium(t *testing.T) {
	testCreateThenDelete(t, params.TestChainConfig)
}

// testCreateThenDelete tests a creation and subsequent deletion of a contract, happening
// within the same block.
func testCreateThenDelete(t *testing.T, config *params.ChainConfig) {
	var (
		engine = dummy.NewFaker()
		// A sender who makes transactions, has some funds
		key, _      = crypto.HexToECDSA("b71c71a67e1177ad4e901695e1b4b9ee17ae16c6668d313eac2f96dbcda3f291")
		address     = crypto.PubkeyToAddress(key.PublicKey)
		destAddress = crypto.CreateAddress(address, 0)
		funds       = big.NewInt(params.Ether) // Note: additional funds are provided here compared to go-ethereum so test completes.
	)

	// runtime code is 	0x60ffff : PUSH1 0xFF SELFDESTRUCT, a.k.a SELFDESTRUCT(0xFF)
	code := append([]byte{0x60, 0xff, 0xff}, make([]byte, 32-3)...)
	initCode := []byte{
		// SSTORE 1:1
		byte(vm.PUSH1), 0x1,
		byte(vm.PUSH1), 0x1,
		byte(vm.SSTORE),
		// Get the runtime-code on the stack
		byte(vm.PUSH32)}
	initCode = append(initCode, code...)
	initCode = append(initCode, []byte{
		byte(vm.PUSH1), 0x0, // offset
		byte(vm.MSTORE),
		byte(vm.PUSH1), 0x3, // size
		byte(vm.PUSH1), 0x0, // offset
		byte(vm.RETURN), // return 3 bytes of zero-code
	}...)
	gspec := &Genesis{
		Config: config,
		Alloc: GenesisAlloc{
			address: {Balance: funds},
		},
	}
	nonce := uint64(0)
	signer := types.HomesteadSigner{}
	_, blocks, _, _ := GenerateChainWithGenesis(gspec, engine, 2, 10, func(i int, b *BlockGen) {
		fee := big.NewInt(1)
		if b.header.BaseFee != nil {
			fee = b.header.BaseFee
		}
		b.SetCoinbase(common.Address{1})
		tx, _ := types.SignNewTx(key, signer, &types.LegacyTx{
			Nonce:    nonce,
			GasPrice: new(big.Int).Set(fee),
			Gas:      100000,
			Data:     initCode,
		})
		nonce++
		b.AddTx(tx)
		tx, _ = types.SignNewTx(key, signer, &types.LegacyTx{
			Nonce:    nonce,
			GasPrice: new(big.Int).Set(fee),
			Gas:      100000,
			To:       &destAddress,
		})
		b.AddTx(tx)
		nonce++
	})
	// Import the canonical chain
	chain, err := NewBlockChain(rawdb.NewMemoryDatabase(), DefaultCacheConfig, gspec, engine, vm.Config{
		//Debug:  true,
		//Tracer: logger.NewJSONLogger(nil, os.Stdout),
	}, common.Hash{}, false)
	if err != nil {
		t.Fatalf("failed to create tester chain: %v", err)
	}
	defer chain.Stop()
	// Import the blocks
	for _, block := range blocks {
		if _, err := chain.InsertChain([]*types.Block{block}); err != nil {
			t.Fatalf("block %d: failed to insert into chain: %v", block.NumberU64(), err)
		}
	}
}

func TestDeleteThenCreate(t *testing.T) {
	var (
		engine      = dummy.NewFaker()
		key, _      = crypto.HexToECDSA("b71c71a67e1177ad4e901695e1b4b9ee17ae16c6668d313eac2f96dbcda3f291")
		address     = crypto.PubkeyToAddress(key.PublicKey)
		factoryAddr = crypto.CreateAddress(address, 0)
		funds       = big.NewInt(params.Ether) // Note: additional funds are provided here compared to go-ethereum so test completes.
	)
	/*
		contract Factory {
		  function deploy(bytes memory code) public {
			address addr;
			assembly {
			  addr := create2(0, add(code, 0x20), mload(code), 0)
			  if iszero(extcodesize(addr)) {
				revert(0, 0)
			  }
			}
		  }
		}
	*/
	factoryBIN := common.Hex2Bytes("608060405234801561001057600080fd5b50610241806100206000396000f3fe608060405234801561001057600080fd5b506004361061002a5760003560e01c80627743601461002f575b600080fd5b610049600480360381019061004491906100d8565b61004b565b005b6000808251602084016000f59050803b61006457600080fd5b5050565b600061007b61007684610146565b610121565b905082815260208101848484011115610097576100966101eb565b5b6100a2848285610177565b509392505050565b600082601f8301126100bf576100be6101e6565b5b81356100cf848260208601610068565b91505092915050565b6000602082840312156100ee576100ed6101f5565b5b600082013567ffffffffffffffff81111561010c5761010b6101f0565b5b610118848285016100aa565b91505092915050565b600061012b61013c565b90506101378282610186565b919050565b6000604051905090565b600067ffffffffffffffff821115610161576101606101b7565b5b61016a826101fa565b9050602081019050919050565b82818337600083830152505050565b61018f826101fa565b810181811067ffffffffffffffff821117156101ae576101ad6101b7565b5b80604052505050565b7f4e487b7100000000000000000000000000000000000000000000000000000000600052604160045260246000fd5b600080fd5b600080fd5b600080fd5b600080fd5b6000601f19601f830116905091905056fea2646970667358221220ea8b35ed310d03b6b3deef166941140b4d9e90ea2c92f6b41eb441daf49a59c364736f6c63430008070033")

	/*
		contract C {
			uint256 value;
			constructor() {
				value = 100;
			}
			function destruct() public payable {
				selfdestruct(payable(msg.sender));
			}
			receive() payable external {}
		}
	*/
	contractABI := common.Hex2Bytes("6080604052348015600f57600080fd5b5060646000819055506081806100266000396000f3fe608060405260043610601f5760003560e01c80632b68b9c614602a576025565b36602557005b600080fd5b60306032565b005b3373ffffffffffffffffffffffffffffffffffffffff16fffea2646970667358221220ab749f5ed1fcb87bda03a74d476af3f074bba24d57cb5a355e8162062ad9a4e664736f6c63430008070033")
	contractAddr := crypto.CreateAddress2(factoryAddr, [32]byte{}, crypto.Keccak256(contractABI))

	gspec := &Genesis{
		Config: params.TestChainConfig,
		Alloc: GenesisAlloc{
			address: {Balance: funds},
		},
	}
	nonce := uint64(0)
	signer := types.HomesteadSigner{}
	_, blocks, _, err := GenerateChainWithGenesis(gspec, engine, 2, 10, func(i int, b *BlockGen) {
		fee := big.NewInt(1)
		if b.header.BaseFee != nil {
			fee = b.header.BaseFee
		}
		b.SetCoinbase(common.Address{1})

		// Block 1
		if i == 0 {
			tx, _ := types.SignNewTx(key, signer, &types.LegacyTx{
				Nonce:    nonce,
				GasPrice: new(big.Int).Set(fee),
				Gas:      500000,
				Data:     factoryBIN,
			})
			nonce++
			b.AddTx(tx)

			data := common.Hex2Bytes("00774360000000000000000000000000000000000000000000000000000000000000002000000000000000000000000000000000000000000000000000000000000000a76080604052348015600f57600080fd5b5060646000819055506081806100266000396000f3fe608060405260043610601f5760003560e01c80632b68b9c614602a576025565b36602557005b600080fd5b60306032565b005b3373ffffffffffffffffffffffffffffffffffffffff16fffea2646970667358221220ab749f5ed1fcb87bda03a74d476af3f074bba24d57cb5a355e8162062ad9a4e664736f6c6343000807003300000000000000000000000000000000000000000000000000")
			tx, _ = types.SignNewTx(key, signer, &types.LegacyTx{
				Nonce:    nonce,
				GasPrice: new(big.Int).Set(fee),
				Gas:      500000,
				To:       &factoryAddr,
				Data:     data,
			})
			b.AddTx(tx)
			nonce++
		} else {
			// Block 2
			tx, _ := types.SignNewTx(key, signer, &types.LegacyTx{
				Nonce:    nonce,
				GasPrice: new(big.Int).Set(fee),
				Gas:      500000,
				To:       &contractAddr,
				Data:     common.Hex2Bytes("2b68b9c6"), // destruct
			})
			nonce++
			b.AddTx(tx)

			data := common.Hex2Bytes("00774360000000000000000000000000000000000000000000000000000000000000002000000000000000000000000000000000000000000000000000000000000000a76080604052348015600f57600080fd5b5060646000819055506081806100266000396000f3fe608060405260043610601f5760003560e01c80632b68b9c614602a576025565b36602557005b600080fd5b60306032565b005b3373ffffffffffffffffffffffffffffffffffffffff16fffea2646970667358221220ab749f5ed1fcb87bda03a74d476af3f074bba24d57cb5a355e8162062ad9a4e664736f6c6343000807003300000000000000000000000000000000000000000000000000")
			tx, _ = types.SignNewTx(key, signer, &types.LegacyTx{
				Nonce:    nonce,
				GasPrice: new(big.Int).Set(fee),
				Gas:      500000,
				To:       &factoryAddr, // re-creation
				Data:     data,
			})
			b.AddTx(tx)
			nonce++
		}
	})
	if err != nil {
		t.Fatal(err)
	}
	// Import the canonical chain
	chain, err := NewBlockChain(rawdb.NewMemoryDatabase(), DefaultCacheConfig, gspec, engine, vm.Config{}, common.Hash{}, false)
	if err != nil {
		t.Fatalf("failed to create tester chain: %v", err)
	}
	defer chain.Stop()
	for _, block := range blocks {
		if _, err := chain.InsertChain([]*types.Block{block}); err != nil {
			t.Fatalf("block %d: failed to insert into chain: %v", block.NumberU64(), err)
		}
	}
}

// TestTransientStorageReset ensures the transient storage is wiped correctly
// between transactions.
func TestTransientStorageReset(t *testing.T) {
	var (
		engine      = dummy.NewFaker()
		key, _      = crypto.HexToECDSA("b71c71a67e1177ad4e901695e1b4b9ee17ae16c6668d313eac2f96dbcda3f291")
		address     = crypto.PubkeyToAddress(key.PublicKey)
		destAddress = crypto.CreateAddress(address, 0)
		funds       = big.NewInt(params.Ether) // Note: additional funds are provided here compared to go-ethereum so test completes.
		vmConfig    = vm.Config{
			ExtraEips: []int{1153}, // Enable transient storage EIP
		}
	)
	code := append([]byte{
		// TLoad value with location 1
		byte(vm.PUSH1), 0x1,
		byte(vm.TLOAD),

		// PUSH location
		byte(vm.PUSH1), 0x1,

		// SStore location:value
		byte(vm.SSTORE),
	}, make([]byte, 32-6)...)
	initCode := []byte{
		// TSTORE 1:1
		byte(vm.PUSH1), 0x1,
		byte(vm.PUSH1), 0x1,
		byte(vm.TSTORE),

		// Get the runtime-code on the stack
		byte(vm.PUSH32)}
	initCode = append(initCode, code...)
	initCode = append(initCode, []byte{
		byte(vm.PUSH1), 0x0, // offset
		byte(vm.MSTORE),
		byte(vm.PUSH1), 0x6, // size
		byte(vm.PUSH1), 0x0, // offset
		byte(vm.RETURN), // return 6 bytes of zero-code
	}...)
	gspec := &Genesis{
		Config: params.TestChainConfig,
		Alloc: GenesisAlloc{
			address: {Balance: funds},
		},
	}
	nonce := uint64(0)
	signer := types.HomesteadSigner{}
	_, blocks, _, _ := GenerateChainWithGenesis(gspec, engine, 1, 10, func(i int, b *BlockGen) {
		fee := big.NewInt(1)
		if b.header.BaseFee != nil {
			fee = b.header.BaseFee
		}
		b.SetCoinbase(common.Address{1})
		tx, _ := types.SignNewTx(key, signer, &types.LegacyTx{
			Nonce:    nonce,
			GasPrice: new(big.Int).Set(fee),
			Gas:      100000,
			Data:     initCode,
		})
		nonce++
		b.AddTxWithVMConfig(tx, vmConfig)

		tx, _ = types.SignNewTx(key, signer, &types.LegacyTx{
			Nonce:    nonce,
			GasPrice: new(big.Int).Set(fee),
			Gas:      100000,
			To:       &destAddress,
		})
		b.AddTxWithVMConfig(tx, vmConfig)
		nonce++
	})

	// Initialize the blockchain with 1153 enabled.
	chain, err := NewBlockChain(rawdb.NewMemoryDatabase(), DefaultCacheConfig, gspec, engine, vmConfig, common.Hash{}, false)
	if err != nil {
		t.Fatalf("failed to create tester chain: %v", err)
	}
	defer chain.Stop()
	// Import the blocks
	if _, err := chain.InsertChain(blocks); err != nil {
		t.Fatalf("failed to insert into chain: %v", err)
	}
	// Check the storage
	state, err := chain.StateAt(chain.CurrentHeader().Root)
	if err != nil {
		t.Fatalf("Failed to load state %v", err)
	}
	loc := common.BytesToHash([]byte{1})
	slot := state.GetState(destAddress, loc)
	if slot != (common.Hash{}) {
		t.Fatalf("Unexpected dirty storage slot")
	}
}

func TestEIP3651(t *testing.T) {
	var (
		aa     = common.HexToAddress("0x000000000000000000000000000000000000aaaa")
		bb     = common.HexToAddress("0x000000000000000000000000000000000000bbbb")
		engine = dummy.NewCoinbaseFaker()

		// A sender who makes transactions, has some funds
		key1, _ = crypto.HexToECDSA("b71c71a67e1177ad4e901695e1b4b9ee17ae16c6668d313eac2f96dbcda3f291")
		key2, _ = crypto.HexToECDSA("8a1f9a8f95be41cd7ccb6168179afb4504aefe388d1e14474d32c45c72ce7b7a")
		addr1   = crypto.PubkeyToAddress(key1.PublicKey)
		addr2   = crypto.PubkeyToAddress(key2.PublicKey)
		funds   = new(big.Int).Mul(common.Big1, big.NewInt(params.Ether))
		gspec   = &Genesis{
			Config: params.TestChainConfig,
			Alloc: GenesisAlloc{
				addr1: {Balance: funds},
				addr2: {Balance: funds},
				// The address 0xAAAA sloads 0x00 and 0x01
				aa: {
					Code: []byte{
						byte(vm.PC),
						byte(vm.PC),
						byte(vm.SLOAD),
						byte(vm.SLOAD),
					},
					Nonce:   0,
					Balance: big.NewInt(0),
				},
				// The address 0xBBBB calls 0xAAAA
				bb: {
					Code: []byte{
						byte(vm.PUSH1), 0, // out size
						byte(vm.DUP1),  // out offset
						byte(vm.DUP1),  // out insize
						byte(vm.DUP1),  // in offset
						byte(vm.PUSH2), // address
						byte(0xaa),
						byte(0xaa),
						byte(vm.GAS), // gas
						byte(vm.DELEGATECALL),
					},
					Nonce:   0,
					Balance: big.NewInt(0),
				},
			},
		}
	)

	signer := types.LatestSigner(gspec.Config)

	_, blocks, _, _ := GenerateChainWithGenesis(gspec, engine, 1, 10, func(i int, b *BlockGen) {
		b.SetCoinbase(aa)
		// One transaction to Coinbase
		txdata := &types.DynamicFeeTx{
			ChainID:    gspec.Config.ChainID,
			Nonce:      0,
			To:         &bb,
			Gas:        500000,
			GasFeeCap:  newGwei(225),
			GasTipCap:  big.NewInt(2),
			AccessList: nil,
			Data:       []byte{},
		}
		tx := types.NewTx(txdata)
		tx, _ = types.SignTx(tx, signer, key1)

		b.AddTx(tx)
	})
	chain, err := NewBlockChain(rawdb.NewMemoryDatabase(), DefaultCacheConfig, gspec, engine, vm.Config{Tracer: logger.NewMarkdownLogger(&logger.Config{}, os.Stderr)}, common.Hash{}, false)
	if err != nil {
		t.Fatalf("failed to create tester chain: %v", err)
	}
	defer chain.Stop()
	if n, err := chain.InsertChain(blocks); err != nil {
		t.Fatalf("block %d: failed to insert into chain: %v", n, err)
	}

	block := chain.GetBlockByNumber(1)

	// 1+2: Ensure EIP-1559 access lists are accounted for via gas usage.
	innerGas := vm.GasQuickStep*2 + params.ColdSloadCostEIP2929*2
	expectedGas := params.TxGas + 5*vm.GasFastestStep + vm.GasQuickStep + 100 + innerGas // 100 because 0xaaaa is in access list
	if block.GasUsed() != expectedGas {
		t.Fatalf("incorrect amount of gas spent: expected %d, got %d", expectedGas, block.GasUsed())
	}

	state, _ := chain.State()

	// 3: Ensure that miner received the gasUsed * (block baseFee + effectiveGasTip).
	// Note this differs from go-ethereum where the miner receives the gasUsed * block baseFee,
	// as our handling of the coinbase payment is different.
	// Note we use block.GasUsed() here as there is only one tx.
	actual := state.GetBalance(block.Coinbase())
	tx := block.Transactions()[0]
	gasPrice := new(big.Int).Add(block.BaseFee(), tx.EffectiveGasTipValue(block.BaseFee()))
	expected := new(big.Int).SetUint64(block.GasUsed() * gasPrice.Uint64())
	if actual.Cmp(expected) != 0 {
		t.Fatalf("miner balance incorrect: expected %d, got %d", expected, actual)
	}

	// 4: Ensure the tx sender paid for the gasUsed * (block baseFee + effectiveGasTip).
	// Note this differs from go-ethereum where the miner receives the gasUsed * block baseFee,
	// as our handling of the coinbase payment is different.
	actual = new(big.Int).Sub(funds, state.GetBalance(addr1))
	if actual.Cmp(expected) != 0 {
		t.Fatalf("sender balance incorrect: expected %d, got %d", expected, actual)
	}
}

func createAndInsertChain(db ethdb.Database, cacheConfig *CacheConfig, gspec *Genesis, blocks types.Blocks, lastAcceptedHash common.Hash) (*BlockChain, error) {
	chain, err := createBlockChain(db, cacheConfig, gspec, lastAcceptedHash)
	if err != nil {
		return nil, err
	}
	_, err = chain.InsertChain(blocks)
	if err != nil {
		return nil, err
	}
	for _, block := range blocks {
		err := chain.Accept(block)
		if err != nil {
			return nil, err
		}
	}
	chain.DrainAcceptorQueue()

	return chain, nil
}<|MERGE_RESOLUTION|>--- conflicted
+++ resolved
@@ -565,44 +565,6 @@
 	})
 	require.NoError(t, err)
 
-<<<<<<< HEAD
-=======
-	check := func(t *testing.T, tail *uint64, chain *BlockChain) {
-		require := require.New(t)
-		stored := rawdb.ReadTxIndexTail(chain.db)
-		var tailValue uint64
-		if tail == nil {
-			require.Nil(stored)
-			tailValue = 0
-		} else {
-			require.EqualValues(*tail, *stored, "expected tail %d, got %d", *tail, *stored)
-			tailValue = *tail
-		}
-
-		for i := tailValue; i <= chain.CurrentBlock().Number.Uint64(); i++ {
-			block := rawdb.ReadBlock(chain.db, rawdb.ReadCanonicalHash(chain.db, i), i)
-			if block.Transactions().Len() == 0 {
-				continue
-			}
-			for _, tx := range block.Transactions() {
-				index := rawdb.ReadTxLookupEntry(chain.db, tx.Hash())
-				require.NotNilf(index, "Miss transaction indices, number %d hash %s", i, tx.Hash().Hex())
-			}
-		}
-
-		for i := uint64(0); i < tailValue; i++ {
-			block := rawdb.ReadBlock(chain.db, rawdb.ReadCanonicalHash(chain.db, i), i)
-			if block.Transactions().Len() == 0 {
-				continue
-			}
-			for _, tx := range block.Transactions() {
-				index := rawdb.ReadTxLookupEntry(chain.db, tx.Hash())
-				require.Nilf(index, "Transaction indices should be deleted, number %d hash %s", i, tx.Hash().Hex())
-			}
-		}
-	}
-
->>>>>>> c77ba56b
 	conf := &CacheConfig{
 		TrieCleanLimit:            256,
 		TrieDirtyLimit:            256,
@@ -629,13 +591,8 @@
 	}
 	chain.DrainAcceptorQueue()
 
-<<<<<<< HEAD
 	lastAcceptedBlock := blocks[len(blocks)-1]
-	require.Equal(lastAcceptedBlock.Hash(), chain.CurrentHeader().Hash())
-=======
-	chain.Stop()
-	check(t, nil, chain) // check all indices has been indexed
->>>>>>> c77ba56b
+	require.Equal(t, lastAcceptedBlock.Hash(), chain.CurrentHeader().Hash())
 
 	CheckTxIndices(t, nil, lastAcceptedBlock.NumberU64(), chain.db, false) // check all indices has been indexed
 	chain.Stop()
@@ -653,13 +610,8 @@
 		t.Run(fmt.Sprintf("test-%d, limit: %d", i+1, l), func(t *testing.T) {
 			conf.TxLookupLimit = l
 
-<<<<<<< HEAD
 			chain, err := createBlockChain(chainDB, conf, gspec, lastAcceptedBlock.Hash())
-			require.NoError(err)
-=======
-			chain, err := createBlockChain(chainDB, conf, gspec, lastAcceptedHash)
 			require.NoError(t, err)
->>>>>>> c77ba56b
 
 			tail := getTail(l, lastAcceptedBlock.NumberU64())
 			// check if startup indices are correct
@@ -669,40 +621,15 @@
 			_, err = chain.InsertChain(newBlks) // Feed chain a higher block to trigger indices updater.
 			require.NoError(t, err)
 
-<<<<<<< HEAD
 			lastAcceptedBlock = newBlks[0]
 			err = chain.Accept(lastAcceptedBlock) // Accept the block to trigger indices updater.
-			require.NoError(err)
-=======
-			err = chain.Accept(newBlks[0]) // Accept the block to trigger indices updater.
 			require.NoError(t, err)
-
->>>>>>> c77ba56b
 			chain.DrainAcceptorQueue()
 
 			tail = getTail(l, lastAcceptedBlock.NumberU64())
 			// check if indices are updated correctly
 			CheckTxIndices(t, tail, lastAcceptedBlock.NumberU64(), chain.db, false)
 			chain.Stop()
-<<<<<<< HEAD
-=======
-			var tail *uint64
-			if l == 0 {
-				tail = nil
-			} else {
-				var tl uint64
-				if chain.CurrentBlock().Number.Uint64() > l {
-					// tail should be the first block number which is indexed
-					// i.e the first block number that's in the lookup range
-					tl = chain.CurrentBlock().Number.Uint64() - l + 1
-				}
-				tail = &tl
-			}
-
-			check(t, tail, chain)
-
-			lastAcceptedHash = chain.CurrentHeader().Hash()
->>>>>>> c77ba56b
 		})
 	}
 }
