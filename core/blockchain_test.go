--- conflicted
+++ resolved
@@ -384,10 +384,7 @@
 		return createBlockChain(db, pruningConfig, gspec, lastAcceptedHash)
 	}
 	for _, tt := range tests {
-<<<<<<< HEAD
 		tt := tt
-=======
->>>>>>> 92d3973b
 		t.Run(tt.Name, func(t *testing.T) {
 			tt := tt
 			t.Parallel()
@@ -408,14 +405,10 @@
 	// Ensure that key1 has some funds in the genesis block.
 	genesisBalance := big.NewInt(1000000)
 	gspec := &Genesis{
-<<<<<<< HEAD
 		Config: &params.ChainConfig{
 			HomesteadBlock: new(big.Int),
 			FeeConfig:      params.DefaultFeeConfig,
 		},
-=======
-		Config:   &params.ChainConfig{HomesteadBlock: new(big.Int), FeeConfig: params.DefaultFeeConfig},
->>>>>>> 92d3973b
 		Alloc:    GenesisAlloc{addr1: {Balance: genesisBalance}},
 		GasLimit: params.DefaultFeeConfig.GasLimit.Uint64(),
 	}
@@ -526,14 +519,10 @@
 	// Ensure that key1 has some funds in the genesis block.
 	genesisBalance := big.NewInt(1000000)
 	gspec := &Genesis{
-<<<<<<< HEAD
 		Config: &params.ChainConfig{
 			HomesteadBlock: new(big.Int),
 			FeeConfig:      params.DefaultFeeConfig,
 		},
-=======
-		Config:   &params.ChainConfig{HomesteadBlock: new(big.Int), FeeConfig: params.DefaultFeeConfig},
->>>>>>> 92d3973b
 		Alloc:    GenesisAlloc{addr1: {Balance: genesisBalance}},
 		GasLimit: params.DefaultFeeConfig.GasLimit.Uint64(),
 	}
@@ -657,14 +646,10 @@
 		addr2   = crypto.PubkeyToAddress(key2.PublicKey)
 		funds   = big.NewInt(10000000000000)
 		gspec   = &Genesis{
-<<<<<<< HEAD
 			Config: &params.ChainConfig{
 				HomesteadBlock: new(big.Int),
 				FeeConfig:      params.DefaultFeeConfig,
 			},
-=======
-			Config:   &params.ChainConfig{HomesteadBlock: new(big.Int), FeeConfig: params.DefaultFeeConfig},
->>>>>>> 92d3973b
 			Alloc:    GenesisAlloc{addr1: {Balance: funds}},
 			GasLimit: params.DefaultFeeConfig.GasLimit.Uint64(),
 		}
@@ -901,7 +886,6 @@
 		})
 	}
 }
-<<<<<<< HEAD
 func TestCreateThenDeletePreByzantium(t *testing.T) {
 	// We want to use pre-byzantium rules where we have intermediate state roots
 	// between transactions.
@@ -917,24 +901,6 @@
 	testCreateThenDelete(t, params.TestChainConfig)
 }
 
-=======
-
-func TestCreateThenDeletePreByzantium(t *testing.T) {
-	// We want to use pre-byzantium rules where we have intermediate state roots
-	// between transactions.
-	config := *params.TestPreSubnetEVMConfig
-	config.ByzantiumBlock = nil
-	config.ConstantinopleBlock = nil
-	config.PetersburgBlock = nil
-	config.IstanbulBlock = nil
-	config.MuirGlacierBlock = nil
-	testCreateThenDelete(t, &config)
-}
-func TestCreateThenDeletePostByzantium(t *testing.T) {
-	testCreateThenDelete(t, params.TestChainConfig)
-}
-
->>>>>>> 92d3973b
 // testCreateThenDelete tests a creation and subsequent deletion of a contract, happening
 // within the same block.
 func testCreateThenDelete(t *testing.T, config *params.ChainConfig) {
@@ -1120,12 +1086,7 @@
 		addr2   = crypto.PubkeyToAddress(key2.PublicKey)
 		funds   = new(big.Int).Mul(common.Big1, big.NewInt(params.Ether))
 		gspec   = &Genesis{
-<<<<<<< HEAD
 			Config: params.TestChainConfig,
-=======
-			Config:   params.TestChainConfig,
-			GasLimit: params.TestChainConfig.FeeConfig.GasLimit.Uint64(),
->>>>>>> 92d3973b
 			Alloc: GenesisAlloc{
 				addr1: {Balance: funds},
 				addr2: {Balance: funds},
@@ -1157,10 +1118,7 @@
 					Balance: big.NewInt(0),
 				},
 			},
-<<<<<<< HEAD
 			GasLimit: params.TestChainConfig.FeeConfig.GasLimit.Uint64(),
-=======
->>>>>>> 92d3973b
 		}
 	)
 
