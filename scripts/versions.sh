--- conflicted
+++ resolved
@@ -1,13 +1,7 @@
 #!/usr/bin/env bash
 
 # Don't export them as they're used in the context of other calls
-<<<<<<< HEAD
 AVALANCHE_VERSION=${AVALANCHE_VERSION:-'dc2373ff'} # C-Chain Warp Support
-
-AVALANCHEGO_VERSION=${AVALANCHEGO_VERSION:-$AVALANCHE_VERSION}
-=======
-AVALANCHE_VERSION=${AVALANCHE_VERSION:-'v1.10.15'}
->>>>>>> 551d07cc
 GINKGO_VERSION=${GINKGO_VERSION:-'v2.2.0'}
 
 # This won't be used, but it's here to make code syncs easier
