#!/usr/bin/env bash

# Ignore warnings about variables appearing unused since this file is not the consumer of the variables it defines.
# shellcheck disable=SC2034

# Don't export them as they're used in the context of other calls
<<<<<<< HEAD
AVALANCHE_VERSION=${AVALANCHE_VERSION:-'17539503'}
=======
AVALANCHE_VERSION=${AVALANCHE_VERSION:-'v1.11.12'}
>>>>>>> 1b017f1d
GINKGO_VERSION=${GINKGO_VERSION:-'v2.2.0'}

# This won't be used, but it's here to make code syncs easier
LATEST_CORETH_VERSION='v0.13.7'<|MERGE_RESOLUTION|>--- conflicted
+++ resolved
@@ -4,11 +4,7 @@
 # shellcheck disable=SC2034
 
 # Don't export them as they're used in the context of other calls
-<<<<<<< HEAD
-AVALANCHE_VERSION=${AVALANCHE_VERSION:-'17539503'}
-=======
 AVALANCHE_VERSION=${AVALANCHE_VERSION:-'v1.11.12'}
->>>>>>> 1b017f1d
 GINKGO_VERSION=${GINKGO_VERSION:-'v2.2.0'}
 
 # This won't be used, but it's here to make code syncs easier
