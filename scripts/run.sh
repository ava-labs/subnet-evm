#!/usr/bin/env bash
set -e

# e.g.,
#
# run without e2e tests
# ./scripts/run.sh 1.7.13 0x8db97C7cEcE249c2b98bDC0226Cc4C2A57BF52FC
#
# run without e2e tests with DEBUG log level
# AVALANCHE_LOG_LEVEL=DEBUG ./scripts/run.sh 1.7.13 0x8db97C7cEcE249c2b98bDC0226Cc4C2A57BF52FC
#
# run with e2e tests
# E2E=true ./scripts/run.sh 1.7.13 0x8db97C7cEcE249c2b98bDC0226Cc4C2A57BF52FC
if ! [[ "$0" =~ scripts/run.sh ]]; then
  echo "must be run from repository root"
  exit 255
fi

VERSION=$1
if [[ -z "${VERSION}" ]]; then
  echo "Missing version argument!"
  echo "Usage: ${0} [VERSION] [GENESIS_ADDRESS]" >>/dev/stderr
  exit 255
fi

GENESIS_ADDRESS=$2
if [[ -z "${GENESIS_ADDRESS}" ]]; then
  echo "Missing address argument!"
  echo "Usage: ${0} [VERSION] [GENESIS_ADDRESS]" >>/dev/stderr
  exit 255
fi

MODE=${MODE:-run}
E2E=${E2E:-false}
if [[ ${E2E} == true ]]; then
  MODE="test"
fi

AVALANCHE_LOG_LEVEL=${AVALANCHE_LOG_LEVEL:-INFO}

# Commenting out this variable will run the latest version
NETWORK_RUNNER_VERSION=1.1.4

echo "Running with:"
echo VERSION: ${VERSION}
echo MODE: ${MODE}
echo GENESIS_ADDRESS: ${GENESIS_ADDRESS}
echo AVALANCHE_LOG_LEVEL: ${AVALANCHE_LOG_LEVEL}

############################
# download avalanchego
# https://github.com/ava-labs/avalanchego/releases
GOARCH=$(go env GOARCH)
GOOS=$(go env GOOS)
BASEFILE=/tmp/subnet-evm-runner
mkdir -p ${BASEFILE}
AVAGO_DOWNLOAD_URL=https://github.com/ava-labs/avalanchego/releases/download/v${VERSION}/avalanchego-linux-${GOARCH}-v${VERSION}.tar.gz
AVAGO_DOWNLOAD_PATH=${BASEFILE}/avalanchego-linux-${GOARCH}-v${VERSION}.tar.gz
if [[ ${GOOS} == "darwin" ]]; then
  AVAGO_DOWNLOAD_URL=https://github.com/ava-labs/avalanchego/releases/download/v${VERSION}/avalanchego-macos-v${VERSION}.zip
  AVAGO_DOWNLOAD_PATH=${BASEFILE}/avalanchego-macos-v${VERSION}.zip
fi

AVAGO_FILEPATH=${BASEFILE}/avalanchego-v${VERSION}
if [[ ! -d ${AVAGO_FILEPATH} ]]; then
  if [[ ! -f ${AVAGO_DOWNLOAD_PATH} ]]; then
    echo "downloading avalanchego ${VERSION} at ${AVAGO_DOWNLOAD_URL} to ${AVAGO_DOWNLOAD_PATH}"
    curl -L ${AVAGO_DOWNLOAD_URL} -o ${AVAGO_DOWNLOAD_PATH}
  fi
  echo "extracting downloaded avalanchego to ${AVAGO_FILEPATH}"
  if [[ ${GOOS} == "linux" ]]; then
    mkdir -p ${AVAGO_FILEPATH} && tar xzvf ${AVAGO_DOWNLOAD_PATH} --directory ${AVAGO_FILEPATH} --strip-components 1
  elif [[ ${GOOS} == "darwin" ]]; then
    unzip ${AVAGO_DOWNLOAD_PATH} -d ${AVAGO_FILEPATH}
    mv ${AVAGO_FILEPATH}/build/* ${AVAGO_FILEPATH}
    rm -rf ${AVAGO_FILEPATH}/build/
  fi
  find ${BASEFILE}/avalanchego-v${VERSION}
fi

AVALANCHEGO_PATH=${AVAGO_FILEPATH}/avalanchego
AVALANCHEGO_PLUGIN_DIR=${AVAGO_FILEPATH}/plugins

#################################
# compile subnet-evm
# Check if SUBNET_EVM_COMMIT is set, if not retrieve the last commit from the repo.
# This is used in the Dockerfile to allow a commit hash to be passed in without
# including the .git/ directory within the Docker image.
subnet_evm_commit=${SUBNET_EVM_COMMIT:-$(git rev-list -1 HEAD)}

# Build Subnet EVM, which is run as a subprocess
echo "Building Subnet EVM Version: $subnet_evm_version; GitCommit: $subnet_evm_commit"
go build \
  -ldflags "-X github.com/ava-labs/subnet_evm/plugin/evm.GitCommit=$subnet_evm_commit -X github.com/ava-labs/subnet_evm/plugin/evm.Version=$subnet_evm_version" \
  -o $AVALANCHEGO_PLUGIN_DIR/srEXiWaHuhNyGwPUi444Tu47ZEDwxTWrbQiuD7FmgSAQ6X7Dy \
  "plugin/"*.go

#################################
# write subnet-evm genesis

# Create genesis file to use in network (make sure to add your address to
# "alloc")
<<<<<<< HEAD
export CHAIN_ID=99999
echo "creating genesis"
cat <<EOF >${BASEFILE}/genesis.json
=======
if [[ ${E2E} != true ]]; then
  export CHAIN_ID=99999
  echo "creating genesis"
  cat <<EOF > /tmp/genesis.json
>>>>>>> 85f64350
{
  "config": {
    "chainId": $CHAIN_ID,
    "homesteadBlock": 0,
    "eip150Block": 0,
    "eip150Hash": "0x2086799aeebeae135c246c65021c82b4e15a2c451340993aacfd2751886514f0",
    "eip155Block": 0,
    "eip158Block": 0,
    "byzantiumBlock": 0,
    "constantinopleBlock": 0,
    "petersburgBlock": 0,
    "istanbulBlock": 0,
    "muirGlacierBlock": 0,
    "subnetEVMTimestamp": 0,
    "feeConfig": {
      "gasLimit": 20000000,
      "minBaseFee": 1000000000,
      "targetGas": 100000000,
      "baseFeeChangeDenominator": 48,
      "minBlockGasCost": 0,
      "maxBlockGasCost": 10000000,
      "targetBlockRate": 2,
      "blockGasCostStep": 500000
    }
  },
  "alloc": {
    "${GENESIS_ADDRESS:2}": {
      "balance": "0x52B7D2DCC80CD2E4000000"
    }
  },
  "nonce": "0x0",
  "timestamp": "0x0",
  "extraData": "0x00",
  "gasLimit": "0x1312D00",
  "difficulty": "0x0",
  "mixHash": "0x0000000000000000000000000000000000000000000000000000000000000000",
  "coinbase": "0x0000000000000000000000000000000000000000",
  "number": "0x0",
  "gasUsed": "0x0",
  "parentHash": "0x0000000000000000000000000000000000000000000000000000000000000000"
}
EOF
fi

# If you'd like to try the airdrop feature, use the commented genesis
# cat <<EOF > ${BASEFILE}/genesis.json
# {
#   "config": {
#     "chainId": $CHAIN_ID,
#     "homesteadBlock": 0,
#     "eip150Block": 0,
#     "eip150Hash": "0x2086799aeebeae135c246c65021c82b4e15a2c451340993aacfd2751886514f0",
#     "eip155Block": 0,
#     "eip158Block": 0,
#     "byzantiumBlock": 0,
#     "constantinopleBlock": 0,
#     "petersburgBlock": 0,
#     "istanbulBlock": 0,
#     "muirGlacierBlock": 0,
#     "subnetEVMTimestamp": 0,
#     "feeConfig": {
#       "gasLimit": 20000000,
#       "minBaseFee": 1000000000,
#       "targetGas": 100000000,
#       "baseFeeChangeDenominator": 48,
#       "minBlockGasCost": 0,
#       "maxBlockGasCost": 10000000,
#       "targetBlockRate": 2,
#       "blockGasCostStep": 500000
#     }
#   },
#   "airdropHash":"0xccbf8e430b30d08b5b3342208781c40b373d1b5885c1903828f367230a2568da",
#   "airdropAmount":"0x8AC7230489E80000",
#   "alloc": {
#     "${GENESIS_ADDRESS:2}": {
#       "balance": "0x52B7D2DCC80CD2E4000000"
#     }
#   },
#   "nonce": "0x0",
#   "timestamp": "0x0",
#   "extraData": "0x00",
#   "gasLimit": "0x1312D00",
#   "difficulty": "0x0",
#   "mixHash": "0x0000000000000000000000000000000000000000000000000000000000000000",
#   "coinbase": "0x0000000000000000000000000000000000000000",
#   "number": "0x0",
#   "gasUsed": "0x0",
#   "parentHash": "0x0000000000000000000000000000000000000000000000000000000000000000"
# }
# EOF

#################################
# download avalanche-network-runner
# https://github.com/ava-labs/avalanche-network-runner
<<<<<<< HEAD
# TODO: use "go install -v github.com/ava-labs/avalanche-network-runner/cmd/avalanche-network-runner@v${NETWORK_RUNNER_VERSION}"
NETWORK_RUNNER_VERSION=1.0.12
ANR_TARNAME=avalanche-network-runner_${NETWORK_RUNNER_VERSION}_linux_amd64.tar.gz
if [[ ${GOOS} == "darwin" ]]; then
  ANR_TARNAME=avalanche-network-runner_${NETWORK_RUNNER_VERSION}_darwin_amd64.tar.gz
fi

ANR_DOWNLOAD_PATH=${BASEFILE}/${ANR_TARNAME}
ANR_DOWNLOAD_URL=https://github.com/ava-labs/avalanche-network-runner/releases/download/v${NETWORK_RUNNER_VERSION}/${ANR_TARNAME}
ANR_FILEPATH=${BASEFILE}/avalanche-network-runner-v${NETWORK_RUNNER_VERSION}
if [[ ! -d ${ANR_FILEPATH} ]]; then
  if [[ ! -f ${ANR_DOWNLOAD_PATH} ]]; then
    echo "downloading avalanche-network-runner ${NETWORK_RUNNER_VERSION} at ${ANR_DOWNLOAD_URL} to ${ANR_DOWNLOAD_PATH}"
    curl -L ${ANR_DOWNLOAD_URL} -o ${ANR_DOWNLOAD_PATH}
  fi
  echo "extracting downloaded avalanche-network-runner to ${ANR_FILEPATH}"
  mkdir -p ${ANR_FILEPATH} && tar xzvf ${ANR_DOWNLOAD_PATH} -C ${ANR_FILEPATH}
fi

#################################
echo "building e2e.test"
# to install the ginkgo binary (required for test build and run)
go install -v github.com/onsi/ginkgo/v2/ginkgo@v2.1.3
ACK_GINKGO_RC=true ginkgo build ./tests/e2e

trap "trap - SIGTERM && kill -- -$$" SIGTERM SIGKILL EXIT
=======
REPO_PATH=github.com/ava-labs/avalanche-network-runner
if [[ -z ${NETWORK_RUNNER_VERSION+x} ]]; then
  # no version set
  go install -v ${REPO_PATH}@latest
else
  # version set
  go install -v ${REPO_PATH}@v${NETWORK_RUNNER_VERSION}
fi

>>>>>>> 85f64350
#################################
# run "avalanche-network-runner" server
GOPATH=$(go env GOPATH)
if [[ -z ${GOBIN+x} ]]; then
  # no gobin set
  BIN=${GOPATH}/bin/avalanche-network-runner
else
  # gobin set
  BIN=${GOBIN}/avalanche-network-runner
fi
echo "launch avalanche-network-runner in the background"
<<<<<<< HEAD
${ANR_FILEPATH}/avalanche-network-runner \
  server \
  --log-level debug \
  --port=":12342" \
  --grpc-gateway-port=":12343" &
PID=${!}

#################################
# By default, it runs all e2e test cases!
# Use "--ginkgo.skip" to skip tests.
# Use "--ginkgo.focus" to select tests.
echo "running e2e tests"
./tests/e2e/e2e.test \
  --ginkgo.v \
  --network-runner-log-level debug \
  --network-runner-grpc-endpoint="0.0.0.0:12342" \
  --avalanchego-path=${AVALANCHEGO_PATH} \
  --avalanchego-plugin-dir=${AVALANCHEGO_PLUGIN_DIR} \
  --avalanchego-log-level=${AVALANCHE_LOG_LEVEL} \
  --vm-genesis-path=${BASEFILE}/genesis.json \
  --output-path=${BASEFILE}/avalanchego-v${VERSION}/output.yaml \
  --mode=${MODE}

#################################
# e.g., print out MetaMask endpoints
if [[ -f "${BASEFILE}/avalanchego-v${VERSION}/output.yaml" ]]; then
  echo "cluster is ready!"
  go run scripts/parser/main.go ${BASEFILE}/avalanchego-v${VERSION}/output.yaml $CHAIN_ID $GENESIS_ADDRESS
=======
$BIN server \
--log-level debug \
--port=":12342" \
--grpc-gateway-port=":12343" &
PID=${!}

if [[ ${E2E} == true ]]; then
  #################################
  echo "building e2e.test"
  # to install the ginkgo binary (required for test build and run)
  go install -v github.com/onsi/ginkgo/v2/ginkgo@v2.1.3
  ACK_GINKGO_RC=true ginkgo build ./tests/e2e

  #################################
  # By default, it runs all e2e test cases!
  # Use "--ginkgo.skip" to skip tests.
  # Use "--ginkgo.focus" to select tests.
  echo "running e2e tests"
  ./tests/e2e/e2e.test \
  --ginkgo.v \
  --network-runner-log-level debug \
  --network-runner-grpc-endpoint="0.0.0.0:12342" \
  --avalanchego-path=${AVALANCHEGO_PATH} \
  --avalanchego-plugin-dir=${AVALANCHEGO_PLUGIN_DIR} \
  --output-path=/tmp/avalanchego-v${VERSION}/output.yaml \
  --mode=${MODE}

  EXIT_CODE=$?
>>>>>>> 85f64350
else
  go run scripts/parser/main.go \
    /tmp/avalanchego-v${VERSION}/output.yaml \
    $CHAIN_ID $GENESIS_ADDRESS \
    /tmp/avalanchego-v${VERSION}/avalanchego \
    ${AVALANCHEGO_PLUGIN_DIR} \
    "0.0.0.0:12342" \
    "/tmp/genesis.json"
fi

#################################
if [[ ${MODE} == "test" ]]; then
  # "e2e.test" already terminates the cluster for "test" mode
  # just in case tests are aborted, manually terminate them again
  echo "network-runner RPC server was running on PID ${PID} as test mode; terminating the process..."
  # pkill -P ${PID} || true
  # kill -2 ${PID} || true
  # pkill -9 -f srEXiWaHuhNyGwPUi444Tu47ZEDwxTWrbQiuD7FmgSAQ6X7Dy || true # in case pkill didn't work
else
<<<<<<< HEAD
  echo "CTRL + C to exit and kill all background processes"
  wait
fi
=======
  echo "network-runner RPC server is running on PID ${PID}..."
  echo ""
  echo "use the following command to terminate:"
  echo ""
  echo "pkill -P ${PID} && kill -2 ${PID} && pkill -9 -f srEXiWaHuhNyGwPUi444Tu47ZEDwxTWrbQiuD7FmgSAQ6X7Dy"
  echo ""
fi

exit ${EXIT_CODE}
>>>>>>> 85f64350
<|MERGE_RESOLUTION|>--- conflicted
+++ resolved
@@ -100,16 +100,10 @@
 
 # Create genesis file to use in network (make sure to add your address to
 # "alloc")
-<<<<<<< HEAD
-export CHAIN_ID=99999
-echo "creating genesis"
-cat <<EOF >${BASEFILE}/genesis.json
-=======
 if [[ ${E2E} != true ]]; then
   export CHAIN_ID=99999
   echo "creating genesis"
-  cat <<EOF > /tmp/genesis.json
->>>>>>> 85f64350
+  cat <<EOF >/tmp/genesis.json
 {
   "config": {
     "chainId": $CHAIN_ID,
@@ -204,34 +198,6 @@
 #################################
 # download avalanche-network-runner
 # https://github.com/ava-labs/avalanche-network-runner
-<<<<<<< HEAD
-# TODO: use "go install -v github.com/ava-labs/avalanche-network-runner/cmd/avalanche-network-runner@v${NETWORK_RUNNER_VERSION}"
-NETWORK_RUNNER_VERSION=1.0.12
-ANR_TARNAME=avalanche-network-runner_${NETWORK_RUNNER_VERSION}_linux_amd64.tar.gz
-if [[ ${GOOS} == "darwin" ]]; then
-  ANR_TARNAME=avalanche-network-runner_${NETWORK_RUNNER_VERSION}_darwin_amd64.tar.gz
-fi
-
-ANR_DOWNLOAD_PATH=${BASEFILE}/${ANR_TARNAME}
-ANR_DOWNLOAD_URL=https://github.com/ava-labs/avalanche-network-runner/releases/download/v${NETWORK_RUNNER_VERSION}/${ANR_TARNAME}
-ANR_FILEPATH=${BASEFILE}/avalanche-network-runner-v${NETWORK_RUNNER_VERSION}
-if [[ ! -d ${ANR_FILEPATH} ]]; then
-  if [[ ! -f ${ANR_DOWNLOAD_PATH} ]]; then
-    echo "downloading avalanche-network-runner ${NETWORK_RUNNER_VERSION} at ${ANR_DOWNLOAD_URL} to ${ANR_DOWNLOAD_PATH}"
-    curl -L ${ANR_DOWNLOAD_URL} -o ${ANR_DOWNLOAD_PATH}
-  fi
-  echo "extracting downloaded avalanche-network-runner to ${ANR_FILEPATH}"
-  mkdir -p ${ANR_FILEPATH} && tar xzvf ${ANR_DOWNLOAD_PATH} -C ${ANR_FILEPATH}
-fi
-
-#################################
-echo "building e2e.test"
-# to install the ginkgo binary (required for test build and run)
-go install -v github.com/onsi/ginkgo/v2/ginkgo@v2.1.3
-ACK_GINKGO_RC=true ginkgo build ./tests/e2e
-
-trap "trap - SIGTERM && kill -- -$$" SIGTERM SIGKILL EXIT
-=======
 REPO_PATH=github.com/ava-labs/avalanche-network-runner
 if [[ -z ${NETWORK_RUNNER_VERSION+x} ]]; then
   # no version set
@@ -241,7 +207,6 @@
   go install -v ${REPO_PATH}@v${NETWORK_RUNNER_VERSION}
 fi
 
->>>>>>> 85f64350
 #################################
 # run "avalanche-network-runner" server
 GOPATH=$(go env GOPATH)
@@ -253,40 +218,10 @@
   BIN=${GOBIN}/avalanche-network-runner
 fi
 echo "launch avalanche-network-runner in the background"
-<<<<<<< HEAD
-${ANR_FILEPATH}/avalanche-network-runner \
-  server \
+$BIN server \
   --log-level debug \
   --port=":12342" \
   --grpc-gateway-port=":12343" &
-PID=${!}
-
-#################################
-# By default, it runs all e2e test cases!
-# Use "--ginkgo.skip" to skip tests.
-# Use "--ginkgo.focus" to select tests.
-echo "running e2e tests"
-./tests/e2e/e2e.test \
-  --ginkgo.v \
-  --network-runner-log-level debug \
-  --network-runner-grpc-endpoint="0.0.0.0:12342" \
-  --avalanchego-path=${AVALANCHEGO_PATH} \
-  --avalanchego-plugin-dir=${AVALANCHEGO_PLUGIN_DIR} \
-  --avalanchego-log-level=${AVALANCHE_LOG_LEVEL} \
-  --vm-genesis-path=${BASEFILE}/genesis.json \
-  --output-path=${BASEFILE}/avalanchego-v${VERSION}/output.yaml \
-  --mode=${MODE}
-
-#################################
-# e.g., print out MetaMask endpoints
-if [[ -f "${BASEFILE}/avalanchego-v${VERSION}/output.yaml" ]]; then
-  echo "cluster is ready!"
-  go run scripts/parser/main.go ${BASEFILE}/avalanchego-v${VERSION}/output.yaml $CHAIN_ID $GENESIS_ADDRESS
-=======
-$BIN server \
---log-level debug \
---port=":12342" \
---grpc-gateway-port=":12343" &
 PID=${!}
 
 if [[ ${E2E} == true ]]; then
@@ -302,16 +237,15 @@
   # Use "--ginkgo.focus" to select tests.
   echo "running e2e tests"
   ./tests/e2e/e2e.test \
-  --ginkgo.v \
-  --network-runner-log-level debug \
-  --network-runner-grpc-endpoint="0.0.0.0:12342" \
-  --avalanchego-path=${AVALANCHEGO_PATH} \
-  --avalanchego-plugin-dir=${AVALANCHEGO_PLUGIN_DIR} \
-  --output-path=/tmp/avalanchego-v${VERSION}/output.yaml \
-  --mode=${MODE}
+    --ginkgo.v \
+    --network-runner-log-level debug \
+    --network-runner-grpc-endpoint="0.0.0.0:12342" \
+    --avalanchego-path=${AVALANCHEGO_PATH} \
+    --avalanchego-plugin-dir=${AVALANCHEGO_PLUGIN_DIR} \
+    --output-path=/tmp/avalanchego-v${VERSION}/output.yaml \
+    --mode=${MODE}
 
   EXIT_CODE=$?
->>>>>>> 85f64350
 else
   go run scripts/parser/main.go \
     /tmp/avalanchego-v${VERSION}/output.yaml \
@@ -327,15 +261,10 @@
   # "e2e.test" already terminates the cluster for "test" mode
   # just in case tests are aborted, manually terminate them again
   echo "network-runner RPC server was running on PID ${PID} as test mode; terminating the process..."
-  # pkill -P ${PID} || true
-  # kill -2 ${PID} || true
-  # pkill -9 -f srEXiWaHuhNyGwPUi444Tu47ZEDwxTWrbQiuD7FmgSAQ6X7Dy || true # in case pkill didn't work
-else
-<<<<<<< HEAD
-  echo "CTRL + C to exit and kill all background processes"
-  wait
-fi
-=======
+  pkill -P ${PID} || true
+  kill -2 ${PID}
+  pkill -9 -f srEXiWaHuhNyGwPUi444Tu47ZEDwxTWrbQiuD7FmgSAQ6X7Dy || true # in case pkill didn't work
+else
   echo "network-runner RPC server is running on PID ${PID}..."
   echo ""
   echo "use the following command to terminate:"
@@ -344,5 +273,4 @@
   echo ""
 fi
 
-exit ${EXIT_CODE}
->>>>>>> 85f64350
+exit ${EXIT_CODE}