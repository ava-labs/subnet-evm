--- conflicted
+++ resolved
@@ -20,13 +20,9 @@
 # to install the ginkgo binary (required for test build and run)
 go install -v github.com/onsi/ginkgo/v2/ginkgo@${GINKGO_VERSION}
 
-<<<<<<< HEAD
-ACK_GINKGO_RC=true ginkgo build ./tests/precompile ./tests/load ./tests/warp
-=======
 TEST_SOURCE_ROOT=$(pwd)
 
-ACK_GINKGO_RC=true ginkgo build ./tests/load
->>>>>>> e7bb05db
+ACK_GINKGO_RC=true ginkgo build ./tests/load ./tests/warp
 
 # By default, it runs all e2e test cases!
 # Use "--ginkgo.skip" to skip tests.
