import "@nomiclabs/hardhat-waffle"
import "@nomiclabs/hardhat-ethers"
import "./tasks"

// HardHat users must populate these environment variables in order to connect to their subnet-evm instance
// Since the blockchainID is not known in advance, there's no good default to use and we use the C-Chain here.
var local_rpc_uri = process.env.RPC_URI || "http://127.0.0.1:9650/ext/bc/C/rpc"
var local_chain_id = parseInt(process.env.CHAIN_ID, 10) || 99999

export default {
  solidity: {
    compilers: [
      {
        version: "0.5.16"
      },
      {
        version: "0.6.2"
      },
      {
        version: "0.6.4"
      },
      {
        version: "0.7.0"
      },
      {
        version: "0.8.9"
      }
    ]
  },
  networks: {
    local: {
      //"http://{ip}:{port}/ext/bc/{chainID}/rpc
      // expected to be populated by the environment variables above
      url: local_rpc_uri,
      chainId: local_chain_id,
      accounts: [
        "0x56289e99c94b6912bfc12adc093c9b51124f0dc54ac7a766b2bc5ccf558d8027",
        "0x7b4198529994b0dc604278c99d153cfd069d594753d471171a1d102a10438e07",
        "0x15614556be13730e9e8d6eacc1603143e7b96987429df8726384c2ec4502ef6e",
        "0x31b571bf6894a248831ff937bb49f7754509fe93bbd2517c9c73c4144c0e97dc",
        "0x6934bef917e01692b789da754a0eae31a8536eb465e7bff752ea291dad88c675",
        "0xe700bdbdbc279b808b1ec45f8c2370e4616d3a02c336e68d85d4668e08f53cff",
        "0xbbc2865b76ba28016bc2255c7504d000e046ae01934b04c694592a6276988630",
        "0xcdbfd34f687ced8c6968854f8a99ae47712c4f4183b78dcc4a903d1bfe8cbf60",
        "0x86f78c5416151fe3546dece84fda4b4b1e36089f2dbc48496faf3a950f16157c",
        "0x750839e9dbbd2a0910efe40f50b2f3b2f2f59f5580bb4b83bd8c1201cf9a010a"
      ],
      pollingInterval: "1s"
    },
  },
  mocha: {
<<<<<<< HEAD
    timeout: 0
=======
    timeout: 30000
>>>>>>> eccd2eee
  }
}<|MERGE_RESOLUTION|>--- conflicted
+++ resolved
@@ -49,10 +49,6 @@
     },
   },
   mocha: {
-<<<<<<< HEAD
-    timeout: 0
-=======
     timeout: 30000
->>>>>>> eccd2eee
   }
 }