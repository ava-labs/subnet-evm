// Copyright (C) 2019-2025, Ava Labs, Inc. All rights reserved.
// See the file LICENSE for licensing terms.

package handlers

import (
	"bytes"
	"context"
	"time"

	"github.com/ava-labs/avalanchego/codec"
	"github.com/ava-labs/avalanchego/ids"
	"github.com/ava-labs/libevm/common"
	"github.com/ava-labs/libevm/core/types"
	"github.com/ava-labs/libevm/ethdb"
	"github.com/ava-labs/libevm/ethdb/memorydb"
	"github.com/ava-labs/libevm/log"
	"github.com/ava-labs/libevm/trie"
	"github.com/ava-labs/libevm/triedb"

	"github.com/ava-labs/subnet-evm/core/state/snapshot"
	"github.com/ava-labs/subnet-evm/plugin/evm/message"
	"github.com/ava-labs/subnet-evm/sync/handlers/stats"
	"github.com/ava-labs/subnet-evm/sync/syncutils"
	"github.com/ava-labs/subnet-evm/utils"
)

var _ LeafRequestHandler = (*leafsRequestHandler)(nil)

const (
	// Maximum number of leaves to return in a message.LeafsResponse
	// This parameter overrides any other Limit specified
	// in message.LeafsRequest if it is greater than this value
	maxLeavesLimit = uint16(1024)

	// Maximum percent of the time left to deadline to spend on optimistically
	// reading the snapshot to find the response
	maxSnapshotReadTimePercent = 75

	segmentLen = 64                // divide data from snapshot to segments of this size
	keyLength  = common.HashLength // length of the keys of the trie to sync
)

type LeafRequestHandler interface {
	OnLeafsRequest(ctx context.Context, nodeID ids.NodeID, requestID uint32, leafsRequest message.LeafsRequest) ([]byte, error)
}

// leafsRequestHandler is a peer.RequestHandler for types.LeafsRequest
// serving requested trie data
type leafsRequestHandler struct {
	trieDB           *triedb.Database
	snapshotProvider SnapshotProvider
	codec            codec.Manager
	stats            stats.LeafsRequestHandlerStats
<<<<<<< HEAD
	pool             sync.Pool
=======
>>>>>>> c22bd140
	trieKeyLength    int
}

func NewLeafsRequestHandler(trieDB *triedb.Database, trieKeyLength int, snapshotProvider SnapshotProvider, codec codec.Manager, syncerStats stats.LeafsRequestHandlerStats) *leafsRequestHandler {
	return &leafsRequestHandler{
		trieDB:           trieDB,
		snapshotProvider: snapshotProvider,
		codec:            codec,
		stats:            syncerStats,
		trieKeyLength:    trieKeyLength,
<<<<<<< HEAD
		pool: sync.Pool{
			New: func() interface{} { return make([][]byte, 0, maxLeavesLimit) },
		},
=======
>>>>>>> c22bd140
	}
}

// OnLeafsRequest returns encoded message.LeafsResponse for a given message.LeafsRequest
// Returns leaves with proofs for specified (Start-End) (both inclusive) ranges
// Returned message.LeafsResponse may contain partial leaves within requested Start and End range if:
// - ctx expired while fetching leafs
// - number of leaves read is greater than Limit (message.LeafsRequest)
// Specified Limit in message.LeafsRequest is overridden to maxLeavesLimit if it is greater than maxLeavesLimit
// Expects returned errors to be treated as FATAL
// Never returns errors
// Returns nothing if NodeType is invalid or requested trie root is not found
// Assumes ctx is active
func (lrh *leafsRequestHandler) OnLeafsRequest(ctx context.Context, nodeID ids.NodeID, requestID uint32, leafsRequest message.LeafsRequest) ([]byte, error) {
	startTime := time.Now()
	lrh.stats.IncLeafsRequest()

	if (len(leafsRequest.End) > 0 && bytes.Compare(leafsRequest.Start, leafsRequest.End) > 0) ||
		leafsRequest.Root == (common.Hash{}) ||
		leafsRequest.Root == types.EmptyRootHash ||
		leafsRequest.Limit == 0 {
		log.Debug("invalid leafs request, dropping request", "nodeID", nodeID, "requestID", requestID, "request", leafsRequest)
		lrh.stats.IncInvalidLeafsRequest()
		return nil, nil
	}
	if (len(leafsRequest.Start) != 0 && len(leafsRequest.Start) != lrh.trieKeyLength) ||
		(len(leafsRequest.End) != 0 && len(leafsRequest.End) != lrh.trieKeyLength) {
		log.Debug("invalid length for leafs request range, dropping request", "startLen", len(leafsRequest.Start), "endLen", len(leafsRequest.End), "expected", lrh.trieKeyLength)
		lrh.stats.IncInvalidLeafsRequest()
		return nil, nil
	}
	// TODO: We should know the state root that accounts correspond to,
	// as this information will be necessary to access storage tries when
	// the trie is path based.
	// stateRoot := common.Hash{}
	t, err := trie.New(trie.TrieID(leafsRequest.Root), lrh.trieDB)
	if err != nil {
		log.Debug("error opening trie when processing request, dropping request", "nodeID", nodeID, "requestID", requestID, "root", leafsRequest.Root, "err", err)
		lrh.stats.IncMissingRoot()
		return nil, nil
	}
	// override limit if it is greater than the configured maxLeavesLimit
	limit := leafsRequest.Limit
	if limit > maxLeavesLimit {
		limit = maxLeavesLimit
	}
	var leafsResponse message.LeafsResponse
<<<<<<< HEAD
	// pool response's key/val allocations
	leafsResponse.Keys = lrh.pool.Get().([][]byte)
	leafsResponse.Vals = lrh.pool.Get().([][]byte)
	defer func() {
		for i := range leafsResponse.Keys {
			// clear out slices before returning them to the pool
			// to avoid memory leak.
			leafsResponse.Keys[i] = nil
			leafsResponse.Vals[i] = nil
		}
		lrh.pool.Put(leafsResponse.Keys[:0])
		lrh.pool.Put(leafsResponse.Vals[:0])
	}()
=======
	leafsResponse.Keys = make([][]byte, 0, limit)
	leafsResponse.Vals = make([][]byte, 0, limit)

>>>>>>> c22bd140
	responseBuilder := &responseBuilder{
		request:   &leafsRequest,
		response:  &leafsResponse,
		t:         t,
		keyLength: lrh.trieKeyLength,
		limit:     limit,
		stats:     lrh.stats,
	}
	// pass snapshot to responseBuilder if non-nil snapshot getter provided
	if lrh.snapshotProvider != nil {
		responseBuilder.snap = lrh.snapshotProvider.Snapshots()
	}
	err = responseBuilder.handleRequest(ctx)
	// ensure metrics are captured properly on all return paths
	defer func() {
		lrh.stats.UpdateLeafsRequestProcessingTime(time.Since(startTime))
		lrh.stats.UpdateLeafsReturned(uint16(len(leafsResponse.Keys)))
		lrh.stats.UpdateRangeProofValsReturned(int64(len(leafsResponse.ProofVals)))
		lrh.stats.UpdateGenerateRangeProofTime(responseBuilder.proofTime)
		lrh.stats.UpdateReadLeafsTime(responseBuilder.trieReadTime)
	}()
	if err != nil {
		log.Debug("failed to serve leafs request", "nodeID", nodeID, "requestID", requestID, "request", leafsRequest, "err", err)
		return nil, nil
	}
	if len(leafsResponse.Keys) == 0 && ctx.Err() != nil {
		log.Debug("context err set before any leafs were iterated", "nodeID", nodeID, "requestID", requestID, "request", leafsRequest, "ctxErr", ctx.Err())
		return nil, nil
	}
	responseBytes, err := lrh.codec.Marshal(message.Version, leafsResponse)
	if err != nil {
		log.Debug("failed to marshal LeafsResponse, dropping request", "nodeID", nodeID, "requestID", requestID, "request", leafsRequest, "err", err)
		return nil, nil
	}
	log.Debug("handled leafsRequest", "time", time.Since(startTime), "leafs", len(leafsResponse.Keys), "proofLen", len(leafsResponse.ProofVals))
	return responseBytes, nil
}

type responseBuilder struct {
	request   *message.LeafsRequest
	response  *message.LeafsResponse
	t         *trie.Trie
	snap      *snapshot.Tree
	keyLength int
	limit     uint16

	// stats
	trieReadTime time.Duration
	proofTime    time.Duration
	stats        stats.LeafsRequestHandlerStats
}

func (rb *responseBuilder) handleRequest(ctx context.Context) error {
	// Read from snapshot if a [snapshot.Tree] was provided in initialization
	if rb.snap != nil {
		if done, err := rb.fillFromSnapshot(ctx); err != nil {
			return err
		} else if done {
			return nil
		}
		// reset the proof if we will iterate the trie further
		rb.response.ProofVals = nil
	}

	if len(rb.response.Keys) < int(rb.limit) {
		// more indicates whether there are more leaves in the trie
		more, err := rb.fillFromTrie(ctx, rb.request.End)
		if err != nil {
			rb.stats.IncTrieError()
			return err
		}
		if len(rb.request.Start) == 0 && !more {
			// omit proof via early return
			return nil
		}
	}

	// Generate the proof and add it to the response.
	proof, err := rb.generateRangeProof(rb.request.Start, rb.response.Keys)
	if err != nil {
		rb.stats.IncProofError()
		return err
	}
	defer proof.Close() // closing memdb does not error

	rb.response.ProofVals, err = iterateVals(proof)
	if err != nil {
		rb.stats.IncProofError()
		return err
	}
	return nil
}

// fillFromSnapshot reads data from snapshot and returns true if the response is complete.
// Otherwise, the caller should attempt to iterate the trie and determine if a range proof
// should be added to the response.
func (rb *responseBuilder) fillFromSnapshot(ctx context.Context) (bool, error) {
	snapshotReadStart := time.Now()
	rb.stats.IncSnapshotReadAttempt()

	// Optimistically read leafs from the snapshot, assuming they have not been
	// modified since the requested root. If this assumption can be verified with
	// range proofs and data from the trie, we can skip iterating the trie as
	// an optimization.
	// Since we are performing this read optimistically, we use a separate context
	// with reduced timeout so there is enough time to read the trie if the snapshot
	// read does not contain up-to-date data.
	snapCtx := ctx
	if deadline, ok := ctx.Deadline(); ok {
		timeTillDeadline := time.Until(deadline)
		bufferedDeadline := time.Now().Add(timeTillDeadline * maxSnapshotReadTimePercent / 100)

		var cancel context.CancelFunc
		snapCtx, cancel = context.WithDeadline(ctx, bufferedDeadline)
		defer cancel()
	}
	snapKeys, snapVals, err := rb.readLeafsFromSnapshot(snapCtx)
	// Update read snapshot time here, so that we include the case that an error occurred.
	rb.stats.UpdateSnapshotReadTime(time.Since(snapshotReadStart))
	if err != nil {
		rb.stats.IncSnapshotReadError()
		return false, err
	}

	// Check if the entire range read from the snapshot is valid according to the trie.
	proof, ok, more, err := rb.isRangeValid(snapKeys, snapVals, false)
	if err != nil {
		rb.stats.IncProofError()
		return false, err
	}
	defer proof.Close() // closing memdb does not error
	if ok {
		rb.response.Keys, rb.response.Vals = snapKeys, snapVals
		if len(rb.request.Start) == 0 && !more {
			// omit proof via early return
			rb.stats.IncSnapshotReadSuccess()
			return true, nil
		}
		rb.response.ProofVals, err = iterateVals(proof)
		if err != nil {
			rb.stats.IncProofError()
			return false, err
		}
		rb.stats.IncSnapshotReadSuccess()
		return !more, nil
	}
	// The data from the snapshot could not be validated as a whole. It is still likely
	// most of the data from the snapshot is useable, so we try to validate smaller
	// segments of the data and use them in the response.
	hasGap := false
	for i := 0; i < len(snapKeys); i += segmentLen {
		segmentEnd := min(i+segmentLen, len(snapKeys))
		proof, ok, _, err := rb.isRangeValid(snapKeys[i:segmentEnd], snapVals[i:segmentEnd], hasGap)
		if err != nil {
			rb.stats.IncProofError()
			return false, err
		}
		_ = proof.Close() // we don't need this proof
		if !ok {
			// segment is not valid
			rb.stats.IncSnapshotSegmentInvalid()
			hasGap = true
			continue
		}

		// segment is valid
		rb.stats.IncSnapshotSegmentValid()
		if hasGap {
			// if there is a gap between valid segments, fill the gap with data from the trie
			_, err := rb.fillFromTrie(ctx, snapKeys[i])
			if err != nil {
				rb.stats.IncTrieError()
				return false, err
			}
			if len(rb.response.Keys) >= int(rb.limit) || ctx.Err() != nil {
				break
			}
			// remove the last key added since it is snapKeys[i] and will be added back
			// Note: this is safe because we were able to verify the range proof that
			// shows snapKeys[i] is part of the trie.
			rb.response.Keys = rb.response.Keys[:len(rb.response.Keys)-1]
			rb.response.Vals = rb.response.Vals[:len(rb.response.Vals)-1]
		}
		hasGap = false
		// all the key/vals in the segment are valid, but possibly shorten segmentEnd
		// here to respect limit. this is necessary in case the number of leafs we read
		// from the trie is more than the length of a segment which cannot be validated. limit
		segmentEnd = min(segmentEnd, i+int(rb.limit)-len(rb.response.Keys))
		rb.response.Keys = append(rb.response.Keys, snapKeys[i:segmentEnd]...)
		rb.response.Vals = append(rb.response.Vals, snapVals[i:segmentEnd]...)

		if len(rb.response.Keys) >= int(rb.limit) {
			break
		}
	}
	return false, nil
}

// generateRangeProof returns a range proof for the range specified by [start] and [keys] using [t].
func (rb *responseBuilder) generateRangeProof(start []byte, keys [][]byte) (*memorydb.Database, error) {
	proof := memorydb.New()
	startTime := time.Now()
	defer func() { rb.proofTime += time.Since(startTime) }()

	// If [start] is empty, populate it with the appropriate length key starting at 0.
	if len(start) == 0 {
		start = bytes.Repeat([]byte{0x00}, rb.keyLength)
	}

	if err := rb.t.Prove(start, proof); err != nil {
		_ = proof.Close() // closing memdb does not error
		return nil, err
	}
	if len(keys) > 0 {
		// If there is a non-zero number of keys, set [end] for the range proof to the last key.
		end := keys[len(keys)-1]
		if err := rb.t.Prove(end, proof); err != nil {
			_ = proof.Close() // closing memdb does not error
			return nil, err
		}
	}
	return proof, nil
}

// verifyRangeProof verifies the provided range proof with [keys/vals], starting at [start].
// Returns a boolean indicating if there are more leaves to the right of the last key in the trie and a nil error if the range proof is successfully verified.
func (rb *responseBuilder) verifyRangeProof(keys, vals [][]byte, start []byte, proof *memorydb.Database) (bool, error) {
	startTime := time.Now()
	defer func() { rb.proofTime += time.Since(startTime) }()

	// If [start] is empty, populate it with the appropriate length key starting at 0.
	if len(start) == 0 {
		start = bytes.Repeat([]byte{0x00}, rb.keyLength)
	}
	return trie.VerifyRangeProof(rb.request.Root, start, keys, vals, proof)
}

// iterateVals returns the values contained in [db]
func iterateVals(db *memorydb.Database) ([][]byte, error) {
	if db == nil {
		return nil, nil
	}
	// iterate db into [][]byte and return
	it := db.NewIterator(nil, nil)
	defer it.Release()

	vals := make([][]byte, 0, db.Len())
	for it.Next() {
		vals = append(vals, it.Value())
	}

	return vals, it.Error()
}

// isRangeValid generates and verifies a range proof, returning true if keys/vals are
// part of the trie. If [hasGap] is true, the range is validated independent of the
// existing response. If [hasGap] is false, the range proof begins at a key which
// guarantees the range can be appended to the response.
// Additionally returns a boolean indicating if there are more leaves in the trie.
func (rb *responseBuilder) isRangeValid(keys, vals [][]byte, hasGap bool) (*memorydb.Database, bool, bool, error) {
	var startKey []byte
	if hasGap {
		startKey = keys[0]
	} else {
		startKey = rb.nextKey()
	}

	proof, err := rb.generateRangeProof(startKey, keys)
	if err != nil {
		return nil, false, false, err
	}
	more, proofErr := rb.verifyRangeProof(keys, vals, startKey, proof)
	return proof, proofErr == nil, more, nil
}

// nextKey returns the nextKey that could potentially be part of the response.
func (rb *responseBuilder) nextKey() []byte {
	if len(rb.response.Keys) == 0 {
		return rb.request.Start
	}
	nextKey := common.CopyBytes(rb.response.Keys[len(rb.response.Keys)-1])
	utils.IncrOne(nextKey)
	return nextKey
}

// fillFromTrie iterates key/values from the response builder's trie and appends
// them to the response. Iteration begins from the last key already in the response,
// or the request start if the response is empty. Iteration ends at [end] or if
// the number of leafs reaches the builder's limit.
// Returns true if there are more keys in the trie.
func (rb *responseBuilder) fillFromTrie(ctx context.Context, end []byte) (bool, error) {
	startTime := time.Now()
	defer func() { rb.trieReadTime += time.Since(startTime) }()

	// create iterator to iterate the trie
	nodeIt, err := rb.t.NodeIterator(rb.nextKey())
	if err != nil {
		return false, err
	}
	it := trie.NewIterator(nodeIt)
	more := false
	for it.Next() {
		// if we're at the end, break this loop
		if len(end) > 0 && bytes.Compare(it.Key, end) > 0 {
			more = true
			break
		}

		// If we've returned enough data or run out of time, set the more flag and exit
		// this flag will determine if the proof is generated or not
		if len(rb.response.Keys) >= int(rb.limit) || ctx.Err() != nil {
			more = true
			break
		}

		// append key/vals to the response
		rb.response.Keys = append(rb.response.Keys, it.Key)
		rb.response.Vals = append(rb.response.Vals, it.Value)
	}
	return more, it.Err
}

// readLeafsFromSnapshot iterates the storage snapshot of the requested account
// (or the main account trie if account is empty). Returns up to [rb.limit] key/value
// pairs for keys that are in the request's range (inclusive).
func (rb *responseBuilder) readLeafsFromSnapshot(ctx context.Context) ([][]byte, [][]byte, error) {
	var (
		snapIt    ethdb.Iterator
		startHash = common.BytesToHash(rb.request.Start)
		keys      = make([][]byte, 0, rb.limit)
		vals      = make([][]byte, 0, rb.limit)
	)

	// Get an iterator into the storage or the main account snapshot.
	if rb.request.Account == (common.Hash{}) {
		snapIt = &syncutils.AccountIterator{AccountIterator: rb.snap.DiskAccountIterator(startHash)}
	} else {
		snapIt = &syncutils.StorageIterator{StorageIterator: rb.snap.DiskStorageIterator(rb.request.Account, startHash)}
	}
	defer snapIt.Release()
	for snapIt.Next() {
		// if we're at the end, break this loop
		if len(rb.request.End) > 0 && bytes.Compare(snapIt.Key(), rb.request.End) > 0 {
			break
		}
		// If we've returned enough data or run out of time, set the more flag and exit
		// this flag will determine if the proof is generated or not
		if len(keys) >= int(rb.limit) || ctx.Err() != nil {
			break
		}

		keys = append(keys, snapIt.Key())
		vals = append(vals, snapIt.Value())
	}
	return keys, vals, snapIt.Error()
}<|MERGE_RESOLUTION|>--- conflicted
+++ resolved
@@ -52,10 +52,6 @@
 	snapshotProvider SnapshotProvider
 	codec            codec.Manager
 	stats            stats.LeafsRequestHandlerStats
-<<<<<<< HEAD
-	pool             sync.Pool
-=======
->>>>>>> c22bd140
 	trieKeyLength    int
 }
 
@@ -66,12 +62,6 @@
 		codec:            codec,
 		stats:            syncerStats,
 		trieKeyLength:    trieKeyLength,
-<<<<<<< HEAD
-		pool: sync.Pool{
-			New: func() interface{} { return make([][]byte, 0, maxLeavesLimit) },
-		},
-=======
->>>>>>> c22bd140
 	}
 }
 
@@ -119,25 +109,9 @@
 		limit = maxLeavesLimit
 	}
 	var leafsResponse message.LeafsResponse
-<<<<<<< HEAD
-	// pool response's key/val allocations
-	leafsResponse.Keys = lrh.pool.Get().([][]byte)
-	leafsResponse.Vals = lrh.pool.Get().([][]byte)
-	defer func() {
-		for i := range leafsResponse.Keys {
-			// clear out slices before returning them to the pool
-			// to avoid memory leak.
-			leafsResponse.Keys[i] = nil
-			leafsResponse.Vals[i] = nil
-		}
-		lrh.pool.Put(leafsResponse.Keys[:0])
-		lrh.pool.Put(leafsResponse.Vals[:0])
-	}()
-=======
 	leafsResponse.Keys = make([][]byte, 0, limit)
 	leafsResponse.Vals = make([][]byte, 0, limit)
 
->>>>>>> c22bd140
 	responseBuilder := &responseBuilder{
 		request:   &leafsRequest,
 		response:  &leafsResponse,
