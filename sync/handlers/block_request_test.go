--- conflicted
+++ resolved
@@ -78,15 +78,8 @@
 	}
 	blockRequest.Parents = test.requestedParents
 
-<<<<<<< HEAD
-	responseBytes, err := blockRequestHandler.OnBlockRequest(context.Background(), ids.GenerateTestNodeID(), 1, blockRequest)
-	require.NoError(t, err)
-=======
 	responseBytes, err := blockRequestHandler.OnBlockRequest(t.Context(), ids.GenerateTestNodeID(), 1, blockRequest)
-	if err != nil {
-		t.Fatal("unexpected error during block request", err)
-	}
->>>>>>> e90a3a3b
+	require.NoError(t, err)
 	if test.assertResponse != nil {
 		test.assertResponse(t, mockHandlerStats, responseBytes)
 	}
