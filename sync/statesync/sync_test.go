// Copyright (C) 2019-2025, Ava Labs, Inc. All rights reserved.
// See the file LICENSE for licensing terms.

package statesync

import (
	"bytes"
	"context"
	"errors"
	"math/rand"
	"runtime/pprof"
	"sync/atomic"
	"testing"
	"time"

	"github.com/ava-labs/libevm/common"
	"github.com/ava-labs/libevm/core/rawdb"
	"github.com/ava-labs/libevm/core/types"
	"github.com/ava-labs/libevm/crypto"
	"github.com/ava-labs/libevm/ethdb"
	"github.com/ava-labs/libevm/rlp"
	"github.com/ava-labs/libevm/trie"
	"github.com/ava-labs/libevm/triedb"
	"github.com/stretchr/testify/assert"
	"github.com/stretchr/testify/require"

	"github.com/ava-labs/subnet-evm/core/state/snapshot"
	"github.com/ava-labs/subnet-evm/plugin/evm/customrawdb"
	"github.com/ava-labs/subnet-evm/plugin/evm/message"
	"github.com/ava-labs/subnet-evm/sync/handlers"
	"github.com/ava-labs/subnet-evm/sync/statesync/statesynctest"

	statesyncclient "github.com/ava-labs/subnet-evm/sync/client"
	handlerstats "github.com/ava-labs/subnet-evm/sync/handlers/stats"
)

const testSyncTimeout = 30 * time.Second

var errInterrupted = errors.New("interrupted sync")

type syncTest struct {
	ctx               context.Context
	prepareForTest    func(t *testing.T, r *rand.Rand) (clientDB ethdb.Database, serverDB ethdb.Database, serverTrieDB *triedb.Database, syncRoot common.Hash)
	expectedError     error
	GetLeafsIntercept func(message.LeafsRequest, message.LeafsResponse) (message.LeafsResponse, error)
	GetCodeIntercept  func([]common.Hash, [][]byte) ([][]byte, error)
}

func testSync(t *testing.T, test syncTest) {
	t.Helper()
	ctx := t.Context()
	if test.ctx != nil {
		ctx = test.ctx
	}
	r := rand.New(rand.NewSource(1))
	clientDB, serverDB, serverTrieDB, root := test.prepareForTest(t, r)
	leafsRequestHandler := handlers.NewLeafsRequestHandler(serverTrieDB, message.StateTrieKeyLength, nil, message.Codec, handlerstats.NewNoopHandlerStats())
	codeRequestHandler := handlers.NewCodeRequestHandler(serverDB, message.Codec, handlerstats.NewNoopHandlerStats())
	mockClient := statesyncclient.NewTestClient(message.Codec, leafsRequestHandler, codeRequestHandler, nil)
	// Set intercept functions for the mock client
	mockClient.GetLeafsIntercept = test.GetLeafsIntercept
	mockClient.GetCodeIntercept = test.GetCodeIntercept

	s, err := NewStateSyncer(&StateSyncerConfig{
		Client:                   mockClient,
		Root:                     root,
		DB:                       clientDB,
		BatchSize:                1000, // Use a lower batch size in order to get test coverage of batches being written early.
		NumCodeFetchingWorkers:   DefaultNumCodeFetchingWorkers,
		MaxOutstandingCodeHashes: DefaultMaxOutstandingCodeHashes,
		RequestSize:              1024,
	})
	require.NoError(t, err, "failed to create state syncer")
<<<<<<< HEAD

	require.NoError(t, s.Start(ctx), "failed to start state syncer")

	waitFor(t, context.Background(), s.Wait, test.expectedError, testSyncTimeout)

	// Only assert database consistency if the sync was expected to succeed.
=======
	// begin sync
	s.Start(ctx)
	waitFor(t, t.Context(), s.Wait, test.expectedError, testSyncTimeout)
>>>>>>> 9114d48a
	if test.expectedError != nil {
		return
	}

	assertDBConsistency(t, root, clientDB, serverTrieDB, triedb.NewDatabase(clientDB, nil))
}

// testSyncResumes tests a series of syncTests work as expected, invoking a callback function after each
// successive step.
func testSyncResumes(t *testing.T, steps []syncTest, stepCallback func()) {
	for _, test := range steps {
		testSync(t, test)
		stepCallback()
	}
}

// waitFor waits for a result on the [result] channel to match [expected], or a timeout.
func waitFor(t *testing.T, ctx context.Context, resultFunc func(context.Context) error, expected error, timeout time.Duration) {
	t.Helper()
	ctx, cancel := context.WithTimeout(ctx, timeout)
	defer cancel()
	err := resultFunc(ctx)
	if ctx.Err() != nil {
		// print a stack trace to assist with debugging
		var stackBuf bytes.Buffer
		pprof.Lookup("goroutine").WriteTo(&stackBuf, 2)
		t.Log(stackBuf.String())
		// fail the test
		require.Fail(t, "unexpected timeout waiting for sync result")
	}

	require.ErrorIs(t, err, expected, "result of sync did not match expected error")
}

func TestSimpleSyncCases(t *testing.T) {
	var (
		numAccounts      = 250
		numAccountsSmall = 10
		clientErr        = errors.New("dummy client error")
	)
	tests := map[string]syncTest{
		"accounts": {
			prepareForTest: func(t *testing.T, r *rand.Rand) (ethdb.Database, ethdb.Database, *triedb.Database, common.Hash) {
				serverDB := rawdb.NewMemoryDatabase()
				serverTrieDB := triedb.NewDatabase(serverDB, nil)
				root, _ := statesynctest.FillAccounts(t, r, serverTrieDB, common.Hash{}, numAccounts, nil)
				return rawdb.NewMemoryDatabase(), serverDB, serverTrieDB, root
			},
		},
		"accounts with code": {
			prepareForTest: func(t *testing.T, r *rand.Rand) (ethdb.Database, ethdb.Database, *triedb.Database, common.Hash) {
				serverDB := rawdb.NewMemoryDatabase()
				serverTrieDB := triedb.NewDatabase(serverDB, nil)
				root, _ := statesynctest.FillAccounts(t, r, serverTrieDB, common.Hash{}, numAccounts, func(t *testing.T, index int, account types.StateAccount) types.StateAccount {
					if index%3 == 0 {
						codeBytes := make([]byte, 256)
						_, err := r.Read(codeBytes)
						require.NoError(t, err, "error reading random code bytes")

						codeHash := crypto.Keccak256Hash(codeBytes)
						rawdb.WriteCode(serverDB, codeHash, codeBytes)
						account.CodeHash = codeHash[:]
					}
					return account
				})
				return rawdb.NewMemoryDatabase(), serverDB, serverTrieDB, root
			},
		},
		"accounts with code and storage": {
			prepareForTest: func(t *testing.T, r *rand.Rand) (ethdb.Database, ethdb.Database, *triedb.Database, common.Hash) {
				serverDB := rawdb.NewMemoryDatabase()
				serverTrieDB := triedb.NewDatabase(serverDB, nil)
				root := fillAccountsWithStorage(t, r, serverDB, serverTrieDB, common.Hash{}, numAccounts)
				return rawdb.NewMemoryDatabase(), serverDB, serverTrieDB, root
			},
		},
		"accounts with storage": {
			prepareForTest: func(t *testing.T, r *rand.Rand) (ethdb.Database, ethdb.Database, *triedb.Database, common.Hash) {
				serverDB := rawdb.NewMemoryDatabase()
				serverTrieDB := triedb.NewDatabase(serverDB, nil)
				root, _ := statesynctest.FillAccounts(t, r, serverTrieDB, common.Hash{}, numAccounts, func(t *testing.T, i int, account types.StateAccount) types.StateAccount {
					if i%5 == 0 {
						account.Root, _, _ = statesynctest.GenerateTrie(t, r, serverTrieDB, 16, common.HashLength)
					}

					return account
				})
				return rawdb.NewMemoryDatabase(), serverDB, serverTrieDB, root
			},
		},
		"accounts with overlapping storage": {
			prepareForTest: func(t *testing.T, r *rand.Rand) (ethdb.Database, ethdb.Database, *triedb.Database, common.Hash) {
				serverDB := rawdb.NewMemoryDatabase()
				serverTrieDB := triedb.NewDatabase(serverDB, nil)
				root, _ := statesynctest.FillAccountsWithOverlappingStorage(t, r, serverTrieDB, common.Hash{}, numAccounts, 3)
				return rawdb.NewMemoryDatabase(), serverDB, serverTrieDB, root
			},
		},
		"failed to fetch leafs": {
			prepareForTest: func(t *testing.T, r *rand.Rand) (ethdb.Database, ethdb.Database, *triedb.Database, common.Hash) {
				serverDB := rawdb.NewMemoryDatabase()
				serverTrieDB := triedb.NewDatabase(serverDB, nil)
				root, _ := statesynctest.FillAccounts(t, r, serverTrieDB, common.Hash{}, numAccountsSmall, nil)
				return rawdb.NewMemoryDatabase(), serverDB, serverTrieDB, root
			},
			GetLeafsIntercept: func(_ message.LeafsRequest, _ message.LeafsResponse) (message.LeafsResponse, error) {
				return message.LeafsResponse{}, clientErr
			},
			expectedError: clientErr,
		},
		"failed to fetch code": {
			prepareForTest: func(t *testing.T, r *rand.Rand) (ethdb.Database, ethdb.Database, *triedb.Database, common.Hash) {
				serverDB := rawdb.NewMemoryDatabase()
				serverTrieDB := triedb.NewDatabase(serverDB, nil)
				root := fillAccountsWithStorage(t, r, serverDB, serverTrieDB, common.Hash{}, numAccountsSmall)
				return rawdb.NewMemoryDatabase(), serverDB, serverTrieDB, root
			},
			GetCodeIntercept: func(_ []common.Hash, _ [][]byte) ([][]byte, error) {
				return nil, clientErr
			},
			expectedError: clientErr,
		},
	}
	for name, test := range tests {
		rand.New(rand.NewSource(1))
		t.Run(name, func(t *testing.T) {
			testSync(t, test)
		})
	}
}

func TestCancelSync(t *testing.T) {
	r := rand.New(rand.NewSource(1))
	serverDB := rawdb.NewMemoryDatabase()
	serverTrieDB := triedb.NewDatabase(serverDB, nil)
	// Create trie with 2000 accounts (more than one leaf request)
<<<<<<< HEAD
	root := fillAccountsWithStorage(t, r, serverDB, serverTrieDB, common.Hash{}, 2000)
	ctx, cancel := context.WithCancel(context.Background())
=======
	root := statesynctest.FillAccountsWithStorage(t, r, serverDB, serverTrieDB, common.Hash{}, 2000)
	ctx, cancel := context.WithCancel(t.Context())
>>>>>>> 9114d48a
	defer cancel()
	testSync(t, syncTest{
		ctx: ctx,
		prepareForTest: func(*testing.T, *rand.Rand) (ethdb.Database, ethdb.Database, *triedb.Database, common.Hash) {
			return rawdb.NewMemoryDatabase(), serverDB, serverTrieDB, root
		},
		expectedError: context.Canceled,
		GetLeafsIntercept: func(_ message.LeafsRequest, lr message.LeafsResponse) (message.LeafsResponse, error) {
			cancel()
			return lr, nil
		},
	})
}

// interruptLeafsIntercept provides the parameters to the getLeafsIntercept
// function which returns [errInterrupted] after passing through [numRequests]
// leafs requests for [root].
type interruptLeafsIntercept struct {
	numRequests    atomic.Uint32
	interruptAfter uint32
	root           common.Hash
}

// getLeafsIntercept can be passed to mockClient and returns an unmodified
// response for the first [numRequest] requests for leafs from [root].
// After that, all requests for leafs from [root] return [errInterrupted].
func (i *interruptLeafsIntercept) getLeafsIntercept(request message.LeafsRequest, response message.LeafsResponse) (message.LeafsResponse, error) {
	if request.Root == i.root {
		if numRequests := i.numRequests.Add(1); numRequests > i.interruptAfter {
			return message.LeafsResponse{}, errInterrupted
		}
	}
	return response, nil
}

func TestResumeSyncAccountsTrieInterrupted(t *testing.T) {
	r := rand.New(rand.NewSource(1))
	serverDB := rawdb.NewMemoryDatabase()
	serverTrieDB := triedb.NewDatabase(serverDB, nil)
	root, _ := statesynctest.FillAccountsWithOverlappingStorage(t, r, serverTrieDB, common.Hash{}, 2000, 3)
	clientDB := rawdb.NewMemoryDatabase()
	intercept := &interruptLeafsIntercept{
		root:           root,
		interruptAfter: 1,
	}
	testSync(t, syncTest{
		prepareForTest: func(*testing.T, *rand.Rand) (ethdb.Database, ethdb.Database, *triedb.Database, common.Hash) {
			return clientDB, serverDB, serverTrieDB, root
		},
		expectedError:     errInterrupted,
		GetLeafsIntercept: intercept.getLeafsIntercept,
	})

	require.GreaterOrEqual(t, intercept.numRequests.Load(), uint32(2))

	testSync(t, syncTest{
		prepareForTest: func(*testing.T, *rand.Rand) (ethdb.Database, ethdb.Database, *triedb.Database, common.Hash) {
			return clientDB, serverDB, serverTrieDB, root
		},
	})
}

func TestResumeSyncLargeStorageTrieInterrupted(t *testing.T) {
	r := rand.New(rand.NewSource(1))
	serverDB := rawdb.NewMemoryDatabase()
	serverTrieDB := triedb.NewDatabase(serverDB, nil)

	largeStorageRoot, _, _ := statesynctest.GenerateTrie(t, r, serverTrieDB, 2000, common.HashLength)
	root, _ := statesynctest.FillAccounts(t, r, serverTrieDB, common.Hash{}, 2000, func(_ *testing.T, index int, account types.StateAccount) types.StateAccount {
		// Set the root for a single account
		if index == 10 {
			account.Root = largeStorageRoot
		}
		return account
	})
	clientDB := rawdb.NewMemoryDatabase()
	intercept := &interruptLeafsIntercept{
		root:           largeStorageRoot,
		interruptAfter: 1,
	}
	testSync(t, syncTest{
		prepareForTest: func(*testing.T, *rand.Rand) (ethdb.Database, ethdb.Database, *triedb.Database, common.Hash) {
			return clientDB, serverDB, serverTrieDB, root
		},
		expectedError:     errInterrupted,
		GetLeafsIntercept: intercept.getLeafsIntercept,
	})

	testSync(t, syncTest{
		prepareForTest: func(*testing.T, *rand.Rand) (ethdb.Database, ethdb.Database, *triedb.Database, common.Hash) {
			return clientDB, serverDB, serverTrieDB, root
		},
	})
}

func TestResumeSyncToNewRootAfterLargeStorageTrieInterrupted(t *testing.T) {
	r := rand.New(rand.NewSource(1))
	serverDB := rawdb.NewMemoryDatabase()
	serverTrieDB := triedb.NewDatabase(serverDB, nil)

	largeStorageRoot1, _, _ := statesynctest.GenerateTrie(t, r, serverTrieDB, 2000, common.HashLength)
	largeStorageRoot2, _, _ := statesynctest.GenerateTrie(t, r, serverTrieDB, 2000, common.HashLength)
	root1, _ := statesynctest.FillAccounts(t, r, serverTrieDB, common.Hash{}, 2000, func(_ *testing.T, index int, account types.StateAccount) types.StateAccount {
		// Set the root for a single account
		if index == 10 {
			account.Root = largeStorageRoot1
		}
		return account
	})
	root2, _ := statesynctest.FillAccounts(t, r, serverTrieDB, root1, 100, func(_ *testing.T, index int, account types.StateAccount) types.StateAccount {
		if index == 20 {
			account.Root = largeStorageRoot2
		}
		return account
	})
	clientDB := rawdb.NewMemoryDatabase()
	intercept := &interruptLeafsIntercept{
		root:           largeStorageRoot1,
		interruptAfter: 1,
	}
	testSync(t, syncTest{
		prepareForTest: func(*testing.T, *rand.Rand) (ethdb.Database, ethdb.Database, *triedb.Database, common.Hash) {
			return clientDB, serverDB, serverTrieDB, root1
		},
		expectedError:     errInterrupted,
		GetLeafsIntercept: intercept.getLeafsIntercept,
	})

	<-snapshot.WipeSnapshot(clientDB, false)

	testSync(t, syncTest{
		prepareForTest: func(*testing.T, *rand.Rand) (ethdb.Database, ethdb.Database, *triedb.Database, common.Hash) {
			return clientDB, serverDB, serverTrieDB, root2
		},
	})
}

func TestResumeSyncLargeStorageTrieWithConsecutiveDuplicatesInterrupted(t *testing.T) {
	r := rand.New(rand.NewSource(1))
	serverDB := rawdb.NewMemoryDatabase()
	serverTrieDB := triedb.NewDatabase(serverDB, nil)

	largeStorageRoot, _, _ := statesynctest.GenerateTrie(t, r, serverTrieDB, 2000, common.HashLength)
	root, _ := statesynctest.FillAccounts(t, r, serverTrieDB, common.Hash{}, 100, func(_ *testing.T, index int, account types.StateAccount) types.StateAccount {
		// Set the root for 2 successive accounts
		if index == 10 || index == 11 {
			account.Root = largeStorageRoot
		}
		return account
	})
	clientDB := rawdb.NewMemoryDatabase()
	intercept := &interruptLeafsIntercept{
		root:           largeStorageRoot,
		interruptAfter: 1,
	}
	testSync(t, syncTest{
		prepareForTest: func(*testing.T, *rand.Rand) (ethdb.Database, ethdb.Database, *triedb.Database, common.Hash) {
			return clientDB, serverDB, serverTrieDB, root
		},
		expectedError:     errInterrupted,
		GetLeafsIntercept: intercept.getLeafsIntercept,
	})

	testSync(t, syncTest{
		prepareForTest: func(*testing.T, *rand.Rand) (ethdb.Database, ethdb.Database, *triedb.Database, common.Hash) {
			return clientDB, serverDB, serverTrieDB, root
		},
	})
}

func TestResumeSyncLargeStorageTrieWithSpreadOutDuplicatesInterrupted(t *testing.T) {
	r := rand.New(rand.NewSource(1))
	serverDB := rawdb.NewMemoryDatabase()
	serverTrieDB := triedb.NewDatabase(serverDB, nil)

	largeStorageRoot, _, _ := statesynctest.GenerateTrie(t, r, serverTrieDB, 2000, common.HashLength)
	root, _ := statesynctest.FillAccounts(t, r, serverTrieDB, common.Hash{}, 100, func(_ *testing.T, index int, account types.StateAccount) types.StateAccount {
		if index == 10 || index == 90 {
			account.Root = largeStorageRoot
		}
		return account
	})
	clientDB := rawdb.NewMemoryDatabase()
	intercept := &interruptLeafsIntercept{
		root:           largeStorageRoot,
		interruptAfter: 1,
	}
	testSync(t, syncTest{
		prepareForTest: func(*testing.T, *rand.Rand) (ethdb.Database, ethdb.Database, *triedb.Database, common.Hash) {
			return clientDB, serverDB, serverTrieDB, root
		},
		expectedError:     errInterrupted,
		GetLeafsIntercept: intercept.getLeafsIntercept,
	})

	testSync(t, syncTest{
		prepareForTest: func(*testing.T, *rand.Rand) (ethdb.Database, ethdb.Database, *triedb.Database, common.Hash) {
			return clientDB, serverDB, serverTrieDB, root
		},
	})
}

func TestResyncNewRootAfterDeletes(t *testing.T) {
	for name, test := range map[string]struct {
		deleteBetweenSyncs func(*testing.T, common.Hash, ethdb.Database)
	}{
		"delete code": {
			deleteBetweenSyncs: func(t *testing.T, _ common.Hash, clientDB ethdb.Database) {
				// delete code
				it := clientDB.NewIterator(rawdb.CodePrefix, nil)
				defer it.Release()
				for it.Next() {
					if len(it.Key()) != len(rawdb.CodePrefix)+common.HashLength {
						continue
					}
					require.NoError(t, clientDB.Delete(it.Key()), "failed to delete code hash %x", it.Key()[len(rawdb.CodePrefix):])
				}
				require.NoError(t, it.Error(), "error iterating over code hashes")
			},
		},
		"delete intermediate storage nodes": {
			deleteBetweenSyncs: func(t *testing.T, root common.Hash, clientDB ethdb.Database) {
				clientTrieDB := triedb.NewDatabase(clientDB, nil)
				tr, err := trie.New(trie.TrieID(root), clientTrieDB)
				require.NoError(t, err, "failed to create trie for root %s", root)
				nodeIt, err := tr.NodeIterator(nil)
				require.NoError(t, err, "failed to create node iterator for root %s", root)
				it := trie.NewIterator(nodeIt)
				accountsWithStorage := 0

				// keep track of storage tries we delete trie nodes from
				// so we don't try to do it again if another account has
				// the same storage root.
				corruptedStorageRoots := make(map[common.Hash]struct{})
				for it.Next() {
					var acc types.StateAccount
					require.NoError(t, rlp.DecodeBytes(it.Value, &acc), "failed to decode account at key %x", it.Key)
					if acc.Root == types.EmptyRootHash {
						continue
					}
					if _, found := corruptedStorageRoots[acc.Root]; found {
						// avoid trying to delete nodes from a trie we have already deleted nodes from
						continue
					}
					accountsWithStorage++
					if accountsWithStorage%2 != 0 {
						continue
					}
					corruptedStorageRoots[acc.Root] = struct{}{}
					tr, err := trie.New(trie.TrieID(acc.Root), clientTrieDB)
					require.NoError(t, err, "failed to create trie for root %s", acc.Root)
					statesynctest.CorruptTrie(t, clientDB, tr, 2)
				}
				require.NoError(t, it.Err, "error iterating over trie nodes")
			},
		},
		"delete intermediate account trie nodes": {
			deleteBetweenSyncs: func(t *testing.T, root common.Hash, clientDB ethdb.Database) {
				clientTrieDB := triedb.NewDatabase(clientDB, nil)
				tr, err := trie.New(trie.TrieID(root), clientTrieDB)
				require.NoError(t, err, "failed to create trie for root %s", root)
				statesynctest.CorruptTrie(t, clientDB, tr, 5)
			},
		},
	} {
		t.Run(name, func(t *testing.T) {
			testSyncerSyncsToNewRoot(t, test.deleteBetweenSyncs)
		})
	}
}

func testSyncerSyncsToNewRoot(t *testing.T, deleteBetweenSyncs func(*testing.T, common.Hash, ethdb.Database)) {
	r := rand.New(rand.NewSource(1))
	clientDB := rawdb.NewMemoryDatabase()
	serverDB := rawdb.NewMemoryDatabase()
	serverTrieDB := triedb.NewDatabase(serverDB, nil)

	root1, _ := statesynctest.FillAccountsWithOverlappingStorage(t, r, serverTrieDB, common.Hash{}, 1000, 3)
	root2, _ := statesynctest.FillAccountsWithOverlappingStorage(t, r, serverTrieDB, root1, 1000, 3)

	called := false

	testSyncResumes(t, []syncTest{
		{
			prepareForTest: func(*testing.T, *rand.Rand) (ethdb.Database, ethdb.Database, *triedb.Database, common.Hash) {
				return clientDB, serverDB, serverTrieDB, root1
			},
		},
		{
			prepareForTest: func(*testing.T, *rand.Rand) (ethdb.Database, ethdb.Database, *triedb.Database, common.Hash) {
				return clientDB, serverDB, serverTrieDB, root2
			},
		},
	}, func() {
		// Only perform the delete stage once
		if called {
			return
		}
		called = true
		// delete snapshot first since this is not the responsibility of the EVM State Syncer
		<-snapshot.WipeSnapshot(clientDB, false)

		deleteBetweenSyncs(t, root1, clientDB)
	})
}

// assertDBConsistency checks [serverTrieDB] and [clientTrieDB] have the same EVM state trie at [root],
// and that [clientTrieDB.DiskDB] has corresponding account & snapshot values.
// Also verifies any code referenced by the EVM state is present in [clientTrieDB] and the hash is correct.
func assertDBConsistency(t testing.TB, root common.Hash, clientDB ethdb.Database, serverTrieDB, clientTrieDB *triedb.Database) {
	numSnapshotAccounts := 0
	accountIt := customrawdb.IterateAccountSnapshots(clientDB)
	defer accountIt.Release()
	for accountIt.Next() {
		if !bytes.HasPrefix(accountIt.Key(), rawdb.SnapshotAccountPrefix) || len(accountIt.Key()) != len(rawdb.SnapshotAccountPrefix)+common.HashLength {
			continue
		}
		numSnapshotAccounts++
	}
	if err := accountIt.Error(); err != nil {
		t.Fatal(err)
	}
	trieAccountLeaves := 0

	statesynctest.AssertTrieConsistency(t, root, serverTrieDB, clientTrieDB, func(key, val []byte) error {
		trieAccountLeaves++
		accHash := common.BytesToHash(key)
		var acc types.StateAccount
		if err := rlp.DecodeBytes(val, &acc); err != nil {
			return err
		}
		// check snapshot consistency
		snapshotVal := rawdb.ReadAccountSnapshot(clientDB, accHash)
		expectedSnapshotVal := types.SlimAccountRLP(acc)
		assert.Equal(t, expectedSnapshotVal, snapshotVal)

		// check code consistency
		if !bytes.Equal(acc.CodeHash, types.EmptyCodeHash[:]) {
			codeHash := common.BytesToHash(acc.CodeHash)
			code := rawdb.ReadCode(clientDB, codeHash)
			actualHash := crypto.Keccak256Hash(code)
			assert.NotEmpty(t, code)
			assert.Equal(t, codeHash, actualHash)
		}
		if acc.Root == types.EmptyRootHash {
			return nil
		}

		storageIt := rawdb.IterateStorageSnapshots(clientDB, accHash)
		defer storageIt.Release()

		snapshotStorageKeysCount := 0
		for storageIt.Next() {
			snapshotStorageKeysCount++
		}

		storageTrieLeavesCount := 0

		// check storage trie and storage snapshot consistency
		statesynctest.AssertTrieConsistency(t, acc.Root, serverTrieDB, clientTrieDB, func(key, val []byte) error {
			storageTrieLeavesCount++
			snapshotVal := rawdb.ReadStorageSnapshot(clientDB, accHash, common.BytesToHash(key))
			assert.Equal(t, val, snapshotVal)
			return nil
		})

		assert.Equal(t, storageTrieLeavesCount, snapshotStorageKeysCount)
		return nil
	})

	// Check that the number of accounts in the snapshot matches the number of leaves in the accounts trie
	assert.Equal(t, trieAccountLeaves, numSnapshotAccounts)
}

func fillAccountsWithStorage(t *testing.T, r *rand.Rand, serverDB ethdb.Database, serverTrieDB *triedb.Database, root common.Hash, numAccounts int) common.Hash { //nolint:unparam
	newRoot, _ := statesynctest.FillAccounts(t, r, serverTrieDB, root, numAccounts, func(_ *testing.T, _ int, account types.StateAccount) types.StateAccount {
		codeBytes := make([]byte, 256)
		_, err := r.Read(codeBytes)
		require.NoError(t, err, "error reading random code bytes")

		codeHash := crypto.Keccak256Hash(codeBytes)
		rawdb.WriteCode(serverDB, codeHash, codeBytes)
		account.CodeHash = codeHash[:]

		// now create state trie
		numKeys := 16
		account.Root, _, _ = statesynctest.GenerateTrie(t, r, serverTrieDB, numKeys, common.HashLength)
		return account
	})
	return newRoot
}

func TestDifferentWaitContext(t *testing.T) {
	r := rand.New(rand.NewSource(1))
	serverDB := rawdb.NewMemoryDatabase()
	serverTrieDB := triedb.NewDatabase(serverDB, nil)
	// Create trie with many accounts to ensure sync takes time
	root := fillAccountsWithStorage(t, r, serverDB, serverTrieDB, common.Hash{}, 2000)
	clientDB := rawdb.NewMemoryDatabase()

	// Track requests to show sync continues after Wait returns
	var requestCount int64

	leafsRequestHandler := handlers.NewLeafsRequestHandler(serverTrieDB, message.StateTrieKeyLength, nil, message.Codec, handlerstats.NewNoopHandlerStats())
	codeRequestHandler := handlers.NewCodeRequestHandler(serverDB, message.Codec, handlerstats.NewNoopHandlerStats())
	mockClient := statesyncclient.NewTestClient(message.Codec, leafsRequestHandler, codeRequestHandler, nil)

	// Intercept to track ongoing requests and add delay
	mockClient.GetLeafsIntercept = func(_ message.LeafsRequest, resp message.LeafsResponse) (message.LeafsResponse, error) {
		atomic.AddInt64(&requestCount, 1)
		// Add small delay to ensure sync is ongoing
		time.Sleep(10 * time.Millisecond)
		return resp, nil
	}

	s, err := NewStateSyncer(&StateSyncerConfig{
		Client:                   mockClient,
		Root:                     root,
		DB:                       clientDB,
		BatchSize:                1000,
		NumCodeFetchingWorkers:   DefaultNumCodeFetchingWorkers,
		MaxOutstandingCodeHashes: DefaultMaxOutstandingCodeHashes,
		RequestSize:              1024,
	})
	require.NoError(t, err)

	// Create two different contexts
	startCtx := t.Context() // Never cancelled
	waitCtx, waitCancel := context.WithTimeout(t.Context(), 100*time.Millisecond)
	defer waitCancel()

	// Start with one context
	require.NoError(t, s.Start(startCtx), "failed to start state syncer")

	// Wait with different context that will timeout
	err = s.Wait(waitCtx)
	require.ErrorIs(t, err, context.DeadlineExceeded, "Wait should return DeadlineExceeded error")

	// Check if more requests were made after Wait returned
	requestsWhenWaitReturned := atomic.LoadInt64(&requestCount)
	time.Sleep(100 * time.Millisecond)
	requestsAfterWait := atomic.LoadInt64(&requestCount)
	require.Equal(t, requestsWhenWaitReturned, requestsAfterWait, "Sync should not continue after Wait returned with different context")
}<|MERGE_RESOLUTION|>--- conflicted
+++ resolved
@@ -71,18 +71,9 @@
 		RequestSize:              1024,
 	})
 	require.NoError(t, err, "failed to create state syncer")
-<<<<<<< HEAD
-
-	require.NoError(t, s.Start(ctx), "failed to start state syncer")
-
-	waitFor(t, context.Background(), s.Wait, test.expectedError, testSyncTimeout)
-
-	// Only assert database consistency if the sync was expected to succeed.
-=======
 	// begin sync
 	s.Start(ctx)
 	waitFor(t, t.Context(), s.Wait, test.expectedError, testSyncTimeout)
->>>>>>> 9114d48a
 	if test.expectedError != nil {
 		return
 	}
@@ -219,13 +210,8 @@
 	serverDB := rawdb.NewMemoryDatabase()
 	serverTrieDB := triedb.NewDatabase(serverDB, nil)
 	// Create trie with 2000 accounts (more than one leaf request)
-<<<<<<< HEAD
 	root := fillAccountsWithStorage(t, r, serverDB, serverTrieDB, common.Hash{}, 2000)
 	ctx, cancel := context.WithCancel(context.Background())
-=======
-	root := statesynctest.FillAccountsWithStorage(t, r, serverDB, serverTrieDB, common.Hash{}, 2000)
-	ctx, cancel := context.WithCancel(t.Context())
->>>>>>> 9114d48a
 	defer cancel()
 	testSync(t, syncTest{
 		ctx: ctx,
