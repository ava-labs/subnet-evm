module github.com/ava-labs/subnet-evm/cmd/simulator

go 1.18

require (
	github.com/ava-labs/subnet-evm v0.0.0-00010101000000-000000000000
	github.com/ethereum/go-ethereum v1.10.25
	github.com/spf13/cobra v1.5.0
	golang.org/x/sync v0.0.0-20220722155255-886fb9371eb4
	sigs.k8s.io/yaml v1.3.0
)

// always depend on the local version
replace github.com/ava-labs/subnet-evm => ../..

require (
	github.com/ava-labs/avalanchego v1.9.0 // indirect
<<<<<<< HEAD
	github.com/btcsuite/btcd/btcec/v2 v2.2.1 // indirect
=======
	github.com/btcsuite/btcd/btcec/v2 v2.2.0 // indirect
>>>>>>> 9b4a643a
	github.com/davecgh/go-spew v1.1.1 // indirect
	github.com/deckarep/golang-set v1.8.0 // indirect
	github.com/decred/dcrd/dcrec/secp256k1/v4 v4.1.0 // indirect
	github.com/go-ole/go-ole v1.2.6 // indirect
	github.com/go-stack/stack v1.8.0 // indirect
	github.com/golang/mock v1.6.0 // indirect
	github.com/google/uuid v1.2.0 // indirect
	github.com/gorilla/websocket v1.4.2 // indirect
	github.com/inconshreveable/mousetrap v1.0.0 // indirect
	github.com/mr-tron/base58 v1.2.0 // indirect
	github.com/pmezard/go-difflib v1.0.0 // indirect
	github.com/rjeczalik/notify v0.9.2 // indirect
	github.com/shirou/gopsutil v3.21.11+incompatible // indirect
	github.com/spf13/pflag v1.0.5 // indirect
	github.com/stretchr/testify v1.8.0 // indirect
	github.com/tklauser/go-sysconf v0.3.5 // indirect
	github.com/tklauser/numcpus v0.2.2 // indirect
	github.com/yusufpapurcu/wmi v1.2.2 // indirect
	golang.org/x/crypto v0.0.0-20221010152910-d6f0a8c073c2 // indirect
	golang.org/x/sys v0.0.0-20221010170243-090e33056c14 // indirect
	golang.org/x/time v0.0.0-20210723032227-1f47c861a9ac // indirect
	gopkg.in/yaml.v2 v2.4.0 // indirect
	gopkg.in/yaml.v3 v3.0.1 // indirect
)<|MERGE_RESOLUTION|>--- conflicted
+++ resolved
@@ -15,11 +15,7 @@
 
 require (
 	github.com/ava-labs/avalanchego v1.9.0 // indirect
-<<<<<<< HEAD
-	github.com/btcsuite/btcd/btcec/v2 v2.2.1 // indirect
-=======
 	github.com/btcsuite/btcd/btcec/v2 v2.2.0 // indirect
->>>>>>> 9b4a643a
 	github.com/davecgh/go-spew v1.1.1 // indirect
 	github.com/deckarep/golang-set v1.8.0 // indirect
 	github.com/decred/dcrd/dcrec/secp256k1/v4 v4.1.0 // indirect
