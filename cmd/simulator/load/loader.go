// Copyright (C) 2023, Ava Labs, Inc. All rights reserved.
// See the file LICENSE for licensing terms.

package load

import (
	"context"
	"crypto/ecdsa"
	"fmt"
	"math/big"
	"os"
	"os/signal"
	"strconv"
	"syscall"
	"time"

	"github.com/ava-labs/subnet-evm/cmd/simulator/config"
	"github.com/ava-labs/subnet-evm/cmd/simulator/key"
	"github.com/ava-labs/subnet-evm/cmd/simulator/metrics"
	"github.com/ava-labs/subnet-evm/cmd/simulator/txs"
	"github.com/ava-labs/subnet-evm/core/types"
	"github.com/ava-labs/subnet-evm/ethclient"
	"github.com/ava-labs/subnet-evm/params"
	"github.com/ethereum/go-ethereum/common"
	ethcrypto "github.com/ethereum/go-ethereum/crypto"
	"github.com/ethereum/go-ethereum/log"
	"golang.org/x/sync/errgroup"
)

const (
	MetricsEndpoint = "/metrics" // Endpoint for the Prometheus Metrics Server
)

<<<<<<< HEAD
=======
// Loader executes a series of worker/tx sequence pairs.
// Each worker/txSequence pair issues [batchSize] transactions, confirms all
// of them as accepted, and then moves to the next batch until the txSequence
// is exhausted.
>>>>>>> f84f9b0e
type Loader[T txs.THash] struct {
	clients     []txs.Worker[T]
	txSequences []txs.TxSequence[T]
	batchSize   uint64
	metrics     *metrics.Metrics
}

func New[T txs.THash](
	clients []txs.Worker[T],
	txSequences []txs.TxSequence[T],
	batchSize uint64,
	metrics *metrics.Metrics,
) *Loader[T] {
	return &Loader[T]{
		clients:     clients,
		txSequences: txSequences,
		batchSize:   batchSize,
		metrics:     metrics,
	}
}

func (l *Loader[T]) Execute(ctx context.Context) error {
	log.Info("Constructing tx agents...", "numAgents", len(l.txSequences))
	agents := make([]txs.Agent[T], 0, len(l.txSequences))
	for i := 0; i < len(l.txSequences); i++ {
		agents = append(agents, txs.NewIssueNAgent(l.txSequences[i], l.clients[i], l.batchSize, l.metrics))
	}

	log.Info("Starting tx agents...")
	eg := errgroup.Group{}
	for _, agent := range agents {
		agent := agent
		eg.Go(func() error {
			return agent.Execute(ctx)
		})
	}

	log.Info("Waiting for tx agents...")
	if err := eg.Wait(); err != nil {
		return err
	}
	log.Info("Tx agents completed successfully.")
	return nil
}

// ConfirmReachedTip finds the max height any client has reached and then ensures every client
// reaches at least that height.
//
// This allows the network to continue to roll forward and creates a synchronization point to ensure
// that every client in the loader has reached at least the max height observed of any client at
// the time this function was called.
func (l *Loader[T]) ConfirmReachedTip(ctx context.Context) error {
	maxHeight := uint64(0)
	for i, client := range l.clients {
		latestHeight, err := client.LatestHeight(ctx)
		if err != nil {
			return fmt.Errorf("client %d failed to get latest height: %w", i, err)
		}
		if latestHeight > maxHeight {
			maxHeight = latestHeight
		}
	}

	eg := errgroup.Group{}
	for i, client := range l.clients {
		i := i
		client := client
		eg.Go(func() error {
			for {
				latestHeight, err := client.LatestHeight(ctx)
				if err != nil {
					return fmt.Errorf("failed to get latest height from client %d: %w", i, err)
				}
				if latestHeight >= maxHeight {
					return nil
				}
				select {
				case <-ctx.Done():
					return fmt.Errorf("failed to get latest height from client %d: %w", i, ctx.Err())
				case <-time.After(time.Second):
				}
			}
		})
	}

	return eg.Wait()
}

// ExecuteLoader creates txSequences from [config] and has txAgents execute the specified simulation.
func ExecuteLoader(ctx context.Context, config config.Config) error {
	if config.Timeout > 0 {
		var cancel context.CancelFunc
		ctx, cancel = context.WithTimeout(ctx, config.Timeout)
		defer cancel()
	}

	// Create buffered sigChan to receive SIGINT notifications
	sigChan := make(chan os.Signal, 1)
	signal.Notify(sigChan, syscall.SIGINT)

	// Create context with cancel
	ctx, cancel := context.WithCancel(ctx)

	go func() {
		// Blocks until we receive a SIGINT notification or if parent context is done
		select {
		case <-sigChan:
		case <-ctx.Done():
		}

		// Cancel the child context and end all processes
		cancel()
	}()

	m := metrics.NewDefaultMetrics()
	ms := m.Serve(ctx, strconv.Itoa(int(config.MetricsPort)), MetricsEndpoint)
	defer ms.Shutdown()

	// Construct the arguments for the load simulator
	clients := make([]ethclient.Client, 0, len(config.Endpoints))
	for i := 0; i < config.Workers; i++ {
		clientURI := config.Endpoints[i%len(config.Endpoints)]
		client, err := ethclient.Dial(clientURI)
		if err != nil {
			return fmt.Errorf("failed to dial client at %s: %w", clientURI, err)
		}
		clients = append(clients, client)
	}

	keys, err := key.LoadAll(ctx, config.KeyDir)
	if err != nil {
		return err
	}
	// Ensure there are at least [config.Workers] keys and save any newly generated ones.
	if len(keys) < config.Workers {
		for i := 0; len(keys) < config.Workers; i++ {
			newKey, err := key.Generate()
			if err != nil {
				return fmt.Errorf("failed to generate %d new key: %w", i, err)
			}
			if err := newKey.Save(config.KeyDir); err != nil {
				return fmt.Errorf("failed to save %d new key: %w", i, err)
			}
			keys = append(keys, newKey)
		}
	}

	// Each address needs: params.GWei * MaxFeeCap * params.TxGas * TxsPerWorker total wei
	// to fund gas for all of their transactions.
	maxFeeCap := new(big.Int).Mul(big.NewInt(params.GWei), big.NewInt(config.MaxFeeCap))
	minFundsPerAddr := new(big.Int).Mul(maxFeeCap, big.NewInt(int64(config.TxsPerWorker*params.TxGas)))

	log.Info("Distributing funds", "numTxsPerWorker", config.TxsPerWorker, "minFunds", minFundsPerAddr)
	keys, err = DistributeFunds(ctx, clients[0], keys, config.Workers, minFundsPerAddr, m)
	if err != nil {
		return err
	}
	log.Info("Distributed funds successfully")

	pks := make([]*ecdsa.PrivateKey, 0, len(keys))
	senders := make([]common.Address, 0, len(keys))
	for _, key := range keys {
		pks = append(pks, key.PrivKey)
		senders = append(senders, key.Address)
	}

	bigGwei := big.NewInt(params.GWei)
	gasTipCap := new(big.Int).Mul(bigGwei, big.NewInt(config.MaxTipCap))
	gasFeeCap := new(big.Int).Mul(bigGwei, big.NewInt(config.MaxFeeCap))
	client := clients[0]
	chainID, err := client.ChainID(ctx)
	if err != nil {
		return fmt.Errorf("failed to fetch chainID: %w", err)
	}
	signer := types.LatestSignerForChainID(chainID)

	log.Info("Creating transaction sequences...")
	txGenerator := func(key *ecdsa.PrivateKey, nonce uint64) (*types.Transaction, error) {
		addr := ethcrypto.PubkeyToAddress(key.PublicKey)
		return types.SignNewTx(key, signer, &types.DynamicFeeTx{
			ChainID:   chainID,
			Nonce:     nonce,
			GasTipCap: gasTipCap,
			GasFeeCap: gasFeeCap,
			Gas:       params.TxGas,
			To:        &addr,
			Data:      nil,
			Value:     common.Big0,
		})
	}

	txSequences, err := txs.GenerateTxSequences(ctx, txGenerator, clients[0], pks, config.TxsPerWorker, false)
	if err != nil {
		return err
	}

	workers := make([]txs.Worker[*types.Transaction], 0, len(clients))
	for i, client := range clients {
		workers = append(workers, NewSingleAddressTxWorker(ctx, client, ethcrypto.PubkeyToAddress(pks[i].PublicKey)))
	}
	loader := New(workers, txSequences, config.BatchSize, m)
	err = loader.Execute(ctx)
	ms.Print() // Print regardless of execution error
	return err
}<|MERGE_RESOLUTION|>--- conflicted
+++ resolved
@@ -31,13 +31,10 @@
 	MetricsEndpoint = "/metrics" // Endpoint for the Prometheus Metrics Server
 )
 
-<<<<<<< HEAD
-=======
 // Loader executes a series of worker/tx sequence pairs.
 // Each worker/txSequence pair issues [batchSize] transactions, confirms all
 // of them as accepted, and then moves to the next batch until the txSequence
 // is exhausted.
->>>>>>> f84f9b0e
 type Loader[T txs.THash] struct {
 	clients     []txs.Worker[T]
 	txSequences []txs.TxSequence[T]
