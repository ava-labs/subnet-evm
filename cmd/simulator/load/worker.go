--- conflicted
+++ resolved
@@ -119,15 +119,4 @@
 
 func (tw *ethereumTxWorker) LatestHeight(ctx context.Context) (uint64, error) {
 	return tw.client.BlockNumber(ctx)
-<<<<<<< HEAD
-}
-
-func (tw *ethereumTxWorker) Close(ctx context.Context) error {
-	if tw.sub != nil {
-		tw.sub.Unsubscribe()
-	}
-	close(tw.newHeads)
-	return nil
-=======
->>>>>>> f84f9b0e
 }